/*******************************************************************************
 * Copyright (c) 2013, Salesforce.com, Inc.
 * All rights reserved.
 * 
 * Redistribution and use in source and binary forms, with or without
 * modification, are permitted provided that the following conditions are met:
 * 
 *     Redistributions of source code must retain the above copyright notice,
 *     this list of conditions and the following disclaimer.
 *     Redistributions in binary form must reproduce the above copyright notice,
 *     this list of conditions and the following disclaimer in the documentation
 *     and/or other materials provided with the distribution.
 *     Neither the name of Salesforce.com nor the names of its contributors may 
 *     be used to endorse or promote products derived from this software without 
 *     specific prior written permission.
 * 
 * THIS SOFTWARE IS PROVIDED BY THE COPYRIGHT HOLDERS AND CONTRIBUTORS "AS IS" AND
 * ANY EXPRESS OR IMPLIED WARRANTIES, INCLUDING, BUT NOT LIMITED TO, THE IMPLIED
 * WARRANTIES OF MERCHANTABILITY AND FITNESS FOR A PARTICULAR PURPOSE ARE
 * DISCLAIMED. IN NO EVENT SHALL THE COPYRIGHT HOLDER OR CONTRIBUTORS BE LIABLE 
 * FOR ANY DIRECT, INDIRECT, INCIDENTAL, SPECIAL, EXEMPLARY, OR CONSEQUENTIAL 
 * DAMAGES (INCLUDING, BUT NOT LIMITED TO, PROCUREMENT OF SUBSTITUTE GOODS OR 
 * SERVICES; LOSS OF USE, DATA, OR PROFITS; OR BUSINESS INTERRUPTION) HOWEVER 
 * CAUSED AND ON ANY THEORY OF LIABILITY, WHETHER IN CONTRACT, STRICT LIABILITY, 
 * OR TORT (INCLUDING NEGLIGENCE OR OTHERWISE) ARISING IN ANY WAY OUT OF THE USE 
 * OF THIS SOFTWARE, EVEN IF ADVISED OF THE POSSIBILITY OF SUCH DAMAGE.
 ******************************************************************************/
package com.salesforce.phoenix.parse;

import java.sql.SQLException;
import java.util.List;



/**
 * 
 * Visitor for ParseNode in the node tree. Uses composite
 * visitor pattern with enter/leave calls for any
 * compound expression node. Only supported SQL constructs
 * have visit methods.  Unsupported constructs fall through
 * to {@link #visitEnter(CompoundParseNode)} for
 * compound parse nodes and {@link #visit(ParseNode)}
 * for terminal parse nodes.
 * 
 * @author jtaylor
 * @since 0.1
 */
public interface ParseNodeVisitor<E> {
    public List<E> newElementList(int size);
    public void addElement(List<E> a, E element);
    
    public boolean visitEnter(LikeParseNode node) throws SQLException;
    public E visitLeave(LikeParseNode node, List<E> l) throws SQLException;
    
    public boolean visitEnter(AndParseNode node) throws SQLException;
    public E visitLeave(AndParseNode node, List<E> l) throws SQLException;
    
    public boolean visitEnter(OrParseNode node) throws SQLException;
    public E visitLeave(OrParseNode node, List<E> l) throws SQLException;
    
    public boolean visitEnter(FunctionParseNode node) throws SQLException;
    public E visitLeave(FunctionParseNode node, List<E> l) throws SQLException;
    
    public boolean visitEnter(ComparisonParseNode node) throws SQLException;
    public E visitLeave(ComparisonParseNode node, List<E> l) throws SQLException;

    public boolean visitEnter(CaseParseNode node) throws SQLException;
    public E visitLeave(CaseParseNode node, List<E> l) throws SQLException;
    
    public boolean visitEnter(CompoundParseNode node) throws SQLException;
    public E visitLeave(CompoundParseNode node, List<E> l) throws SQLException;
    
    public boolean visitEnter(AddParseNode node) throws SQLException;
    public E visitLeave(AddParseNode node, List<E> l) throws SQLException;
    
    public boolean visitEnter(MultiplyParseNode node) throws SQLException;
    public E visitLeave(MultiplyParseNode node, List<E> l) throws SQLException;
    
    public boolean visitEnter(DivideParseNode node) throws SQLException;
    public E visitLeave(DivideParseNode node, List<E> l) throws SQLException;
    
    public boolean visitEnter(SubtractParseNode node) throws SQLException;
    public E visitLeave(SubtractParseNode node, List<E> l) throws SQLException;
    
    public boolean visitEnter(NotParseNode node) throws SQLException;
    public E visitLeave(NotParseNode node, List<E> l) throws SQLException;
    
    public boolean visitEnter(InListParseNode node) throws SQLException;
    public E visitLeave(InListParseNode node, List<E> l) throws SQLException;
    
    public boolean visitEnter(IsNullParseNode node) throws SQLException;
    public E visitLeave(IsNullParseNode node, List<E> l) throws SQLException;
    
    public E visit(ColumnParseNode node) throws SQLException;
    public E visit(LiteralParseNode node) throws SQLException;
    public E visit(BindParseNode node) throws SQLException;
    public E visit(WildcardParseNode node) throws SQLException;  
    public E visit(FamilyWildcardParseNode node) throws SQLException;  
    public E visit(ParseNode node) throws SQLException;  
    
    public boolean visitEnter(StringConcatParseNode node) throws SQLException;
    public E visitLeave(StringConcatParseNode node, List<E> l) throws SQLException;
	
    public boolean visitEnter(BetweenParseNode node) throws SQLException;
    public E visitLeave(BetweenParseNode node, List<E> l) throws SQLException;
    
    public boolean visitEnter(CastParseNode node) throws SQLException;
    public E visitLeave(CastParseNode node, List<E> l) throws SQLException;
    
    public boolean visitEnter(RowValueConstructorParseNode node) throws SQLException;
    public E visitLeave(RowValueConstructorParseNode node, List<E> l) throws SQLException;
    
<<<<<<< HEAD
    public E visit(SequenceOpParseNode node) throws SQLException;

    public boolean visitEnter(ArrayConstructorNode node) throws SQLException;
    public E visitLeave(ArrayConstructorNode node, List<E> l) throws SQLException;
=======
    public E visit(SequenceValueParseNode node) throws SQLException;
>>>>>>> 9ce83b91
}<|MERGE_RESOLUTION|>--- conflicted
+++ resolved
@@ -110,12 +110,7 @@
     public boolean visitEnter(RowValueConstructorParseNode node) throws SQLException;
     public E visitLeave(RowValueConstructorParseNode node, List<E> l) throws SQLException;
     
-<<<<<<< HEAD
-    public E visit(SequenceOpParseNode node) throws SQLException;
-
     public boolean visitEnter(ArrayConstructorNode node) throws SQLException;
     public E visitLeave(ArrayConstructorNode node, List<E> l) throws SQLException;
-=======
     public E visit(SequenceValueParseNode node) throws SQLException;
->>>>>>> 9ce83b91
 }