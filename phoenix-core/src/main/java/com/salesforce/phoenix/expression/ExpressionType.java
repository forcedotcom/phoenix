--- conflicted
+++ resolved
@@ -160,12 +160,8 @@
     TimestampSubtractExpression(TimestampSubtractExpression.class),
     ArrayIndexFunction(ArrayIndexFunction.class),
     ArrayLengthFunction(ArrayLengthFunction.class),
-<<<<<<< HEAD
-    ArrayConstructorExpression(ArrayConstructorExpression.class);
-=======
+    ArrayConstructorExpression(ArrayConstructorExpression.class),
     SQLViewTypeFunction(SQLViewTypeFunction.class);
->>>>>>> 4ecb057c
-    
     ExpressionType(Class<? extends Expression> clazz) {
         this.clazz = clazz;
     }
