/*******************************************************************************
 * Copyright (c) 2013, Salesforce.com, Inc.
 * All rights reserved.
 * 
 * Redistribution and use in source and binary forms, with or without
 * modification, are permitted provided that the following conditions are met:
 * 
 *     Redistributions of source code must retain the above copyright notice,
 *     this list of conditions and the following disclaimer.
 *     Redistributions in binary form must reproduce the above copyright notice,
 *     this list of conditions and the following disclaimer in the documentation
 *     and/or other materials provided with the distribution.
 *     Neither the name of Salesforce.com nor the names of its contributors may 
 *     be used to endorse or promote products derived from this software without 
 *     specific prior written permission.
 * 
 * THIS SOFTWARE IS PROVIDED BY THE COPYRIGHT HOLDERS AND CONTRIBUTORS "AS IS" AND
 * ANY EXPRESS OR IMPLIED WARRANTIES, INCLUDING, BUT NOT LIMITED TO, THE IMPLIED
 * WARRANTIES OF MERCHANTABILITY AND FITNESS FOR A PARTICULAR PURPOSE ARE
 * DISCLAIMED. IN NO EVENT SHALL THE COPYRIGHT HOLDER OR CONTRIBUTORS BE LIABLE 
 * FOR ANY DIRECT, INDIRECT, INCIDENTAL, SPECIAL, EXEMPLARY, OR CONSEQUENTIAL 
 * DAMAGES (INCLUDING, BUT NOT LIMITED TO, PROCUREMENT OF SUBSTITUTE GOODS OR 
 * SERVICES; LOSS OF USE, DATA, OR PROFITS; OR BUSINESS INTERRUPTION) HOWEVER 
 * CAUSED AND ON ANY THEORY OF LIABILITY, WHETHER IN CONTRACT, STRICT LIABILITY, 
 * OR TORT (INCLUDING NEGLIGENCE OR OTHERWISE) ARISING IN ANY WAY OUT OF THE USE 
 * OF THIS SOFTWARE, EVEN IF ADVISED OF THE POSSIBILITY OF SUCH DAMAGE.
 ******************************************************************************/
package com.salesforce.phoenix.compile;

import java.math.BigDecimal;
import java.sql.SQLException;
import java.sql.SQLFeatureNotSupportedException;
import java.util.ArrayList;
import java.util.Arrays;
import java.util.Collections;
import java.util.Iterator;
import java.util.List;

import org.apache.hadoop.hbase.filter.CompareFilter.CompareOp;
import org.apache.hadoop.hbase.io.ImmutableBytesWritable;

import com.salesforce.phoenix.compile.GroupByCompiler.GroupBy;
import com.salesforce.phoenix.exception.SQLExceptionCode;
import com.salesforce.phoenix.exception.SQLExceptionInfo;
import com.salesforce.phoenix.expression.AndExpression;
import com.salesforce.phoenix.expression.ArrayConstructorExpression;
import com.salesforce.phoenix.expression.CaseExpression;
import com.salesforce.phoenix.expression.CoerceExpression;
import com.salesforce.phoenix.expression.ComparisonExpression;
import com.salesforce.phoenix.expression.DateAddExpression;
import com.salesforce.phoenix.expression.DateSubtractExpression;
import com.salesforce.phoenix.expression.DecimalAddExpression;
import com.salesforce.phoenix.expression.DecimalDivideExpression;
import com.salesforce.phoenix.expression.DecimalMultiplyExpression;
import com.salesforce.phoenix.expression.DecimalSubtractExpression;
import com.salesforce.phoenix.expression.DoubleAddExpression;
import com.salesforce.phoenix.expression.DoubleDivideExpression;
import com.salesforce.phoenix.expression.DoubleMultiplyExpression;
import com.salesforce.phoenix.expression.DoubleSubtractExpression;
import com.salesforce.phoenix.expression.Expression;
import com.salesforce.phoenix.expression.InListExpression;
import com.salesforce.phoenix.expression.IsNullExpression;
import com.salesforce.phoenix.expression.LikeExpression;
import com.salesforce.phoenix.expression.LiteralExpression;
import com.salesforce.phoenix.expression.LongAddExpression;
import com.salesforce.phoenix.expression.LongDivideExpression;
import com.salesforce.phoenix.expression.LongMultiplyExpression;
import com.salesforce.phoenix.expression.LongSubtractExpression;
import com.salesforce.phoenix.expression.NotExpression;
import com.salesforce.phoenix.expression.OrExpression;
import com.salesforce.phoenix.expression.RowKeyColumnExpression;
import com.salesforce.phoenix.expression.RowValueConstructorExpression;
import com.salesforce.phoenix.expression.StringConcatExpression;
import com.salesforce.phoenix.expression.TimestampAddExpression;
import com.salesforce.phoenix.expression.TimestampSubtractExpression;
import com.salesforce.phoenix.parse.AddParseNode;
import com.salesforce.phoenix.parse.AndParseNode;
import com.salesforce.phoenix.parse.ArithmeticParseNode;
import com.salesforce.phoenix.parse.ArrayConstructorNode;
import com.salesforce.phoenix.parse.BindParseNode;
import com.salesforce.phoenix.parse.CaseParseNode;
import com.salesforce.phoenix.parse.CastParseNode;
import com.salesforce.phoenix.parse.ColumnParseNode;
import com.salesforce.phoenix.parse.ComparisonParseNode;
import com.salesforce.phoenix.parse.DivideParseNode;
import com.salesforce.phoenix.parse.FunctionParseNode;
import com.salesforce.phoenix.parse.FunctionParseNode.BuiltInFunctionInfo;
import com.salesforce.phoenix.parse.InListParseNode;
import com.salesforce.phoenix.parse.IsNullParseNode;
import com.salesforce.phoenix.parse.LikeParseNode;
import com.salesforce.phoenix.parse.LiteralParseNode;
import com.salesforce.phoenix.parse.MultiplyParseNode;
import com.salesforce.phoenix.parse.NotParseNode;
import com.salesforce.phoenix.parse.OrParseNode;
import com.salesforce.phoenix.parse.ParseNode;
import com.salesforce.phoenix.parse.RowValueConstructorParseNode;
import com.salesforce.phoenix.parse.SequenceValueParseNode;
import com.salesforce.phoenix.parse.StringConcatParseNode;
import com.salesforce.phoenix.parse.SubtractParseNode;
import com.salesforce.phoenix.parse.UnsupportedAllParseNodeVisitor;
import com.salesforce.phoenix.schema.ColumnModifier;
import com.salesforce.phoenix.schema.ColumnNotFoundException;
import com.salesforce.phoenix.schema.ColumnRef;
import com.salesforce.phoenix.schema.DelegateDatum;
import com.salesforce.phoenix.schema.PArrayDataType;
import com.salesforce.phoenix.schema.PDataType;
import com.salesforce.phoenix.schema.PDatum;
import com.salesforce.phoenix.schema.PTable;
import com.salesforce.phoenix.schema.PTableType;
import com.salesforce.phoenix.schema.RowKeyValueAccessor;
import com.salesforce.phoenix.schema.TableRef;
import com.salesforce.phoenix.schema.TypeMismatchException;
import com.salesforce.phoenix.util.ByteUtil;
import com.salesforce.phoenix.util.SchemaUtil;


public class ExpressionCompiler extends UnsupportedAllParseNodeVisitor<Expression> {
    private boolean isAggregate;
    protected ParseNode aggregateFunction;
    protected final StatementContext context;
    protected final GroupBy groupBy;
    private int nodeCount;
    
    ExpressionCompiler(StatementContext context) {
        this(context,GroupBy.EMPTY_GROUP_BY);
    }

    ExpressionCompiler(StatementContext context, GroupBy groupBy) {
        this.context = context;
        this.groupBy = groupBy;
    }

    public boolean isAggregate() {
        return isAggregate;
    }

    public boolean isTopLevel() {
        return nodeCount == 0;
    }
    
    public void reset() {
        this.isAggregate = false;
        this.nodeCount = 0;
    }

    @Override
    public boolean visitEnter(ComparisonParseNode node) {
        return true;
    }
    
    private void addBindParamMetaData(ParseNode parentNode, ParseNode lhsNode, ParseNode rhsNode, Expression lhsExpr, Expression rhsExpr) throws SQLException {
        if (lhsNode instanceof BindParseNode) {
            context.getBindManager().addParamMetaData((BindParseNode)lhsNode, rhsExpr);
        }
        if (rhsNode instanceof BindParseNode) {
            context.getBindManager().addParamMetaData((BindParseNode)rhsNode, lhsExpr);
        }
    }
    
    private static void checkComparability(ParseNode node, PDataType lhsDataType, PDataType rhsDataType) throws TypeMismatchException {
        if(lhsDataType != null && rhsDataType != null && !lhsDataType.isComparableTo(rhsDataType)) {
            throw TypeMismatchException.newException(lhsDataType, rhsDataType, node.toString());
        }
    }
    
    // TODO: this no longer needs to be recursive, as we flatten out rvc when we normalize the statement
    private void checkComparability(ParseNode parentNode, ParseNode lhsNode, ParseNode rhsNode, Expression lhsExpr, Expression rhsExpr) throws SQLException {
        if (lhsNode instanceof RowValueConstructorParseNode && rhsNode instanceof RowValueConstructorParseNode) {
            int i = 0;
            for (; i < Math.min(lhsExpr.getChildren().size(),rhsExpr.getChildren().size()); i++) {
                checkComparability(parentNode, lhsNode.getChildren().get(i), rhsNode.getChildren().get(i), lhsExpr.getChildren().get(i), rhsExpr.getChildren().get(i));
            }
            for (; i < lhsExpr.getChildren().size(); i++) {
                checkComparability(parentNode, lhsNode.getChildren().get(i), null, lhsExpr.getChildren().get(i), null);
            }
            for (; i < rhsExpr.getChildren().size(); i++) {
                checkComparability(parentNode, null, rhsNode.getChildren().get(i), null, rhsExpr.getChildren().get(i));
            }
        } else if (lhsExpr instanceof RowValueConstructorExpression) {
            checkComparability(parentNode, lhsNode.getChildren().get(0), rhsNode, lhsExpr.getChildren().get(0), rhsExpr);
            for (int i = 1; i < lhsExpr.getChildren().size(); i++) {
                checkComparability(parentNode, lhsNode.getChildren().get(i), null, lhsExpr.getChildren().get(i), null);
            }
        } else if (rhsExpr instanceof RowValueConstructorExpression) {
            checkComparability(parentNode, lhsNode, rhsNode.getChildren().get(0), lhsExpr, rhsExpr.getChildren().get(0));
            for (int i = 1; i < rhsExpr.getChildren().size(); i++) {
                checkComparability(parentNode, null, rhsNode.getChildren().get(i), null, rhsExpr.getChildren().get(i));
            }
        } else if (lhsNode == null && rhsNode == null) { // null == null will end up making the query degenerate
            
        } else if (lhsNode == null) { // AND rhs IS NULL
            addBindParamMetaData(parentNode, lhsNode, rhsNode, lhsExpr, rhsExpr);
        } else if (rhsNode == null) { // AND lhs IS NULL
            addBindParamMetaData(parentNode, lhsNode, rhsNode, lhsExpr, rhsExpr);
        } else { // AND lhs = rhs
            checkComparability(parentNode, lhsExpr.getDataType(), rhsExpr.getDataType());
            addBindParamMetaData(parentNode, lhsNode, rhsNode, lhsExpr, rhsExpr);
        }
    }

    @Override
    public Expression visitLeave(ComparisonParseNode node, List<Expression> children) throws SQLException {
        ParseNode lhsNode = node.getChildren().get(0);
        ParseNode rhsNode = node.getChildren().get(1);
        Expression lhsExpr = children.get(0);
        Expression rhsExpr = children.get(1);
        boolean isDeterministic = lhsExpr.isDeterministic() || rhsExpr.isDeterministic();

        PDataType lhsExprDataType = lhsExpr.getDataType();
        PDataType rhsExprDataType = rhsExpr.getDataType();
        checkComparability(node, lhsNode, rhsNode, lhsExpr, rhsExpr);
        
        if (lhsExpr instanceof RowValueConstructorExpression || rhsExpr instanceof RowValueConstructorExpression) {
            rhsExpr = RowValueConstructorExpression.coerce(lhsExpr, rhsExpr, node.getFilterOp());
            // Always wrap both sides in row value constructor, so we don't have to consider comparing
            // a non rvc with a rvc.
            if ( ! ( lhsExpr instanceof RowValueConstructorExpression ) ) {
                lhsExpr = new RowValueConstructorExpression(Collections.singletonList(lhsExpr), lhsExpr.isStateless());
            }
            children = Arrays.asList(lhsExpr, rhsExpr);
        }
        
        Object lhsValue = null;
        // Can't use lhsNode.isConstant(), because we have cases in which we don't know
        // in advance if a function evaluates to null (namely when bind variables are used)
        // TODO: use lhsExpr.isStateless instead
        if (lhsExpr instanceof LiteralExpression) {
            lhsValue = ((LiteralExpression)lhsExpr).getValue();
            if (lhsValue == null) {
                return LiteralExpression.newConstant(false, PDataType.BOOLEAN, lhsExpr.isDeterministic());
            }
        }
        Object rhsValue = null;
        // TODO: use lhsExpr.isStateless instead
        if (rhsExpr instanceof LiteralExpression) {
            rhsValue = ((LiteralExpression)rhsExpr).getValue();
            if (rhsValue == null) {
                return LiteralExpression.newConstant(false, PDataType.BOOLEAN, rhsExpr.isDeterministic());
            }
        }
        if (lhsValue != null && rhsValue != null) {
            return LiteralExpression.newConstant(ByteUtil.compare(node.getFilterOp(),lhsExprDataType.compareTo(lhsValue, rhsValue, rhsExprDataType)), isDeterministic);
        }
        // Coerce constant to match type of lhs so that we don't need to
        // convert at filter time. Since we normalize the select statement
        // to put constants on the LHS, we don't need to check the RHS.
        if (rhsValue != null) {
            // Comparing an unsigned int/long against a negative int/long would be an example. We just need to take
            // into account the comparison operator.
            if (rhsExprDataType != lhsExprDataType 
                    || rhsExpr.getColumnModifier() != lhsExpr.getColumnModifier()
                    || (rhsExpr.getMaxLength() != null && lhsExpr.getMaxLength() != null && rhsExpr.getMaxLength() < lhsExpr.getMaxLength())) {
                // TODO: if lengths are unequal and fixed width?
                if (rhsExprDataType.isCoercibleTo(lhsExprDataType, rhsValue)) { // will convert 2.0 -> 2
                    children = Arrays.asList(children.get(0), LiteralExpression.newConstant(rhsValue, lhsExprDataType, 
                            lhsExpr.getMaxLength(), null, lhsExpr.getColumnModifier(), isDeterministic));
                } else if (node.getFilterOp() == CompareOp.EQUAL) {
                    return LiteralExpression.newConstant(false, PDataType.BOOLEAN, true);
                } else if (node.getFilterOp() == CompareOp.NOT_EQUAL) {
                    return LiteralExpression.newConstant(true, PDataType.BOOLEAN, true);
                } else { // TODO: generalize this with PDataType.getMinValue(), PDataTypeType.getMaxValue() methods
                    switch(rhsExprDataType) {
                    case DECIMAL:
                        /*
                         * We're comparing an int/long to a constant decimal with a fraction part.
                         * We need the types to match in case this is used to form a key. To form the start/stop key,
                         * we need to adjust the decimal by truncating it or taking its ceiling, depending on the comparison
                         * operator, to get a whole number.
                         */
                        int increment = 0;
                        switch (node.getFilterOp()) {
                        case GREATER_OR_EQUAL: 
                        case LESS: // get next whole number
                            increment = 1;
                        default: // Else, we truncate the value
                            BigDecimal bd = (BigDecimal)rhsValue;
                            rhsValue = bd.longValue() + increment;
                            children = Arrays.asList(children.get(0), LiteralExpression.newConstant(rhsValue, lhsExprDataType, lhsExpr.getColumnModifier(), rhsExpr.isDeterministic()));
                            break;
                        }
                        break;
                    case LONG:
                        /*
                         * We are comparing an int, unsigned_int to a long, or an unsigned_long to a negative long.
                         * int has range of -2147483648 to 2147483647, and unsigned_int has a value range of 0 to 4294967295.
                         * 
                         * If lhs is int or unsigned_int, since we already determined that we cannot coerce the rhs 
                         * to become the lhs, we know the value on the rhs is greater than lhs if it's positive, or smaller than
                         * lhs if it's negative.
                         * 
                         * If lhs is an unsigned_long, then we know the rhs is definitely a negative long. rhs in this case
                         * will always be bigger than rhs.
                         */
                        if (lhsExprDataType == PDataType.INTEGER || 
                        lhsExprDataType == PDataType.UNSIGNED_INT) {
                            switch (node.getFilterOp()) {
                            case LESS:
                            case LESS_OR_EQUAL:
                                if ((Long)rhsValue > 0) {
                                    return LiteralExpression.newConstant(true, PDataType.BOOLEAN, isDeterministic);
                                } else {
                                    return LiteralExpression.newConstant(false, PDataType.BOOLEAN, isDeterministic);
                                }
                            case GREATER:
                            case GREATER_OR_EQUAL:
                                if ((Long)rhsValue > 0) {
                                    return LiteralExpression.newConstant(false, PDataType.BOOLEAN, isDeterministic);
                                } else {
                                    return LiteralExpression.newConstant(true, PDataType.BOOLEAN, isDeterministic);
                                }
                            default:
                                break;
                            }
                        } else if (lhsExprDataType == PDataType.UNSIGNED_LONG) {
                            switch (node.getFilterOp()) {
                            case LESS:
                            case LESS_OR_EQUAL:
                                return LiteralExpression.newConstant(false, PDataType.BOOLEAN, isDeterministic);
                            case GREATER:
                            case GREATER_OR_EQUAL:
                                return LiteralExpression.newConstant(true, PDataType.BOOLEAN, isDeterministic);
                            default:
                                break;
                            }
                        }
                        children = Arrays.asList(children.get(0), LiteralExpression.newConstant(rhsValue, rhsExprDataType, lhsExpr.getColumnModifier(), isDeterministic));
                        break;
                    }
                }
            }

            // Determine if we know the expression must be TRUE or FALSE based on the max size of
            // a fixed length expression.
            if (children.get(1).getMaxLength() != null && lhsExpr.getMaxLength() != null && lhsExpr.getMaxLength() < children.get(1).getMaxLength()) {
                switch (node.getFilterOp()) {
                case EQUAL:
                    return LiteralExpression.newConstant(false, PDataType.BOOLEAN, isDeterministic);
                case NOT_EQUAL:
                    return LiteralExpression.newConstant(true, PDataType.BOOLEAN, isDeterministic);
                default:
                    break;
                }
            }
        }
        return new ComparisonExpression(node.getFilterOp(), children);
    }

    @Override
    public boolean visitEnter(AndParseNode node) throws SQLException {
        return true;
    }

    @Override
    public Expression visitLeave(AndParseNode node, List<Expression> children) throws SQLException {
        boolean isDeterministic = true;
        Iterator<Expression> iterator = children.iterator();
        while (iterator.hasNext()) {
            Expression child = iterator.next();
            if (child.getDataType() != PDataType.BOOLEAN) {
                throw TypeMismatchException.newException(PDataType.BOOLEAN, child.getDataType(), child.toString());
            }
            if (LiteralExpression.isFalse(child)) {
                return child;
            }
            if (LiteralExpression.isTrue(child)) {
                iterator.remove();
            }
            isDeterministic &= child.isDeterministic();
        }
        if (children.size() == 0) {
            return LiteralExpression.newConstant(true, isDeterministic);
        }
        if (children.size() == 1) {
            return children.get(0);
        }
        return new AndExpression(children);
    }

    @Override
    public boolean visitEnter(OrParseNode node) throws SQLException {
        return true;
    }

    private Expression orExpression(List<Expression> children) throws SQLException {
        Iterator<Expression> iterator = children.iterator();
        boolean isDeterministic = true;
        while (iterator.hasNext()) {
            Expression child = iterator.next();
            if (child.getDataType() != PDataType.BOOLEAN) {
                throw TypeMismatchException.newException(PDataType.BOOLEAN, child.getDataType(), child.toString());
            }
            if (LiteralExpression.isFalse(child)) {
                iterator.remove();
            }
            if (LiteralExpression.isTrue(child)) {
                return child;
            }
            isDeterministic &= child.isDeterministic();
        }
        if (children.size() == 0) {
            return LiteralExpression.newConstant(true, isDeterministic);
        }
        if (children.size() == 1) {
            return children.get(0);
        }
        return new OrExpression(children);
    }

    @Override
    public Expression visitLeave(OrParseNode node, List<Expression> children) throws SQLException {
        return orExpression(children);
    }

    @Override
    public boolean visitEnter(FunctionParseNode node) throws SQLException {
        // TODO: Oracle supports nested aggregate function while other DBs don't. Should we?
        if (node.isAggregate()) {
            if (aggregateFunction != null) {
                throw new SQLFeatureNotSupportedException("Nested aggregate functions are not supported");
            }
            this.aggregateFunction = node;
            this.isAggregate = true;

        }
        return true;
    }

    private Expression wrapGroupByExpression(Expression expression) {
        // If we're in an aggregate function, don't wrap a group by expression,
        // since in that case we're aggregating over the regular/ungrouped
        // column.
        if (aggregateFunction == null) {
            int index = groupBy.getExpressions().indexOf(expression);
            if (index >= 0) {
                isAggregate = true;
                RowKeyValueAccessor accessor = new RowKeyValueAccessor(groupBy.getKeyExpressions(), index);
                expression = new RowKeyColumnExpression(expression, accessor, groupBy.getKeyExpressions().get(index).getDataType());
            }
        }
        return expression;
    }

    /**
     * Add expression to the expression manager, returning the same one if
     * already used.
     */
    protected Expression addExpression(Expression expression) {
        return context.getExpressionManager().addIfAbsent(expression);
    }

    @Override
    /**
     * @param node a function expression node
     * @param children the child expression arguments to the function expression node.
     */
    public Expression visitLeave(FunctionParseNode node, List<Expression> children) throws SQLException {
        children = node.validate(children, context);
        Expression expression = node.create(children, context);
        ImmutableBytesWritable ptr = context.getTempPtr();
        if (node.isStateless()) {
            Object value = null;
            PDataType type = expression.getDataType();
            if (expression.evaluate(null, ptr)) {
                value = type.toObject(ptr);
            }
            return LiteralExpression.newConstant(value, type, expression.isDeterministic());
        }
        boolean isDeterministic = true;
        BuiltInFunctionInfo info = node.getInfo();
        for (int i = 0; i < info.getRequiredArgCount(); i++) { 
            // Optimization to catch cases where a required argument is null resulting in the function
            // returning null. We have to wait until after we create the function expression so that
            // we can get the proper type to use.
            if (node.evalToNullIfParamIsNull(context, i)) {
                Expression child = children.get(i);
                isDeterministic &= child.isDeterministic();
                if (child.isStateless() && (!child.evaluate(null, ptr) || ptr.getLength() == 0)) {
                    return LiteralExpression.newConstant(null, expression.getDataType(), isDeterministic);
                }
            }
        }
        expression = addExpression(expression);
        expression = wrapGroupByExpression(expression);
        if (aggregateFunction == node) {
            aggregateFunction = null; // Turn back off on the way out
        }
        return expression;
    }

    /**
     * Called by visitor to resolve a column expression node into a column reference.
     * Derived classes may use this as a hook to trap all column resolves.
     * @param node a column expression node
     * @return a resolved ColumnRef
     * @throws SQLException if the column expression node does not refer to a known/unambiguous column
     */
    protected ColumnRef resolveColumn(ColumnParseNode node) throws SQLException {
        ColumnRef ref = context.getResolver().resolveColumn(node.getSchemaName(), node.getTableName(), node.getName());
        PTable table = ref.getTable();
        int pkPosition = ref.getPKSlotPosition();
        // Disallow explicit reference to SALT or TENANT_ID columns
        if (pkPosition >= 0) {
            boolean isSalted = table.getBucketNum() != null;
            boolean isMultiTenant = context.getConnection().getTenantId() != null && table.isMultiTenant();
            int minPosition = (isSalted ? 1 : 0) + (isMultiTenant ? 1 : 0);
            if (pkPosition < minPosition) {
                throw new ColumnNotFoundException(table.getSchemaName().getString(), table.getTableName().getString(), null, ref.getColumn().getName().getString());
            }
        }
        return ref;
    }

    @Override
    public Expression visit(ColumnParseNode node) throws SQLException {
        ColumnRef ref = resolveColumn(node);
        TableRef tableRef = ref.getTableRef();
        if (tableRef.equals(context.getCurrentTable()) 
                && !SchemaUtil.isPKColumn(ref.getColumn())) { // project only kv columns
            context.getScan().addColumn(ref.getColumn().getFamilyName().getBytes(), ref.getColumn().getName().getBytes());
        }
        Expression expression = ref.newColumnExpression();
        Expression wrappedExpression = wrapGroupByExpression(expression);
        // If we're in an aggregate expression
        // and we're not in the context of an aggregate function
        // and we didn't just wrap our column reference
        // then we're mixing aggregate and non aggregate expressions in the same expression.
        // This catches cases like this: SELECT sum(a_integer) + a_integer FROM atable GROUP BY a_string
        if (isAggregate && aggregateFunction == null && wrappedExpression == expression) {
            throwNonAggExpressionInAggException(expression.toString());
        }
        return wrappedExpression;
    }

    @Override
    public Expression visit(BindParseNode node) throws SQLException {
        Object value = context.getBindManager().getBindValue(node);
<<<<<<< HEAD
        return LiteralExpression.newConstant(value);
    }
    
=======
        return LiteralExpression.newConstant(value, true);
    }    

>>>>>>> 9ce83b91
    @Override
    public Expression visit(LiteralParseNode node) throws SQLException {
        return LiteralExpression.newConstant(node.getValue(), node.getType(), true);
    }

    @Override
    public List<Expression> newElementList(int size) {
        nodeCount += size;
        return new ArrayList<Expression>(size);
    }

    @Override
    public void addElement(List<Expression> l, Expression element) {
        nodeCount--;
        l.add(element);
    }

    @Override
    public boolean visitEnter(CaseParseNode node) throws SQLException {
        return true;
    }

    private static boolean isDeterministic(List<Expression> l) {
        for (Expression e : l) {
            if (!e.isDeterministic()) {
                return false;
            }
        }
        return true;
    }
    
    @Override
    public Expression visitLeave(CaseParseNode node, List<Expression> l) throws SQLException {
        final CaseExpression caseExpression = new CaseExpression(l);
        for (int i = 0; i < node.getChildren().size(); i+=2) {
            ParseNode childNode = node.getChildren().get(i);
            if (childNode instanceof BindParseNode) {
                context.getBindManager().addParamMetaData((BindParseNode)childNode, new DelegateDatum(caseExpression));
            }
        }
        if (node.isStateless()) {
            ImmutableBytesWritable ptr = context.getTempPtr();
            int index = caseExpression.evaluateIndexOf(null, ptr);
            if (index < 0) {
                return LiteralExpression.newConstant(null, isDeterministic(l));
            }
            return caseExpression.getChildren().get(index);
        }
        return wrapGroupByExpression(caseExpression);
    }

    @Override
    public boolean visitEnter(LikeParseNode node) throws SQLException {
        return true;
    }

    @Override
    public Expression visitLeave(LikeParseNode node, List<Expression> children) throws SQLException {
        ParseNode lhsNode = node.getChildren().get(0);
        ParseNode rhsNode = node.getChildren().get(1);
        Expression lhs = children.get(0);
        Expression rhs = children.get(1);
        if ( rhs.getDataType() != null && lhs.getDataType() != null && 
                !lhs.getDataType().isCoercibleTo(rhs.getDataType())  && 
                !rhs.getDataType().isCoercibleTo(lhs.getDataType())) {
            throw TypeMismatchException.newException(lhs.getDataType(), rhs.getDataType(), node.toString());
        }
        if (lhsNode instanceof BindParseNode) {
            context.getBindManager().addParamMetaData((BindParseNode)lhsNode, rhs);
        }
        if (rhsNode instanceof BindParseNode) {
            context.getBindManager().addParamMetaData((BindParseNode)rhsNode, lhs);
        }
        if (rhs instanceof LiteralExpression) {
            String pattern = (String)((LiteralExpression)rhs).getValue();
            if (pattern == null || pattern.length() == 0) {
                return LiteralExpression.newConstant(null, rhs.isDeterministic());
            }
            // TODO: for pattern of '%' optimize to strlength(lhs) > 0
            // We can't use lhs IS NOT NULL b/c if lhs is NULL we need
            // to return NULL.
            int index = LikeExpression.indexOfWildcard(pattern);
            // Can't possibly be as long as the constant, then FALSE
            Integer lhsByteSize = lhs.getByteSize();
            if (lhsByteSize != null && lhsByteSize < index) {
                return LiteralExpression.newConstant(false, rhs.isDeterministic());
            }
            if (index == -1) {
                String rhsLiteral = LikeExpression.unescapeLike(pattern);
                if (lhsByteSize != null && lhsByteSize != rhsLiteral.length()) {
                    return LiteralExpression.newConstant(false, rhs.isDeterministic());
                }
                CompareOp op = node.isNegate() ? CompareOp.NOT_EQUAL : CompareOp.EQUAL;
                if (pattern.equals(rhsLiteral)) {
                    return new ComparisonExpression(op, children);
                } else {
                    rhs = LiteralExpression.newConstant(rhsLiteral, PDataType.CHAR, rhs.isDeterministic());
                    return new ComparisonExpression(op, Arrays.asList(lhs,rhs));
                }
            }
        }
        Expression expression = new LikeExpression(children);
        if (node.isStateless()) {
            ImmutableBytesWritable ptr = context.getTempPtr();
            if (!expression.evaluate(null, ptr)) {
                return LiteralExpression.newConstant(null, expression.isDeterministic());
            } else {
                return LiteralExpression.newConstant(Boolean.TRUE.equals(PDataType.BOOLEAN.toObject(ptr)) ^ node.isNegate(), expression.isDeterministic());
            }
        }
        if (node.isNegate()) {
            expression = new NotExpression(expression);
        }
        return expression;
    }


    @Override
    public boolean visitEnter(NotParseNode node) throws SQLException {
        return true;
    }

    @Override
    public Expression visitLeave(NotParseNode node, List<Expression> children) throws SQLException {
        ParseNode childNode = node.getChildren().get(0);
        Expression child = children.get(0);
        if (!PDataType.BOOLEAN.isCoercibleTo(child.getDataType())) {
            throw TypeMismatchException.newException(PDataType.BOOLEAN, child.getDataType(), node.toString());
        }
        if (childNode instanceof BindParseNode) { // TODO: valid/possibe?
            context.getBindManager().addParamMetaData((BindParseNode)childNode, child);
        }
        ImmutableBytesWritable ptr = context.getTempPtr();
        // Can't use child.isConstant(), because we have cases in which we don't know
        // in advance if a function evaluates to null (namely when bind variables are used)
        // TODO: use child.isStateless
        if (child.isStateless()) {
            if (!child.evaluate(null, ptr) || ptr.getLength() == 0) {
                return LiteralExpression.newConstant(null, PDataType.BOOLEAN, child.isDeterministic());
            }
            return LiteralExpression.newConstant(!(Boolean)PDataType.BOOLEAN.toObject(ptr), PDataType.BOOLEAN, child.isDeterministic());
        }
        return new NotExpression(child);
    }

    @Override
    public boolean visitEnter(CastParseNode node) throws SQLException {
        return true;
    }

    @Override
    public Expression visitLeave(CastParseNode node, List<Expression> children) throws SQLException {
        ParseNode childNode = node.getChildren().get(0);
        PDataType targetDataType = node.getDataType();
        Expression childExpr = children.get(0);
        PDataType fromDataType = childExpr.getDataType();
        
        if (childNode instanceof BindParseNode) {
            context.getBindManager().addParamMetaData((BindParseNode)childNode, childExpr);
        }
        
        Expression expr = childExpr;
        if(fromDataType != null) {
            /*
             * IndexStatementRewriter creates a CAST parse node when rewriting the query to use
             * indexed columns. Without this check present we wrongly and unnecessarily
             * end up creating a RoundExpression. 
             */
            if (context.getResolver().getTables().get(0).getTable().getType() != PTableType.INDEX) {
                expr =  CastParseNode.convertToRoundExpressionIfNeeded(fromDataType, targetDataType, children);
            }
        }
        return CoerceExpression.create(expr, targetDataType); 
    }
    
   @Override
    public boolean visitEnter(InListParseNode node) throws SQLException {
        return true;
    }

    @Override
    public Expression visitLeave(InListParseNode node, List<Expression> l) throws SQLException {
        List<Expression> inChildren = l;
        Expression firstChild = inChildren.get(0);
        ImmutableBytesWritable ptr = context.getTempPtr();
        PDataType firstChildType = firstChild.getDataType();
        ParseNode firstChildNode = node.getChildren().get(0);
        
        if (firstChildNode instanceof BindParseNode) {
            PDatum datum = firstChild;
            if (firstChildType == null) {
                datum = inferBindDatum(inChildren);
            }
            context.getBindManager().addParamMetaData((BindParseNode)firstChildNode, datum);
        }
        for (int i = 1; i < l.size(); i++) {
            ParseNode childNode = node.getChildren().get(i);
            if (childNode instanceof BindParseNode) {
                context.getBindManager().addParamMetaData((BindParseNode)childNode, firstChild);
            }
        }
        if (firstChildNode.isStateless() && firstChild.evaluate(null, ptr) && ptr.getLength() == 0) {
            return LiteralExpression.newConstant(null, PDataType.BOOLEAN, firstChild.isDeterministic());
        }
        
        Expression e = InListExpression.create(inChildren, ptr);
        if (node.isNegate()) {
            e = new NotExpression(e);
        }
        if (node.isStateless()) {
            if (!e.evaluate(null, ptr) || ptr.getLength() == 0) {
                return LiteralExpression.newConstant(null, e.getDataType(), e.isDeterministic());
            }
            Object value = e.getDataType().toObject(ptr);
            return LiteralExpression.newConstant(value, e.getDataType(), e.isDeterministic());
        }
        
        return e;
    }

    private static final PDatum DECIMAL_DATUM = new PDatum() {
        @Override
        public boolean isNullable() {
            return true;
        }
        @Override
        public PDataType getDataType() {
            return PDataType.DECIMAL;
        }
        @Override
        public Integer getByteSize() {
            return null;
        }
        @Override
        public Integer getMaxLength() {
            return null;
        }
        @Override
        public Integer getScale() {
            return PDataType.DEFAULT_SCALE;
        }
        @Override
        public ColumnModifier getColumnModifier() {
            return null;
        }        
    };

    private static PDatum inferBindDatum(List<Expression> children) {
        boolean isChildTypeUnknown = false;
        PDatum datum = children.get(1);
        for (int i = 2; i < children.size(); i++) {
            Expression child = children.get(i);
            PDataType childType = child.getDataType();
            if (childType == null) {
                isChildTypeUnknown = true;
            } else if (datum.getDataType() == null) {
                datum = child;
                isChildTypeUnknown = true;
            } else if (datum.getDataType() == childType || childType.isCoercibleTo(datum.getDataType())) {
                continue;
            } else if (datum.getDataType().isCoercibleTo(childType)) {
                datum = child;
            }
        }
        // If we found an "unknown" child type and the return type is a number
        // make the return type be the most general number type of DECIMAL.
        // TODO: same for TIMESTAMP for DATE/TIME?
        if (isChildTypeUnknown && datum.getDataType() != null && datum.getDataType().isCoercibleTo(PDataType.DECIMAL)) {
            return DECIMAL_DATUM;
        }
        return datum;
    }

    @Override
    public boolean visitEnter(IsNullParseNode node) throws SQLException {
        return true;
    }

    @Override
    public Expression visitLeave(IsNullParseNode node, List<Expression> children) throws SQLException {
        ParseNode childNode = node.getChildren().get(0);
        Expression child = children.get(0);
        if (childNode instanceof BindParseNode) { // TODO: valid/possibe?
            context.getBindManager().addParamMetaData((BindParseNode)childNode, child);
        }
        Boolean value = null;
        // Can't use child.isConstant(), because we have cases in which we don't know
        // in advance if a function evaluates to null (namely when bind variables are used)
        // TODO: review: have ParseNode.getValue()?
        if (child instanceof LiteralExpression) {
            value = (Boolean)((LiteralExpression)child).getValue();
            return node.isNegate() ^ value == null ? LiteralExpression.newConstant(false, PDataType.BOOLEAN, child.isDeterministic()) : LiteralExpression.newConstant(true, PDataType.BOOLEAN, child.isDeterministic());
        }
        if (!child.isNullable()) { // If child expression is not nullable, we can rewrite this
            return node.isNegate() ? LiteralExpression.newConstant(true, PDataType.BOOLEAN, child.isDeterministic()) : LiteralExpression.newConstant(false, PDataType.BOOLEAN, child.isDeterministic());
        }
        return new IsNullExpression(child, node.isNegate());
    }

    private static interface ArithmeticExpressionFactory {
        Expression create(ArithmeticParseNode node, List<Expression> children) throws SQLException;
    }

    private static interface ArithmeticExpressionBinder {
        PDatum getBindMetaData(int i, List<Expression> children, Expression expression);
    }

    private Expression visitLeave(ArithmeticParseNode node, List<Expression> children, ArithmeticExpressionBinder binder, ArithmeticExpressionFactory factory)
            throws SQLException {

        boolean isNull = false;
        for (Expression child : children) {
            boolean isChildLiteral = (child instanceof LiteralExpression);
            isNull |= isChildLiteral && ((LiteralExpression)child).getValue() == null;
        }

        Expression expression = factory.create(node, children);

        for (int i = 0; i < node.getChildren().size(); i++) {
            ParseNode childNode = node.getChildren().get(i);
            if (childNode instanceof BindParseNode) {
                context.getBindManager().addParamMetaData((BindParseNode)childNode, binder == null ? expression : binder.getBindMetaData(i, children, expression));
            }
        }

        ImmutableBytesWritable ptr = context.getTempPtr();

        // If all children are literals, just evaluate now
        if (expression.isStateless()) {
            if (!expression.evaluate(null,ptr) || ptr.getLength() == 0) {
                return LiteralExpression.newConstant(null, expression.getDataType(), expression.isDeterministic());
            }
            return LiteralExpression.newConstant(expression.getDataType().toObject(ptr), expression.getDataType(), expression.isDeterministic());
        } else if (isNull) {
            return LiteralExpression.newConstant(null, expression.getDataType(), expression.isDeterministic());
        }
        // Otherwise create and return the expression
        return wrapGroupByExpression(expression);
    }

    @Override
    public boolean visitEnter(SubtractParseNode node) throws SQLException {
        return true;
    }

    @Override
    public Expression visitLeave(SubtractParseNode node,
            List<Expression> children) throws SQLException {
        return visitLeave(node, children, new ArithmeticExpressionBinder() {
            @Override
            public PDatum getBindMetaData(int i, List<Expression> children,
                    final Expression expression) {
                final PDataType type;
                // If we're binding the first parameter and the second parameter
                // is a date
                // we know that the first parameter must be a date type too.
                if (i == 0 && (type = children.get(1).getDataType()) != null
                        && type.isCoercibleTo(PDataType.DATE)) {
                    return new PDatum() {
                        @Override
                        public boolean isNullable() {
                            return expression.isNullable();
                        }
                        @Override
                        public PDataType getDataType() {
                            return type;
                        }
                        @Override
                        public Integer getByteSize() {
                            return type.getByteSize();
                        }
                        @Override
                        public Integer getMaxLength() {
                            return expression.getMaxLength();
                        }
                        @Override
                        public Integer getScale() {
                            return expression.getScale();
                        }
                        @Override
                        public ColumnModifier getColumnModifier() {
                            return expression.getColumnModifier();
                        }                        
                    };
                } else if (expression.getDataType() != null
                        && expression.getDataType().isCoercibleTo(
                                PDataType.DATE)) {
                    return new PDatum() { // Same as with addition
                        @Override
                        public boolean isNullable() {
                            return expression.isNullable();
                        }
                        @Override
                        public PDataType getDataType() {
                            return PDataType.DECIMAL;
                        }
                        @Override
                        public Integer getByteSize() {
                            return null;
                        }
                        @Override
                        public Integer getMaxLength() {
                            return expression.getMaxLength();
                        }
                        @Override
                        public Integer getScale() {
                            return expression.getScale();
                        }
                        @Override
                        public ColumnModifier getColumnModifier() {
                            return expression.getColumnModifier();
                        }
                    };
                }
                // Otherwise just go with what was calculated for the expression
                return expression;
            }
        }, new ArithmeticExpressionFactory() {
            @Override
            public Expression create(ArithmeticParseNode node,
                    List<Expression> children) throws SQLException {
                int i = 0;
                PDataType theType = null;
                Expression e1 = children.get(0);
                Expression e2 = children.get(1);
                boolean isDeterministic = e1.isDeterministic() && e2.isDeterministic();
                PDataType type1 = e1.getDataType();
                PDataType type2 = e2.getDataType();
                // TODO: simplify this special case for DATE conversion
                /**
                 * For date1-date2, we want to coerce to a LONG because this
                 * cannot be compared against another date. It has essentially
                 * become a number. For date1-5, we want to preserve the DATE
                 * type because this can still be compared against another date
                 * and cannot be multiplied or divided. Any other time occurs is
                 * an error. For example, 5-date1 is an error. The nulls occur if
                 * we have bind variables.
                 */
                boolean isType1Date = 
                        type1 != null 
                        && type1 != PDataType.TIMESTAMP
                        && type1 != PDataType.UNSIGNED_TIMESTAMP
                        && type1.isCoercibleTo(PDataType.DATE);
                boolean isType2Date = 
                        type2 != null
                        && type2 != PDataType.TIMESTAMP
                        && type2 != PDataType.UNSIGNED_TIMESTAMP
                        && type2.isCoercibleTo(PDataType.DATE);
                if (isType1Date || isType2Date) {
                    if (isType1Date && isType2Date) {
                        i = 2;
                        theType = PDataType.LONG;
                    } else if (isType1Date && type2 != null
                            && type2.isCoercibleTo(PDataType.DECIMAL)) {
                        i = 2;
                        theType = PDataType.DATE;
                    } else if (type1 == null || type2 == null) {
                        /*
                         * FIXME: Could be either a Date or BigDecimal, but we
                         * don't know if we're comparing to a date or a number
                         * which would be disambiguate it.
                         */
                        i = 2;
                        theType = null;
                    }
                } else if(type1 == PDataType.TIMESTAMP || type2 == PDataType.TIMESTAMP) {
                    i = 2;
                    theType = PDataType.TIMESTAMP;
                } else if(type1 == PDataType.UNSIGNED_TIMESTAMP || type2 == PDataType.UNSIGNED_TIMESTAMP) {
                    i = 2;
                    theType = PDataType.UNSIGNED_TIMESTAMP;
                }
                
                for (; i < children.size(); i++) {
                    // This logic finds the common type to which all child types are coercible
                    // without losing precision.
                    Expression e = children.get(i);
                    isDeterministic &= e.isDeterministic();
                    PDataType type = e.getDataType();
                    if (type == null) {
                        continue;
                    } else if (type.isCoercibleTo(PDataType.LONG)) {
                        if (theType == null) {
                            theType = PDataType.LONG;
                        }
                    } else if (type == PDataType.DECIMAL) {
                        // Coerce return type to DECIMAL from LONG or DOUBLE if DECIMAL child found,
                        // unless we're doing date arithmetic.
                        if (theType == null
                                || !theType.isCoercibleTo(PDataType.DATE)) {
                            theType = PDataType.DECIMAL;
                        }
                    } else if (type.isCoercibleTo(PDataType.DOUBLE)) {
                        // Coerce return type to DOUBLE from LONG if DOUBLE child found,
                        // unless we're doing date arithmetic or we've found another child of type DECIMAL
                        if (theType == null
                                || (theType != PDataType.DECIMAL && !theType.isCoercibleTo(PDataType.DATE) )) {
                            theType = PDataType.DOUBLE;
                        }
                    } else {
                        throw TypeMismatchException.newException(type, node.toString());
                    }
                }
                if (theType == PDataType.DECIMAL) {
                    return new DecimalSubtractExpression(children);
                } else if (theType == PDataType.LONG) {
                    return new LongSubtractExpression(children);
                } else if (theType == PDataType.DOUBLE) {
                    return new DoubleSubtractExpression(children);
                } else if (theType == null) {
                    return LiteralExpression.newConstant(null, theType, isDeterministic);
                } else if (theType == PDataType.TIMESTAMP || theType == PDataType.UNSIGNED_TIMESTAMP) {
                    return new TimestampSubtractExpression(children);
                } else if (theType.isCoercibleTo(PDataType.DATE)) {
                    return new DateSubtractExpression(children);
                } else {
                    throw TypeMismatchException.newException(theType, node.toString());
                }
            }
        });
    }

    @Override
    public boolean visitEnter(AddParseNode node) throws SQLException {
        return true;
    }

    @Override
    public Expression visitLeave(AddParseNode node, List<Expression> children) throws SQLException {
        return visitLeave(node, children,
                new ArithmeticExpressionBinder() {
            @Override
            public PDatum getBindMetaData(int i, List<Expression> children, final Expression expression) {
                PDataType type = expression.getDataType();
                if (type != null && type.isCoercibleTo(PDataType.DATE)) {
                    return new PDatum() {
                        @Override
                        public boolean isNullable() {
                            return expression.isNullable();
                        }
                        @Override
                        public PDataType getDataType() {
                            return PDataType.DECIMAL;
                        }
                        @Override
                        public Integer getByteSize() {
                            return null;
                        }
                        @Override
                        public Integer getMaxLength() {
                            return expression.getMaxLength();
                        }
                        @Override
                        public Integer getScale() {
                            return expression.getScale();
                        }
                        @Override
                        public ColumnModifier getColumnModifier() {
                            return expression.getColumnModifier();
                        }
                    };
                }
                return expression;
            }
        },
        new ArithmeticExpressionFactory() {
            @Override
            public Expression create(ArithmeticParseNode node, List<Expression> children) throws SQLException {
                boolean foundDate = false;
                boolean isDeterministic = true;
                PDataType theType = null;
                for(int i = 0; i < children.size(); i++) {
                    Expression e = children.get(i);
                    isDeterministic &= e.isDeterministic();
                    PDataType type = e.getDataType();
                    if (type == null) {
                        continue; 
                    } else if (type.isCoercibleTo(PDataType.TIMESTAMP)) {
                        if (foundDate) {
                            throw TypeMismatchException.newException(type, node.toString());
                        }
                        if (theType == null || (theType != PDataType.TIMESTAMP && theType != PDataType.UNSIGNED_TIMESTAMP)) {
                            theType = type;
                        }
                        foundDate = true;
                    }else if (type == PDataType.DECIMAL) {
                        if (theType == null || !theType.isCoercibleTo(PDataType.TIMESTAMP)) {
                            theType = PDataType.DECIMAL;
                        }
                    } else if (type.isCoercibleTo(PDataType.LONG)) {
                        if (theType == null) {
                            theType = PDataType.LONG;
                        }
                    } else if (type.isCoercibleTo(PDataType.DOUBLE)) {
                        if (theType == null) {
                            theType = PDataType.DOUBLE;
                        }
                    } else {
                        throw TypeMismatchException.newException(type, node.toString());
                    }
                }
                if (theType == PDataType.DECIMAL) {
                    return new DecimalAddExpression(children);
                } else if (theType == PDataType.LONG) {
                    return new LongAddExpression(children);
                } else if (theType == PDataType.DOUBLE) {
                    return new DoubleAddExpression(children);
                } else if (theType == null) {
                    return LiteralExpression.newConstant(null, theType, isDeterministic);
                } else if (theType == PDataType.TIMESTAMP || theType == PDataType.UNSIGNED_TIMESTAMP) {
                    return new TimestampAddExpression(children);
                } else if (theType.isCoercibleTo(PDataType.DATE)) {
                    return new DateAddExpression(children);
                } else {
                    throw TypeMismatchException.newException(theType, node.toString());
                }
            }
        });
    }

    @Override
    public boolean visitEnter(MultiplyParseNode node) throws SQLException {
        return true;
    }

    @Override
    public Expression visitLeave(MultiplyParseNode node, List<Expression> children) throws SQLException {
        return visitLeave(node, children, null, new ArithmeticExpressionFactory() {
            @Override
            public Expression create(ArithmeticParseNode node, List<Expression> children) throws SQLException {
                PDataType theType = null;
                boolean isDeterministic = true;
                for(int i = 0; i < children.size(); i++) {
                    Expression e = children.get(i);
                    isDeterministic &= e.isDeterministic();
                    PDataType type = e.getDataType();
                    if (type == null) {
                        continue;
                    } else if (type == PDataType.DECIMAL) {
                        theType = PDataType.DECIMAL;
                    } else if (type.isCoercibleTo(PDataType.LONG)) {
                        if (theType == null) {
                            theType = PDataType.LONG;
                        }
                    } else if (type.isCoercibleTo(PDataType.DOUBLE)) {
                        if (theType == null) {
                            theType = PDataType.DOUBLE;
                        }
                    } else {
                        throw TypeMismatchException.newException(type, node.toString());
                    }
                }
                switch (theType) {
                case DECIMAL:
                    return new DecimalMultiplyExpression( children);
                case LONG:
                    return new LongMultiplyExpression( children);
                case DOUBLE:
                    return new DoubleMultiplyExpression( children);
                default:
                    return LiteralExpression.newConstant(null, theType, isDeterministic);
                }
            }
        });
    }

    @Override
    public boolean visitEnter(DivideParseNode node) throws SQLException {
        return true;
    }

    @Override
    public Expression visitLeave(DivideParseNode node, List<Expression> children) throws SQLException {
        for (int i = 1; i < children.size(); i++) { // Compile time check for divide by zero and null
            Expression child = children.get(i);
                if (child.getDataType() != null && child instanceof LiteralExpression) {
                    LiteralExpression literal = (LiteralExpression)child;
                    if (literal.getDataType() == PDataType.DECIMAL) {
                        if (PDataType.DECIMAL.compareTo(literal.getValue(), BigDecimal.ZERO) == 0) {
                            throw new SQLExceptionInfo.Builder(SQLExceptionCode.DIVIDE_BY_ZERO).build().buildException();
                        }
                    } else {
                        if (literal.getDataType().compareTo(literal.getValue(), 0L, PDataType.LONG) == 0) {
                            throw new SQLExceptionInfo.Builder(SQLExceptionCode.DIVIDE_BY_ZERO).build().buildException();
                        }
                    }
                }
        }
        return visitLeave(node, children, null, new ArithmeticExpressionFactory() {
            @Override
            public Expression create(ArithmeticParseNode node, List<Expression> children) throws SQLException {
                PDataType theType = null;
                boolean isDeterministic = true;
                for(int i = 0; i < children.size(); i++) {
                    Expression e = children.get(i);
                    isDeterministic &= e.isDeterministic();
                    PDataType type = e.getDataType();
                    if (type == null) {
                        continue;
                    } else if (type == PDataType.DECIMAL) {
                        theType = PDataType.DECIMAL;
                    } else if (type.isCoercibleTo(PDataType.LONG)) {
                        if (theType == null) {
                            theType = PDataType.LONG;
                        }
                    } else if (type.isCoercibleTo(PDataType.DOUBLE)) {
                        if (theType == null) {
                            theType = PDataType.DOUBLE;
                        }
                    } else {
                        throw TypeMismatchException.newException(type, node.toString());
                    }
                }
                switch (theType) {
                case DECIMAL:
                    return new DecimalDivideExpression( children);
                case LONG:
                    return new LongDivideExpression( children);
                case DOUBLE:
                    return new DoubleDivideExpression(children);
                default:
                    return LiteralExpression.newConstant(null, theType, isDeterministic);
                }
            }
        });
    }

    public static void throwNonAggExpressionInAggException(String nonAggregateExpression) throws SQLException {
        throw new SQLExceptionInfo.Builder(SQLExceptionCode.AGGREGATE_WITH_NOT_GROUP_BY_COLUMN)
        .setMessage(nonAggregateExpression).build().buildException();
    }

    @Override
    public Expression visitLeave(StringConcatParseNode node, List<Expression> children) throws SQLException {
        final StringConcatExpression expression=new StringConcatExpression(children);
        for (int i = 0; i < children.size(); i++) {
            ParseNode childNode=node.getChildren().get(i);
            if(childNode instanceof BindParseNode) {
                context.getBindManager().addParamMetaData((BindParseNode)childNode,expression);
            }
            PDataType type=children.get(i).getDataType();
            if(type==PDataType.VARBINARY){
                throw new SQLExceptionInfo.Builder(SQLExceptionCode.TYPE_NOT_SUPPORTED_FOR_OPERATOR)
                .setMessage("Concatenation does not support "+ type +" in expression" + node).build().buildException();
            }
        }
        ImmutableBytesWritable ptr = context.getTempPtr();
        if (expression.isStateless()) {
            if (!expression.evaluate(null,ptr) || ptr.getLength() == 0) {
                return LiteralExpression.newConstant(null, expression.getDataType(), expression.isDeterministic());
            }
            return LiteralExpression.newConstant(expression.getDataType().toObject(ptr), expression.getDataType(), expression.isDeterministic());
        }
        return wrapGroupByExpression(expression);
    }

    @Override
    public boolean visitEnter(StringConcatParseNode node) throws SQLException {
        return true;
    }

    @Override
    public boolean visitEnter(RowValueConstructorParseNode node) throws SQLException {
        return true;
    }

    @Override
    public Expression visitLeave(RowValueConstructorParseNode node, List<Expression> l) throws SQLException {
        // Don't trim trailing nulls here, as we'd potentially be dropping bind
        // variables that aren't bound yet.
        return new RowValueConstructorExpression(l, node.isStateless());
    }

	@Override
	public Expression visit(SequenceValueParseNode node)
			throws SQLException {
	    // NEXT VALUE FOR is only supported in SELECT expressions and UPSERT VALUES
        throw new SQLExceptionInfo.Builder(SQLExceptionCode.INVALID_USE_OF_NEXT_VALUE_FOR)
        .setSchemaName(node.getTableName().getSchemaName())
        .setTableName(node.getTableName().getTableName()).build().buildException();
	}

	@Override
	public Expression visitLeave(ArrayConstructorNode node, List<Expression> children)
			throws SQLException {
		ArrayConstructorExpression arrayExpression = new ArrayConstructorExpression(
				children);
		for (int i = 0; i < children.size(); i++) {
			ParseNode childNode = node.getChildren().get(i);
			if (childNode instanceof BindParseNode) {
				context.getBindManager().addParamMetaData(
						(BindParseNode) childNode, arrayExpression);
			}
		}
		boolean isLiteralExpression = true;
		for (Expression child:children) {
            isLiteralExpression&=(child instanceof LiteralExpression);
        }
        if (isLiteralExpression) {
        	Object[] elements = new Object[children.size()];
        	// TODO : We should check if children can be of different type other than literals
    		// The variable ptr does not get used here, inturn we don't use the ArrayConstructorExpression.evaluate()
    		PDataType elementType = null;
        	for (int i = 0; i < children.size(); i++) {
        		LiteralExpression literalExpression = (LiteralExpression)children.get(i);
    			elements[i] = literalExpression.getValue();
    			if (literalExpression.getDataType() != null
    					& literalExpression.getDataType() != elementType) {
    				elementType = literalExpression.getDataType();
    			}
        	}
        	PDataType baseType = PDataType.fromTypeId(elementType.getSqlType());
        	Object value = PArrayDataType.instantiatePhoenixArray(baseType, elements);
            return LiteralExpression.newConstant(value, arrayExpression.getDataType());
        }
		return wrapGroupByExpression(arrayExpression);
	}

	@Override
	public boolean visitEnter(ArrayConstructorNode node) throws SQLException {
		return true;
	}
}<|MERGE_RESOLUTION|>--- conflicted
+++ resolved
@@ -30,6 +30,7 @@
 import java.math.BigDecimal;
 import java.sql.SQLException;
 import java.sql.SQLFeatureNotSupportedException;
+import java.sql.Types;
 import java.util.ArrayList;
 import java.util.Arrays;
 import java.util.Collections;
@@ -534,15 +535,9 @@
     @Override
     public Expression visit(BindParseNode node) throws SQLException {
         Object value = context.getBindManager().getBindValue(node);
-<<<<<<< HEAD
         return LiteralExpression.newConstant(value);
     }
-    
-=======
-        return LiteralExpression.newConstant(value, true);
-    }    
-
->>>>>>> 9ce83b91
+
     @Override
     public Expression visit(LiteralParseNode node) throws SQLException {
         return LiteralExpression.newConstant(node.getValue(), node.getType(), true);
@@ -1328,37 +1323,58 @@
 	@Override
 	public Expression visitLeave(ArrayConstructorNode node, List<Expression> children)
 			throws SQLException {
-		ArrayConstructorExpression arrayExpression = new ArrayConstructorExpression(
-				children);
-		for (int i = 0; i < children.size(); i++) {
-			ParseNode childNode = node.getChildren().get(i);
-			if (childNode instanceof BindParseNode) {
-				context.getBindManager().addParamMetaData(
-						(BindParseNode) childNode, arrayExpression);
-			}
-		}
-		boolean isLiteralExpression = true;
-		for (Expression child:children) {
-            isLiteralExpression&=(child instanceof LiteralExpression);
-        }
-        if (isLiteralExpression) {
-        	Object[] elements = new Object[children.size()];
-        	// TODO : We should check if children can be of different type other than literals
-    		// The variable ptr does not get used here, inturn we don't use the ArrayConstructorExpression.evaluate()
-    		PDataType elementType = null;
-        	for (int i = 0; i < children.size(); i++) {
-        		LiteralExpression literalExpression = (LiteralExpression)children.get(i);
-    			elements[i] = literalExpression.getValue();
-    			if (literalExpression.getDataType() != null
-    					& literalExpression.getDataType() != elementType) {
-    				elementType = literalExpression.getDataType();
-    			}
-        	}
-        	PDataType baseType = PDataType.fromTypeId(elementType.getSqlType());
-        	Object value = PArrayDataType.instantiatePhoenixArray(baseType, elements);
-            return LiteralExpression.newConstant(value, arrayExpression.getDataType());
-        }
-		return wrapGroupByExpression(arrayExpression);
+        boolean isChildTypeUnknown = false;
+        PDataType arrayElemDataType = children.get(0).getDataType();
+        for (int i = 0; i < children.size(); i++) {
+            Expression child = children.get(i);
+            PDataType childType = child.getDataType();
+            if (childType == null) {
+                isChildTypeUnknown = true;
+            } else if (arrayElemDataType == null) {
+                arrayElemDataType = childType;
+                isChildTypeUnknown = true;
+            } else if (arrayElemDataType == childType || childType.isCoercibleTo(arrayElemDataType)) {
+                continue;
+            } else if (arrayElemDataType.isCoercibleTo(childType)) {
+                arrayElemDataType = childType;
+            } else {
+                throw new SQLExceptionInfo.Builder(SQLExceptionCode.CANNOT_CONVERT_TYPE)
+                        .setMessage(
+                                "Case expressions must have common type: " + arrayElemDataType + " cannot be coerced to "
+                                        + childType).build().buildException();
+            }
+        }
+        // If we found an "unknown" child type and the return type is a number
+        // make the return type be the most general number type of DECIMAL.
+        if (isChildTypeUnknown && arrayElemDataType != null && arrayElemDataType.isCoercibleTo(PDataType.DECIMAL)) {
+            arrayElemDataType = PDataType.DECIMAL;
+        }
+        ImmutableBytesWritable ptr = context.getTempPtr();
+        Object[] elements = new Object[children.size()];
+        if(node.isStateless()) {
+            for(int i = 0; i < children.size(); i++) {
+                Expression child = children.get(i);
+                child.evaluate(null, ptr);
+                Object value = arrayElemDataType.toObject(ptr, child.getDataType(), child.getColumnModifier());
+                elements[i] = LiteralExpression.newConstant(value, child.getDataType()).getValue();
+            }
+            Object value = PArrayDataType.instantiatePhoenixArray(arrayElemDataType, elements);
+            return LiteralExpression.newConstant(value,
+                    PDataType.fromTypeId(arrayElemDataType.getSqlType() + Types.ARRAY));
+        } else {
+            ArrayConstructorExpression arrayExpression = new ArrayConstructorExpression(
+                    children, arrayElemDataType);
+            /*for(int i = 0; i < children.size(); i++) {
+                Expression child = children.get(i);
+                if(child.isStateless()) {
+                    child.evaluate(null, ptr);
+                } else {
+                    child.evaluate(null, ptr);
+                }
+                arrayElemDataType.toObject(ptr, child.getDataType(), child.getColumnModifier());
+            }*/
+            return (arrayExpression);
+        }
 	}
 
 	@Override
