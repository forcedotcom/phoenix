--- conflicted
+++ resolved
@@ -206,12 +206,12 @@
     CREATE_TENANT_TABLE_TENANT_ID(1030, "42Y89", "TenantId property must be set on connection if BASE_TABLE is used to create table."),
     CREATE_TENANT_TABLE_NO_PK(1031, "42Y90", "Defining PK columns not allowed for tenant-specific tables."),
     BASE_TABLE_NOT_TOP_LEVEL(1032, "42Y91", "Base table for a tenant table-specific table must be top level."),
-    BASE_TABLE_NO_TENANT_ID_PK_NO_TENANT_TYPE_ID(1033, "42Y92", "Base table for a tenant table-specific table must have 2 or more PK columns when creating tenant-specific tables with an empty TENANT_TYPE_ID.  First PK column must be non-nullable VARCHAR or CHAR."),
-    BASE_TABLE_NO_TENANT_ID_PK_WITH_TENANT_TYPE_ID(1033, "42Y92", "Base table for a tenant table-specific table must have 3 or more PK columns when creating tenant-specific tables with a non-empty TENANT_TYPE_ID.  First two PK columns must be non-nullable VARCHAR or CHAR."),
     DEFAULT_COLUMN_FAMILY_ONLY_ON_CREATE_TABLE(1034, "42Y93", "Default column family may only be specified when creating a table."),
     TENANT_TYPE_ID_ONLY_ON_CREATE_TABLE(1035, "42Y94", "Tenant type ID may only be specified when creating a table."),
-<<<<<<< HEAD
-    
+    TYPE_ID_USED(1039, "42Y95", "Type id is already used by this tenant for this base table."),
+    BASE_TABLE_NO_TENANT_ID_PK_NO_TENANT_TYPE_ID(1040, "42Y96", "Base table for a tenant table-specific table must have 2 or more PK columns when creating tenant-specific tables with an empty TENANT_TYPE_ID.  First PK column must be non-nullable VARCHAR or CHAR."),
+    BASE_TABLE_NO_TENANT_ID_PK_WITH_TENANT_TYPE_ID(1041, "42Y97", "Base table for a tenant table-specific table must have 3 or more PK columns when creating tenant-specific tables with a non-empty TENANT_TYPE_ID.  First two PK columns must be non-nullable VARCHAR or CHAR."),
+        
     /** Sequence related */
     SEQUENCE_ALREADY_EXIST(1200, "42Z00", "Sequence already exists.", new Factory() {
         @Override
@@ -232,10 +232,6 @@
     CANNOT_CALL_CURRENT_BEFORE_NEXT_VALUE(1206, "42Z06", "NEXT VALUE FOR must be called before CURRENT VALUE FOR is called."),
     EMPTY_SEQUENCE_CACHE(1207, "42Z07", "No more cached sequence values"),
 
-=======
-    TYPE_ID_USED(1036, "42Y95", "Type id is already used by this tenant for this base table."),
-    
->>>>>>> 64bd5266
     /** Parser error. (errorcode 06, sqlState 42P) */
     PARSER_ERROR(601, "42P00", "Syntax error.", Factory.SYTAX_ERROR),
     MISSING_TOKEN(602, "42P00", "Syntax error.", Factory.SYTAX_ERROR),
