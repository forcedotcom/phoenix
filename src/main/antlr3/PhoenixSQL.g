--- conflicted
+++ resolved
@@ -88,13 +88,10 @@
     SHOW='show';
     TABLES='tables';
     ALL='all';
-<<<<<<< HEAD
     INDEX='index';
     INCLUDE='include';
-=======
     PERCENTILE_CONT='percentile_cont';
     WITHIN='within';
->>>>>>> 29585e06
 }
 
 
