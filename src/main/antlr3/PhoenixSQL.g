/*******************************************************************************
 * Copyright (c) 2013, Salesforce.com, Inc.
 * All rights reserved.
 * 
 * Redistribution and use in source and binary forms, with or without
 * modification, are permitted provided that the following conditions are met:
 * 
 *     Redistributions of source code must retain the above copyright notice,
 *     this list of conditions and the following disclaimer.
 *     Redistributions in binary form must reproduce the above copyright notice,
 *     this list of conditions and the following disclaimer in the documentation
 *     and/or other materials provided with the distribution.
 *     Neither the name of Salesforce.com nor the names of its contributors may 
 *     be used to endorse or promote products derived from this software without 
 *     specific prior written permission.
 * 
 * THIS SOFTWARE IS PROVIDED BY THE COPYRIGHT HOLDERS AND CONTRIBUTORS "AS IS" AND
 * ANY EXPRESS OR IMPLIED WARRANTIES, INCLUDING, BUT NOT LIMITED TO, THE IMPLIED
 * WARRANTIES OF MERCHANTABILITY AND FITNESS FOR A PARTICULAR PURPOSE ARE
 * DISCLAIMED. IN NO EVENT SHALL THE COPYRIGHT HOLDER OR CONTRIBUTORS BE LIABLE 
 * FOR ANY DIRECT, INDIRECT, INCIDENTAL, SPECIAL, EXEMPLARY, OR CONSEQUENTIAL 
 * DAMAGES (INCLUDING, BUT NOT LIMITED TO, PROCUREMENT OF SUBSTITUTE GOODS OR 
 * SERVICES; LOSS OF USE, DATA, OR PROFITS; OR BUSINESS INTERRUPTION) HOWEVER 
 * CAUSED AND ON ANY THEORY OF LIABILITY, WHETHER IN CONTRACT, STRICT LIABILITY, 
 * OR TORT (INCLUDING NEGLIGENCE OR OTHERWISE) ARISING IN ANY WAY OUT OF THE USE 
 * OF THIS SOFTWARE, EVEN IF ADVISED OF THE POSSIBILITY OF SUCH DAMAGE.
 ******************************************************************************/
grammar PhoenixSQL;

tokens
{
    SELECT='select';
    FROM='from';
    WHERE='where';
    NOT='not';
    AND='and';
    OR='or';
    NULL='null';
    TRUE='true';
    FALSE='false';
    LIKE='like';
    AS='as';
    OUTER='outer';
    ON='on';
    IN='in';
    GROUP='group';
    HAVING='having';
    ORDER='order';
    BY='by';
    ASC='asc';
    DESC='desc';
    NULLS='nulls';
    LIMIT='limit';
    FIRST='first';
    LAST='last';
    CASE='case';
    WHEN='when';
    THEN='then';
    ELSE='else';
    END='end';
    EXISTS='exists';
    IS='is';
    FIRST='first';    
    DISTINCT='distinct';
    JOIN='join';
    INNER='inner';
    LEFT='left';
    RIGHT='right';
    FULL='full';
    BETWEEN='between';
    UPSERT='upsert';
    INTO='into';
    VALUES='values';
    DELETE='delete';
    CREATE='create';
    DROP='drop';
    PRIMARY='primary';
    KEY='key';
    ALTER='alter';
    COLUMN='column';
    TABLE='table';
    ADD='add';
    SPLIT='split';
    EXPLAIN='explain';
    VIEW='view';
    IF='if';
    CONSTRAINT='constraint';
    SHOW='show';
    TABLES='tables';
    ALL='all';
    INDEX='index';
    INCLUDE='include';
    WITHIN='within';
    ENABLE='enable';
    DISABLE='disable';
<<<<<<< HEAD
    SET='set';    
    SEQUENCE='sequence';
    START='start';
    WITH='with';
    INCREMENT='increment';
    NEXT='next';
    VALUE='value';
    FOR='for';
=======
    SET='set';
    CAST='cast';
>>>>>>> 19b99d16
}


@parser::header {
/*******************************************************************************
 * Copyright (c) 2013, Salesforce.com, Inc.
 * All rights reserved.
 * 
 * Redistribution and use in source and binary forms, with or without
 * modification, are permitted provided that the following conditions are met:
 * 
 *     Redistributions of source code must retain the above copyright notice,
 *     this list of conditions and the following disclaimer.
 *     Redistributions in binary form must reproduce the above copyright notice,
 *     this list of conditions and the following disclaimer in the documentation
 *     and/or other materials provided with the distribution.
 *     Neither the name of Salesforce.com nor the names of its contributors may 
 *     be used to endorse or promote products derived from this software without 
 *     specific prior written permission.
 * 
 * THIS SOFTWARE IS PROVIDED BY THE COPYRIGHT HOLDERS AND CONTRIBUTORS "AS IS" AND
 * ANY EXPRESS OR IMPLIED WARRANTIES, INCLUDING, BUT NOT LIMITED TO, THE IMPLIED
 * WARRANTIES OF MERCHANTABILITY AND FITNESS FOR A PARTICULAR PURPOSE ARE
 * DISCLAIMED. IN NO EVENT SHALL THE COPYRIGHT HOLDER OR CONTRIBUTORS BE LIABLE 
 * FOR ANY DIRECT, INDIRECT, INCIDENTAL, SPECIAL, EXEMPLARY, OR CONSEQUENTIAL 
 * DAMAGES (INCLUDING, BUT NOT LIMITED TO, PROCUREMENT OF SUBSTITUTE GOODS OR 
 * SERVICES; LOSS OF USE, DATA, OR PROFITS; OR BUSINESS INTERRUPTION) HOWEVER 
 * CAUSED AND ON ANY THEORY OF LIABILITY, WHETHER IN CONTRACT, STRICT LIABILITY, 
 * OR TORT (INCLUDING NEGLIGENCE OR OTHERWISE) ARISING IN ANY WAY OUT OF THE USE 
 * OF THIS SOFTWARE, EVEN IF ADVISED OF THE POSSIBILITY OF SUCH DAMAGE.
 ******************************************************************************/
package com.salesforce.phoenix.parse;

///CLOVER:OFF
import com.google.common.collect.ImmutableMap;
import com.google.common.collect.ArrayListMultimap;
import com.google.common.collect.ListMultimap;
import org.apache.hadoop.hbase.util.Pair;
import java.math.BigDecimal;
import java.util.Arrays;
import java.util.Stack;
import java.sql.SQLException;
import com.salesforce.phoenix.expression.function.CountAggregateFunction;
import com.salesforce.phoenix.query.QueryConstants;
import com.salesforce.phoenix.schema.ColumnModifier;
import com.salesforce.phoenix.schema.IllegalDataException;
import com.salesforce.phoenix.schema.PDataType;
import com.salesforce.phoenix.schema.PIndexState;
import com.salesforce.phoenix.schema.PTableType;
import com.salesforce.phoenix.util.SchemaUtil;
}

@lexer::header {
/*******************************************************************************
 * Copyright (c) 2013, Salesforce.com, Inc.
 * All rights reserved.
 * 
 * Redistribution and use in source and binary forms, with or without
 * modification, are permitted provided that the following conditions are met:
 * 
 *     Redistributions of source code must retain the above copyright notice,
 *     this list of conditions and the following disclaimer.
 *     Redistributions in binary form must reproduce the above copyright notice,
 *     this list of conditions and the following disclaimer in the documentation
 *     and/or other materials provided with the distribution.
 *     Neither the name of Salesforce.com nor the names of its contributors may 
 *     be used to endorse or promote products derived from this software without 
 *     specific prior written permission.
 * 
 * THIS SOFTWARE IS PROVIDED BY THE COPYRIGHT HOLDERS AND CONTRIBUTORS "AS IS" AND
 * ANY EXPRESS OR IMPLIED WARRANTIES, INCLUDING, BUT NOT LIMITED TO, THE IMPLIED
 * WARRANTIES OF MERCHANTABILITY AND FITNESS FOR A PARTICULAR PURPOSE ARE
 * DISCLAIMED. IN NO EVENT SHALL THE COPYRIGHT HOLDER OR CONTRIBUTORS BE LIABLE 
 * FOR ANY DIRECT, INDIRECT, INCIDENTAL, SPECIAL, EXEMPLARY, OR CONSEQUENTIAL 
 * DAMAGES (INCLUDING, BUT NOT LIMITED TO, PROCUREMENT OF SUBSTITUTE GOODS OR 
 * SERVICES; LOSS OF USE, DATA, OR PROFITS; OR BUSINESS INTERRUPTION) HOWEVER 
 * CAUSED AND ON ANY THEORY OF LIABILITY, WHETHER IN CONTRACT, STRICT LIABILITY, 
 * OR TORT (INCLUDING NEGLIGENCE OR OTHERWISE) ARISING IN ANY WAY OUT OF THE USE 
 * OF THIS SOFTWARE, EVEN IF ADVISED OF THE POSSIBILITY OF SUCH DAMAGE.
 ******************************************************************************/
package com.salesforce.phoenix.parse;
///CLOVER:OFF
}

// --------------------------------------
// The Parser

@parser::members
{
    
    /**
     * used to turn '?' binds into : binds.
     */
    private int anonBindNum;
    private ParseNodeFactory factory;
    private ParseContext.Stack contextStack = new ParseContext.Stack();

    public void setParseNodeFactory(ParseNodeFactory factory) {
        this.factory = factory;
    }
    
    public boolean isCountFunction(String field) {
        return CountAggregateFunction.NORMALIZED_NAME.equals(SchemaUtil.normalizeIdentifier(field));
    }
     
    public int line(Token t) {
        return t.getLine();
    }

    public int column(Token t) {
        return t.getCharPositionInLine() + 1;
    }
    
    private void throwRecognitionException(Token t) throws RecognitionException {
        RecognitionException e = new RecognitionException();
        e.token = t;
        e.line = t.getLine();
        e.charPositionInLine = t.getCharPositionInLine();
        e.input = input;
        throw e;
    }
    
    public int getBindCount() {
        return anonBindNum;
    }
    
    public void resetBindCount() {
        anonBindNum = 0;
    }
    
    public String nextBind() {
        return Integer.toString(anonBindNum++);
    }

    protected Object recoverFromMismatchedToken(IntStream input, int ttype, BitSet follow)
        throws RecognitionException {
        RecognitionException e = null;
        // if next token is what we are looking for then "delete" this token
        if (mismatchIsUnwantedToken(input, ttype)) {
            e = new UnwantedTokenException(ttype, input);
        } else if (mismatchIsMissingToken(input, follow)) {
            Object inserted = getMissingSymbol(input, e, ttype, follow);
            e = new MissingTokenException(ttype, input, inserted);
        } else {
            e = new MismatchedTokenException(ttype, input);
        }
        throw e;
    }

    public Object recoverFromMismatchedSet(IntStream input, RecognitionException e, BitSet follow)
        throws RecognitionException
    {
        throw e;
    }
    
    @Override
    public String getErrorMessage(RecognitionException e, String[] tokenNames) {
        if (e instanceof MismatchedTokenException) {
            MismatchedTokenException mte = (MismatchedTokenException)e;
            String txt = mte.token.getText();
            String p = mte.token.getType() == -1 ? "EOF" : PARAPHRASE[mte.token.getType()];
            String expecting = (mte.expecting < PARAPHRASE.length && mte.expecting >= 0) ? PARAPHRASE[mte.expecting] : null;
            if (expecting == null) {
                return "unexpected token (" + line(mte.token) + "," + column(mte.token) + "): " + (txt != null ? txt : p);
            } else {
                return "expecting " + expecting +
                    ", found '" + (txt != null ? txt : p) + "'";
            }
        } else if (e instanceof NoViableAltException) {
            //NoViableAltException nvae = (NoViableAltException)e;
            return "unexpected token: (" + line(e.token) + "," + column(e.token) + ")" + getTokenErrorDisplay(e.token);
        }
        return super.getErrorMessage(e, tokenNames);
     }

    public String getTokenErrorDisplay(int t) {
        String ret = PARAPHRASE[t];
        if (ret == null) ret = "<UNKNOWN>";
        return ret;
    }


    private String[] PARAPHRASE = new String[getTokenNames().length];
    {
        PARAPHRASE[NAME] = "a field or entity name";
        PARAPHRASE[NUMBER] = "a number";
        PARAPHRASE[EQ] = "an equals sign";
        PARAPHRASE[LT] = "a left angle bracket";
        PARAPHRASE[GT] = "a right angle bracket";
        PARAPHRASE[COMMA] = "a comma";
        PARAPHRASE[LPAREN] = "a left parentheses";
        PARAPHRASE[RPAREN] = "a right parentheses";
        PARAPHRASE[SEMICOLON] = "a semi-colon";
        PARAPHRASE[COLON] = "a colon";
        PARAPHRASE[LSQUARE] = "left square bracket";
        PARAPHRASE[RSQUARE] = "right square bracket";
        PARAPHRASE[LCURLY] = "left curly bracket";
        PARAPHRASE[RCURLY] = "right curly bracket";
        PARAPHRASE[AT] = "at";
        PARAPHRASE[MINUS] = "a subtraction";
        PARAPHRASE[TILDE] = "a tilde";
        PARAPHRASE[PLUS] = "an addition";
        PARAPHRASE[ASTERISK] = "an asterisk";
        PARAPHRASE[DIVIDE] = "a division";
        PARAPHRASE[FIELDCHAR] = "a field character";
        PARAPHRASE[LETTER] = "an ansi letter";
        PARAPHRASE[POSINTEGER] = "a positive integer";
        PARAPHRASE[DIGIT] = "a number from 0 to 9";
    }
}

@rulecatch {
    catch (RecognitionException re) {
        throw re;
    }
}

@lexer::members {

}

// Used to incrementally parse a series of semicolon-terminated SQL statement
// Note than unlike the rule below an EOF is not expected at the end.
nextStatement returns [BindableStatement ret]
    :  s=oneStatement {$ret = s;} SEMICOLON
    |  EOF
    ;

// Parses a single SQL statement (expects an EOF after the select statement).
statement returns [BindableStatement ret]
    :   s=oneStatement {$ret = s;} EOF
    ;

// Parses a select statement which must be the only statement (expects an EOF after the statement).
query returns [SelectStatement ret]
    :   q=select_node EOF {$ret=q;}
    ;

// Parses a single SQL statement (expects an EOF after the select statement).
oneStatement returns [BindableStatement ret]
    :   (q=select_node {$ret=q;} 
<<<<<<< HEAD
    |    u=upsert_node {$ret=u;}
    |    d=delete_node {$ret=d;}
    |    ct=create_table_node {$ret=ct;}
    |	 cs=create_sequence_node {$ret=cs;}
    |    ci=create_index_node {$ret=ci;}
    |    dt=drop_table_node {$ret=dt;}
    |    di=drop_index_node {$ret=di;}
    |    ai=alter_index_node {$ret=ai;}
    |    at=alter_table_node {$ret=at;}
    |    e=explain_node {$ret=e;}
    |    st=show_tables_node {$ret=st;}
=======
    |    ns=non_select_node {$ret=ns;}
>>>>>>> 19b99d16
        )
    ;

non_select_node returns [BindableStatement ret]
@init{ contextStack.push(new ParseContext()); }
    :  (s=upsert_node
    |   s=delete_node
    |   s=create_table_node
    |   s=create_index_node
    |   s=drop_table_node
    |   s=drop_index_node
    |   s=alter_index_node
    |   s=alter_table_node
    |   s=explain_node
    |   s=show_tables_node) { contextStack.pop();  $ret = s; }
    ;
    
show_tables_node returns [BindableStatement ret]
    :   SHOW TABLES {$ret=factory.showTables();}
    ;

explain_node returns [BindableStatement ret]
    :   EXPLAIN q=oneStatement {$ret=factory.explain(q);}
    ;

// Parse a create table statement.
create_table_node returns [CreateTableStatement ret]
    :   CREATE (tt=VIEW | TABLE) (IF NOT ex=EXISTS)? t=from_table_name 
        (LPAREN cdefs=column_defs (pk=pk_constraint)? RPAREN)
        (p=fam_properties)?
        (SPLIT ON v=values)?
        {ret = factory.createTable(t, p, cdefs, pk, v, tt!=null ? PTableType.VIEW : PTableType.USER, ex!=null, getBindCount()); }
    ;
    
// Parse a create sequence statement.
create_sequence_node returns [CreateSequenceStatement ret]
    :   CREATE SEQUENCE t=from_table_name ?
    	START WITH s=int_literal	?
    	INCREMENT BY i=int_literal 
        {ret = factory.createSequence(t, s, i, getBindCount()); }
    ;

// Parse a create index statement.
create_index_node returns [CreateIndexStatement ret]
    :   CREATE INDEX (IF NOT ex=EXISTS)? i=index_name ON t=from_table_name
        (LPAREN pk=index_pk_constraint RPAREN)
        (INCLUDE (LPAREN icrefs=column_names RPAREN))?
        (p=fam_properties)?
        (SPLIT ON v=values)?
        {ret = factory.createIndex(i, factory.namedTable(null,t), pk, icrefs, v, p, ex!=null, getBindCount()); }
    ;

pk_constraint returns [PrimaryKeyConstraint ret]
    :   CONSTRAINT n=identifier PRIMARY KEY LPAREN cols=col_name_with_mod_list RPAREN { $ret = factory.primaryKey(n,cols); }
    ;

col_name_with_mod_list returns [List<Pair<ColumnName, ColumnModifier>> ret]
@init{ret = new ArrayList<Pair<ColumnName, ColumnModifier>>(); }
    :   p=col_name_with_mod {$ret.add(p);}  (COMMA p = col_name_with_mod {$ret.add(p);} )*
;

col_name_with_mod returns [Pair<ColumnName, ColumnModifier> ret]
    :   f=identifier (order=ASC|order=DESC)? {$ret = Pair.newPair(factory.columnName(f), order == null ? null : ColumnModifier.fromDDLValue(order.getText()));}
;

index_pk_constraint returns [PrimaryKeyConstraint ret]
    :   cols = col_def_name_with_mod_list {$ret = factory.primaryKey(null, cols); }
    ;

col_def_name_with_mod_list returns [List<Pair<ColumnName, ColumnModifier>> ret]
@init{ret = new ArrayList<Pair<ColumnName, ColumnModifier>>(); }
    :   p=col_def_name_with_mod {$ret.add(p);}  (COMMA p = col_def_name_with_mod {$ret.add(p);} )*
;

col_def_name_with_mod returns [Pair<ColumnName, ColumnModifier> ret]
    :   c=column_name (order=ASC|order=DESC)? {$ret = Pair.newPair(c, order == null ? null : ColumnModifier.fromDDLValue(order.getText()));}
;

fam_properties returns [ListMultimap<String,Pair<String,Object>> ret]
@init{ret = ArrayListMultimap.<String,Pair<String,Object>>create(); }
    :  p=fam_prop_name EQ v=prop_value {$ret.put(p.getFamilyName(),new Pair<String,Object>(p.getPropertyName(),v));}  (COMMA p=fam_prop_name EQ v=prop_value {$ret.put(p.getFamilyName(),new Pair<String,Object>(p.getPropertyName(),v));} )*
    ;

fam_prop_name returns [PropertyName ret]
    :   propName=identifier {$ret = factory.propertyName(propName); }
    |   familyName=identifier DOT propName=identifier {$ret = factory.propertyName(familyName, propName); }
    ;
    
prop_value returns [Object ret]
    :   l=literal { $ret = l.getValue(); }
    ;
    
column_name returns [ColumnName ret]
    :   field=identifier {$ret = factory.columnName(field); }
    |   family=identifier DOT field=identifier {$ret = factory.columnName(family, field); }
    ;

column_names returns [List<ColumnName> ret]
@init{ret = new ArrayList<ColumnName>(); }
    :  v = column_name {$ret.add(v);}  (COMMA v = column_name {$ret.add(v);} )*
;

	
// Parse a drop table statement.
drop_table_node returns [DropTableStatement ret]
    :   DROP (v=VIEW | TABLE) (IF ex=EXISTS)? t=from_table_name
        {ret = factory.dropTable(t, v==null ? PTableType.USER : PTableType.VIEW, ex!=null); }
    ;

// Parse a drop index statement
drop_index_node returns [DropIndexStatement ret]
    : DROP INDEX (IF ex=EXISTS)? i=index_name ON t=from_table_name
      {ret = factory.dropIndex(i, t, ex!=null); }
    ;

// Parse a alter index statement
alter_index_node returns [AlterIndexStatement ret]
    : ALTER INDEX (IF ex=EXISTS)? i=index_name ON t=from_table_name (ENABLE | d=DISABLE)
      {ret = factory.alterIndex(factory.namedTable(null,factory.table(t.getSchemaName(),i.getName())), t.getTableName(), ex!=null, d==null ? PIndexState.ENABLE : PIndexState.DISABLE); }
    ;

// Parse an alter table statement.
alter_table_node returns [AlterTableStatement ret]
    :   ALTER TABLE t=from_table_name
        ( (DROP COLUMN (IF ex=EXISTS)? c=column_name) | (ADD (IF NOT ex=EXISTS)? (d=column_def) (p=properties)?) | (SET (p=properties)) )
        {ret = ( c == null ? factory.addColumn(factory.namedTable(null,t), d, ex!=null, p) : factory.dropColumn(factory.namedTable(null,t), c, ex!=null) ); }
    ;

prop_name returns [String ret]
    :   p=identifier {$ret = p; }
    ;
    
properties returns [Map<String,Object> ret]
@init{ret = new HashMap<String,Object>(); }
    :  k=prop_name EQ v=prop_value {$ret.put(k,v);}  (COMMA k=prop_name EQ v=prop_value {$ret.put(k,v);} )*
    ;

column_defs returns [List<ColumnDef> ret]
@init{ret = new ArrayList<ColumnDef>(); }
    :  v = column_def {$ret.add(v);}  (COMMA v = column_def {$ret.add(v);} )*
;

column_def returns [ColumnDef ret]
    :   c=column_name dt=identifier (LPAREN l=NUMBER (COMMA s=NUMBER)? RPAREN)? (n=NOT? NULL)? (pk=PRIMARY KEY (order=ASC|order=DESC)?)?
        { $ret = factory.columnDef(c, dt, n==null,
            l == null ? null : Integer.parseInt( l.getText() ),
            s == null ? null : Integer.parseInt( s.getText() ),
            pk != null, 
            order == null ? null : ColumnModifier.fromDDLValue(order.getText()) ); }
    ;

dyn_column_defs returns [List<ColumnDef> ret]
@init{ret = new ArrayList<ColumnDef>(); }
    :  v = dyn_column_def {$ret.add(v);}  (COMMA v = dyn_column_def {$ret.add(v);} )*
;

dyn_column_def returns [ColumnDef ret]
    :   c=column_name dt=identifier (LPAREN l=NUMBER (COMMA s=NUMBER)? RPAREN)?
        {$ret = factory.columnDef(c, dt, true,
            l == null ? null : Integer.parseInt( l.getText() ),
            s == null ? null : Integer.parseInt( s.getText() ),
            false, 
            null); }
    ;

dyn_column_name_or_def returns [ColumnDef ret]
    :   c=column_name (dt=identifier (LPAREN l=NUMBER (COMMA s=NUMBER)? RPAREN)? )?
        {$ret = factory.columnDef(c, dt, true,
            l == null ? null : Integer.parseInt( l.getText() ),
            s == null ? null : Integer.parseInt( s.getText() ),
            false, 
            null); }
    ;

// Parses a select statement which must be the only statement (expects an EOF after the statement).
select_expression returns [ParseNode ret]
    :   s=select_node {$ret = factory.subquery(s);}
    ;
    
// Parse a full select expression structure.
select_node returns [SelectStatement ret]
@init{ contextStack.push(new ParseContext()); }
    :   SELECT (hint=hintClause)? (d=DISTINCT | ALL)? sel=select_list
        FROM from=parseFrom
        (WHERE where=condition)?
        (GROUP BY group=group_by)?
        (HAVING having=condition)?
        (ORDER BY order=order_by)?
        (LIMIT l=limit)?
        { ParseContext context = contextStack.pop(); $ret = factory.select(from, hint, d!=null, sel, where, group, having, order, l, getBindCount(), context.isAggregate()); }
    ;

// Parse a full upsert expression structure.
upsert_node returns [UpsertStatement ret]
    :   UPSERT INTO t=from_table_name
        (LPAREN p=upsert_column_refs RPAREN)?
        ((VALUES LPAREN v=expression_terms RPAREN) | s=select_node)
        {ret = factory.upsert(factory.namedTable(null,t,p == null ? null : p.getFirst()), p == null ? null : p.getSecond(), v, s, getBindCount()); }
    ;

upsert_column_refs returns [Pair<List<ColumnDef>,List<ColumnName>> ret]
@init{ret = new Pair<List<ColumnDef>,List<ColumnName>>(new ArrayList<ColumnDef>(), new ArrayList<ColumnName>()); }
    :  d=dyn_column_name_or_def { if (d.getDataType()!=null) { $ret.getFirst().add(d); } $ret.getSecond().add(d.getColumnDefName()); } 
       (COMMA d=dyn_column_name_or_def { if (d.getDataType()!=null) { $ret.getFirst().add(d); } $ret.getSecond().add(d.getColumnDefName()); } )*
;
	
// Parses a select statement which must be the only statement (expects an EOF after the statement).
upsert_select_node returns [SelectStatement ret]
    :   s=select_node {$ret = s;}
    ;
    
// Parse a full delete expression structure.
delete_node returns [DeleteStatement ret]
    :   DELETE (hint=hintClause)? FROM t=from_table_name
        (WHERE v=condition)?
        (ORDER BY order=order_by)?
        (LIMIT l=limit)?
        {ret = factory.delete(factory.namedTable(null,t), hint, v, order, l, getBindCount()); }
    ;

limit returns [LimitNode ret]
    : b=bind_expression { $ret = factory.limit(b); }
    | l=int_literal { $ret = factory.limit(l); }
    ;
    
hintClause returns [HintNode ret]
    :  c=ML_HINT { $ret = factory.hint(c.getText()); }
    ;

// Parse the column/expression select list part of a select.
select_list returns [List<AliasedNode> ret]
@init{ret = new ArrayList<AliasedNode>();}
    :   n=selectable {ret.add(n);} (COMMA n=selectable {ret.add(n);})*
    ;

// Parse either a select field or a sub select.
selectable returns [AliasedNode ret]
    :   field=expression (a=parseAlias)? { $ret = factory.aliasedNode(a, field); }
      | familyName=identifier DOT ASTERISK { $ret = factory.aliasedNode(null, factory.family(familyName));} // i.e. the 'cf.*' in 'select cf.* from' cf being column family of an hbase table    
      | ASTERISK { $ret = factory.aliasedNode(null, factory.wildcard());} // i.e. the '*' in 'select * from'         
    ;


// Parse a group by statement
group_by returns [List<ParseNode> ret]
@init{ret = new ArrayList<ParseNode>();}
    :   expr=expression { ret.add(expr); }
        (COMMA expr = expression {ret.add(expr); })*
    ;    

// Parse an order by statement
order_by returns [List<OrderByNode> ret]
@init{ret = new ArrayList<OrderByNode>();}
    :   field=parseOrderByField { ret.add(field); }
        (COMMA field = parseOrderByField {ret.add(field); })*
    ;
    
//parse the individual field for an order by clause
parseOrderByField returns [OrderByNode ret]
@init{boolean isAscending = true; boolean nullsLast = false;}
    :   (expr = expression)
        (ASC {isAscending = true;} | DESC {isAscending = false;})?
        (NULLS (FIRST {nullsLast = false;} | LAST {nullsLast = true;}))?
        { $ret = factory.orderBy(expr, nullsLast, isAscending); }
    ;

parseFrom returns [List<TableNode> ret]
    :   l=table_refs { $ret = l; }
    |   l=join_specs { $ret = l; }   
    ;

table_refs returns [List<TableNode> ret]
@init{ret = new ArrayList<TableNode>(4); }
    :   t=table_ref {$ret.add(t);}
        (COMMA t=table_ref {$ret.add(t);} )*
    ;

// parse a field, if it might be a bind name.
named_table returns [NamedTableNode ret]
    :   t=from_table_name (LPAREN cdefs=dyn_column_defs RPAREN)?  { $ret = factory.namedTable(null,t,cdefs); }
    ;

table_ref returns [TableNode ret]
    :   n=bind_name ((AS)? alias=identifier)? { $ret = factory.bindTable(alias, factory.table(null,n)); } // TODO: review
    |   t=from_table_name ((AS)? alias=identifier)? (LPAREN cdefs=dyn_column_defs RPAREN)? { $ret = factory.namedTable(alias,t,cdefs); }
    |   LPAREN s=select_node RPAREN ((AS)? alias=identifier)? { $ret = factory.subselect(alias, s); }
    ;

join_specs returns [List<TableNode> ret]
    :   t=named_table {$ret.add(t);} (s=join_spec { $ret.add(s); })+
    ;

join_spec returns [JoinTableNode ret]
    :   j=join_type JOIN t=named_table ON e=condition { $ret = factory.join(null, t, e, j); }
    ;

join_type returns [JoinTableNode.JoinType ret]
    :   INNER   { $ret = JoinTableNode.JoinType.Inner; }
    |   LEFT OUTER?   { $ret = JoinTableNode.JoinType.Left; }
    |   RIGHT OUTER?  { $ret = JoinTableNode.JoinType.Right; }
    |   FULL  OUTER?  { $ret = JoinTableNode.JoinType.Full; }
    ;
    
parseAlias returns [String ret]
    :   AS? alias=parseNoReserved { $ret = alias; }
    ;

// Parse a condition, such as used in a where clause - either a basic one, or an OR of (Single or AND) expressions
condition returns [ParseNode ret]
    :   e=condition_or { $ret = e; }
    ;

// A set of OR'd simple expressions
condition_or returns [ParseNode ret]
@init{List<ParseNode> l = new ArrayList<ParseNode>(4); }
    :   i=condition_and {l.add(i);} (OR i=condition_and {l.add(i);})* { $ret = l.size() == 1 ? l.get(0) : factory.or(l); }
    ;

// A set of AND'd simple expressions
condition_and returns [ParseNode ret]
@init{List<ParseNode> l = new ArrayList<ParseNode>(4); }
    :   i=condition_not {l.add(i);} (AND i=condition_not {l.add(i);})* { $ret = l.size() == 1 ? l.get(0) : factory.and(l); }
    ;

// NOT or parenthesis 
condition_not returns [ParseNode ret]
    :   (NOT? boolean_expr ) => n=NOT? e=boolean_expr { $ret = n == null ? e : factory.not(e); }
    |   n=NOT? LPAREN e=condition RPAREN { $ret = n == null ? e : factory.not(e); }
    ;

boolean_expr returns [ParseNode ret]
    :   l=expression ((EQ r=expression {$ret = factory.equal(l,r); } )
                  |  ((NOEQ1 | NOEQ2) r=expression {$ret = factory.notEqual(l,r); } )
                  |  (LT r=expression {$ret = factory.lt(l,r); } )
                  |  (GT r=expression {$ret = factory.gt(l,r); } )
                  |  (LT EQ r=expression {$ret = factory.lte(l,r); } )
                  |  (GT EQ r=expression {$ret = factory.gte(l,r); } )
                  |  (IS n=NOT? NULL {$ret = factory.isNull(l,n!=null); } )
                  |  ( n=NOT? ((LIKE r=expression {$ret = factory.like(l,r,n!=null); } )
                      |        (EXISTS LPAREN r=select_expression RPAREN {$ret = factory.exists(l,r,n!=null);} )
                      |        (BETWEEN r1=expression AND r2=expression {$ret = factory.between(l,r1,r2,n!=null); } )
                      |        ((IN ((r=bind_expression {$ret = factory.inList(Arrays.asList(l,r),n!=null);} )
                                | (LPAREN r=select_expression RPAREN {$ret = factory.in(l,r,n!=null);} )
                                | (v=values {List<ParseNode> il = new ArrayList<ParseNode>(v.size() + 1); il.add(l); il.addAll(v); $ret = factory.inList(il,n!=null);})
                                )))
                      ))
                   |  { $ret = l; } )
    ;

bind_expression  returns [BindParseNode ret]
    :   b=bind_name { $ret = factory.bind(b); }
    ;
    
expression returns [ParseNode ret]
    :   i=expression_add { $ret = i; }
    ;

expression_add returns [ParseNode ret]
@init{List<ParseNode> l = new ArrayList<ParseNode>(4); }
    :   i=expression_sub {l.add(i);} (PLUS i=expression_sub {l.add(i);})* { $ret = l.size() == 1 ? l.get(0) : factory.add(l); }
    ;

expression_sub returns [ParseNode ret]
@init{List<ParseNode> l = new ArrayList<ParseNode>(4); }
    :   i=expression_concat {l.add(i);} (MINUS i=expression_concat {l.add(i);})* { $ret = l.size() == 1 ? l.get(0) : factory.subtract(l); }
    ;

expression_concat returns [ParseNode ret]
@init{List<ParseNode> l = new ArrayList<ParseNode>(4); }
    :   i=expression_mult {l.add(i);} (CONCAT i=expression_mult {l.add(i);})* { $ret = l.size() == 1 ? l.get(0) : factory.concat(l); }
    ;

expression_mult returns [ParseNode ret]
@init{List<ParseNode> l = new ArrayList<ParseNode>(4); }
    :   i=expression_div {l.add(i);} (ASTERISK i=expression_div {l.add(i);})* { $ret = l.size() == 1 ? l.get(0) : factory.multiply(l); }
    ;

expression_div returns [ParseNode ret]
@init{List<ParseNode> l = new ArrayList<ParseNode>(4); }
    :   i=expression_negate {l.add(i);} (DIVIDE i=expression_negate {l.add(i);})* { $ret = l.size() == 1 ? l.get(0) : factory.divide(l); }
    ;

expression_negate returns [ParseNode ret]
    :   m=MINUS? e=expression_term { $ret = m==null ? e : factory.negate(e); }
    ;

// The lowest level function, which includes literals, binds, but also parenthesized expressions, functions, and case statements.
expression_term returns [ParseNode ret]
@init{ParseNode n;boolean isAscending=true;}
    :   field=identifier oj=OUTER_JOIN? {n = factory.column(field); $ret = oj==null ? n : factory.outer(n); }
    |   tableName=table_name DOT field=identifier oj=OUTER_JOIN? {n = factory.column(tableName, field); $ret = oj==null ? n : factory.outer(n); }
    |   field=identifier LPAREN l=expression_list RPAREN wg=(WITHIN GROUP LPAREN ORDER BY l2=expression_list (ASC {isAscending = true;} | DESC {isAscending = false;}) RPAREN)?
        {
            FunctionParseNode f = wg==null ? factory.function(field, l) : factory.function(field,l,l2,isAscending);
            contextStack.peek().setAggregate(f.isAggregate());
            $ret = f;
        } 
    |   field=identifier LPAREN t=ASTERISK RPAREN 
        {
            if (!isCountFunction(field)) {
                throwRecognitionException(t); 
            }
            FunctionParseNode f = factory.function(field, LiteralParseNode.STAR);
            contextStack.peek().setAggregate(f.isAggregate()); 
            $ret = f;
        } 
    |   field=identifier LPAREN t=DISTINCT l=expression_list RPAREN 
        {
            FunctionParseNode f = factory.functionDistinct(field, l);
            contextStack.peek().setAggregate(f.isAggregate());
            $ret = f;
        }
    |   e=expression_literal_bind oj=OUTER_JOIN? { n = e; $ret = oj==null ? n : factory.outer(n); }
    |   e=case_statement { $ret = e; }
    |   LPAREN e=expression RPAREN { $ret = e; }
<<<<<<< HEAD
    |   NEXT VALUE FOR s=from_table_name { $ret = factory.nextValueFor(s);}
=======
    |   CAST e=expression AS dt=identifier { $ret = factory.cast(e, dt);}
>>>>>>> 19b99d16
    ;
    
expression_terms returns [List<ParseNode> ret]
@init{ret = new ArrayList<ParseNode>(); }
    :  v = expression {$ret.add(v);}  (COMMA v = expression {$ret.add(v);} )*
;

index_name returns [NamedNode ret]
    :   name=identifier {$ret = factory.indexName(name); }
    ;

// TODO: figure out how not repeat this two times
table_name returns [TableName ret]
    :   t=identifier {$ret = factory.table(null, t); }
    |   s=identifier DOT t=identifier {$ret = factory.table(s, t); }
    ;

// TODO: figure out how not repeat this two times
from_table_name returns [TableName ret]
    :   t=identifier {$ret = factory.table(null, t); }
    |   s=identifier DOT t=identifier {$ret = factory.table(s, t); }
    ;
    
// The lowest level function, which includes literals, binds, but also parenthesized expressions, functions, and case statements.
expression_literal_bind returns [ParseNode ret]
    :   e=literal { $ret = e; }
    |   b=bind_name { $ret = factory.bind(b); }    
    ;

// Get a string, integer, double, date, boolean, or NULL value.
literal returns [LiteralParseNode ret]
    :   t=STRING_LITERAL { ret = factory.literal(t.getText()); }
    |   l=int_literal { ret = l; }
    |   l=long_literal { ret = l; }
    |   l=double_literal { ret = l; }
    |   t=DECIMAL {
            try {
                ret = factory.literal(new BigDecimal(t.getText()));
            } catch (NumberFormatException e) { // Shouldn't happen since we just parsed a decimal
                throwRecognitionException(t);
            }
        }
    |   NULL {ret = factory.literal(null);}
    |   TRUE {ret = factory.literal(Boolean.TRUE);} 
    |   FALSE {ret = factory.literal(Boolean.FALSE);}
    ;
    
int_literal returns [LiteralParseNode ret]
    :   n=NUMBER {
            try {
                Long v = Long.valueOf(n.getText());
                if (v >= Integer.MIN_VALUE && v <= Integer.MAX_VALUE) {
                    ret = factory.literal(v.intValue());
                } else {
                    ret = factory.literal(v);
                }
            } catch (NumberFormatException e) { // Shouldn't happen since we just parsed a number
                throwRecognitionException(n);
            }
        }
    ;

long_literal returns [LiteralParseNode ret]
    :   l=LONG {
            try {
                String lt = l.getText();
                Long v = Long.valueOf(lt.substring(0, lt.length() - 1));
                ret = factory.literal(v);
            } catch (NumberFormatException e) { // Shouldn't happen since we just parsed a number
                throwRecognitionException(l);
            }
        }
    ;

double_literal returns [LiteralParseNode ret]
    :   d=DOUBLE {
            try {
                String dt = d.getText();
                Double v = Double.valueOf(dt.substring(0, dt.length() - 1));
                ret = factory.literal(v);
            } catch (NumberFormatException e) { // Shouldn't happen since we just parsed a number
                throwRecognitionException(d);
            }
        }
    ;

values returns [List<ParseNode> ret]
@init{ret = new ArrayList<ParseNode>(); }
    :   LPAREN v = expression_literal_bind {$ret.add(v);}  (COMMA v = expression_literal_bind {$ret.add(v);} )* RPAREN
;

// parse a field, if it might be a bind name.
table returns [String ret]
    :   b=bind_name { $ret = b; }
    |   n=parseNoReserved { $ret = n; }
    ;

// Bind names are a colon followed by 1+ letter/digits/underscores, or '?' (unclear how Oracle acutally deals with this, but we'll just treat it as a special bind)
bind_name returns [String ret]
    :   bname=BIND_NAME { $ret = bname.getText().substring(1); } 
    |   QUESTION { $ret = nextBind(); } // TODO: only support this?
    ;

// Parse a field, includes line and column information.
identifier returns [String ret]
    :   c=parseNoReserved { $ret = c; }
    ;

parseNoReserved returns [String ret]
    :   n=NAME { $ret = n.getText(); }
    ;

expression_list returns [List<ParseNode> ret]
@init{$ret = new ArrayList<ParseNode>();}
    : (e=expression {ret.add(e);})? ( COMMA e=expression {ret.add(e);} )*
    ;

case_statement returns [ParseNode ret]
@init{List<ParseNode> w = new ArrayList<ParseNode>(4);}
    : CASE e1=expression (WHEN e2=expression THEN t=expression {w.add(t);w.add(factory.equal(e1,e2));})+ (ELSE el=expression {w.add(el);})? END {$ret = factory.caseWhen(w);}
    | CASE (WHEN c=condition THEN t=expression {w.add(t);w.add(c);})+ (ELSE el=expression {w.add(el);})? END {$ret = factory.caseWhen(w);}
    ;

// --------------------------------------
// The Lexer

HINT_START: '/*+' ;
COMMENT_START: '/*';
COMMENT_AND_HINT_END: '*/' ;
SL_COMMENT1: '//';
SL_COMMENT2: '--';

// Bind names start with a colon and followed by 1 or more letter/digit/underscores
BIND_NAME
    : COLON (LETTER|DIGIT|'_')+
    ;

// Valid names can have a single underscore, but not multiple
// Turn back on literal testing, all names are literals.
NAME
    :    LETTER (FIELDCHAR)* ('\"' (DBL_QUOTE_CHAR)* '\"')?
    |    '\"' (DBL_QUOTE_CHAR)* '\"'
    ;

// An integer number, positive or negative
NUMBER
    :   POSINTEGER
    ;

LONG
    :   POSINTEGER ('L'|'l')
    ;

// Exponential format is not supported.
DECIMAL
    :   POSINTEGER? '.' POSINTEGER
    ;

DOUBLE
    :   DECIMAL ('D'|'d')
    ;

DOUBLE_QUOTE
    :   '"'
    ;

EQ
    :   '='
    ;

LT
    :   '<'
    ;

GT
    :   '>'
    ;

DOUBLE_EQ
    :   '=''='
    ;

NOEQ1
    :   '!''='
    ;

NOEQ2
    :   '<''>'
    ;

CONCAT
    :   '|''|'
    ;

COMMA
    :   ','
    ;

LPAREN
    :   '('
    ;

RPAREN
    :   ')'
    ;

SEMICOLON
    :   ';'
    ;

COLON
    :   ':'
    ;

QUESTION
    :   '?'
    ;

LSQUARE
    :   '['
    ;

RSQUARE
    :   ']'
    ;

LCURLY
    :   '{'
    ;

RCURLY
    :   '}'
    ;

AT
    :   '@'
    ;

TILDE
    :   '~'
    ;

PLUS
    :   '+'
    ;

MINUS
    :   '-'
    ;

ASTERISK
    :   '*'
    ;

DIVIDE
    :   '/'
    ;

OUTER_JOIN
    : '(' '+' ')'
    ;
// A FieldCharacter is a letter, digit, underscore, or a certain unicode section.
fragment
FIELDCHAR
    :    LETTER
    |    DIGIT
    |    '_'
    |    '\u0080'..'\ufffe'
    ;

// A Letter is a lower or upper case ascii character.
fragment
LETTER
    :    'a'..'z'
    |    'A'..'Z'
    ;

fragment
POSINTEGER
    :   DIGIT+
    ;

fragment
DIGIT
    :    '0'..'9'
    ;

// string literals
STRING_LITERAL
@init{ StringBuilder sb = new StringBuilder(); }
    :   '\''
    ( t=CHAR { sb.append(t.getText()); }
    | t=CHAR_ESC { sb.append(getText()); }
    )* '\'' { setText(sb.toString()); }
    ;

fragment
CHAR
    :   ( ~('\'' | '\\') )+
    ;

fragment
DBL_QUOTE_CHAR
    :   ( ~('\"') )+
    ;

// escape sequence inside a string literal
fragment
CHAR_ESC
    :   '\\'
        ( 'n'   { setText("\n"); }
        | 'r'   { setText("\r"); }
        | 't'   { setText("\t"); }
        | 'b'   { setText("\b"); }
        | 'f'   { setText("\f"); }
        | '\"'  { setText("\""); }
        | '\''  { setText("\'"); }
        | '\\'  { setText("\\"); }
        | '_'   { setText("\\_"); }
        | '%'   { setText("\\\%"); }
        )
    |   '\'\''  { setText("\'"); }
    ;

// whitespace (skip)
WS
    :   ( ' ' | '\t' ) { $channel=HIDDEN; }
    ;
    
EOL
    :  ('\r' | '\n')
    { skip(); }
    ;

// Keep everything in comment in a case sensitive manner
ML_HINT
@init{ StringBuilder sb = new StringBuilder(); }
    : h=HINT_START ( options {greedy=false;} : t=.)*  { sb.append($text); }  COMMENT_AND_HINT_END
    { setText(sb.substring(h.getText().length())); } // Get rid of the HINT_START text
    ;

ML_COMMENT
    : COMMENT_START (~PLUS) ( options {greedy=false;} : . )* COMMENT_AND_HINT_END
    { skip(); }
    ;

SL_COMMENT
    : (SL_COMMENT1 | SL_COMMENT2) ( options {greedy=false;} : . )* EOL
    { skip(); }
    ;

DOT
    : '.'
    ;
<|MERGE_RESOLUTION|>--- conflicted
+++ resolved
@@ -93,8 +93,8 @@
     WITHIN='within';
     ENABLE='enable';
     DISABLE='disable';
-<<<<<<< HEAD
     SET='set';    
+    CAST='cast';
     SEQUENCE='sequence';
     START='start';
     WITH='with';
@@ -102,10 +102,6 @@
     NEXT='next';
     VALUE='value';
     FOR='for';
-=======
-    SET='set';
-    CAST='cast';
->>>>>>> 19b99d16
 }
 
 
@@ -347,21 +343,8 @@
 // Parses a single SQL statement (expects an EOF after the select statement).
 oneStatement returns [BindableStatement ret]
     :   (q=select_node {$ret=q;} 
-<<<<<<< HEAD
-    |    u=upsert_node {$ret=u;}
-    |    d=delete_node {$ret=d;}
-    |    ct=create_table_node {$ret=ct;}
+    |    ns=non_select_node {$ret=ns;}
     |	 cs=create_sequence_node {$ret=cs;}
-    |    ci=create_index_node {$ret=ci;}
-    |    dt=drop_table_node {$ret=dt;}
-    |    di=drop_index_node {$ret=di;}
-    |    ai=alter_index_node {$ret=ai;}
-    |    at=alter_table_node {$ret=at;}
-    |    e=explain_node {$ret=e;}
-    |    st=show_tables_node {$ret=st;}
-=======
-    |    ns=non_select_node {$ret=ns;}
->>>>>>> 19b99d16
         )
     ;
 
@@ -777,11 +760,8 @@
     |   e=expression_literal_bind oj=OUTER_JOIN? { n = e; $ret = oj==null ? n : factory.outer(n); }
     |   e=case_statement { $ret = e; }
     |   LPAREN e=expression RPAREN { $ret = e; }
-<<<<<<< HEAD
+    |   CAST e=expression AS dt=identifier { $ret = factory.cast(e, dt);}
     |   NEXT VALUE FOR s=from_table_name { $ret = factory.nextValueFor(s);}
-=======
-    |   CAST e=expression AS dt=identifier { $ret = factory.cast(e, dt);}
->>>>>>> 19b99d16
     ;
     
 expression_terms returns [List<ParseNode> ret]
