--- conflicted
+++ resolved
@@ -590,17 +590,10 @@
 @init{ret = new ArrayList<TableNode>(4); }
     :   t=table_ref {$ret.add(t);} (s=sub_table_ref { $ret.add(s); })*
     ;
-<<<<<<< HEAD
-
-// parse a field, if it might be a bind name.
-named_table returns [NamedTableNode ret]
-    :   t=from_table_name (LPAREN cdefs=dyn_column_defs RPAREN)?  { $ret = factory.namedTable(null,t,cdefs); }
-=======
     
 sub_table_ref returns [TableNode ret]
     :   COMMA t=table_ref { $ret = t; }
     |   t=join_spec { $ret = t; }
->>>>>>> 04d62ac6
     ;
 
 table_ref returns [TableNode ret]
