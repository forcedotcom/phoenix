/*******************************************************************************
 * Copyright (c) 2013, Salesforce.com, Inc.
 * All rights reserved.
 * 
 * Redistribution and use in source and binary forms, with or without
 * modification, are permitted provided that the following conditions are met:
 * 
 *     Redistributions of source code must retain the above copyright notice,
 *     this list of conditions and the following disclaimer.
 *     Redistributions in binary form must reproduce the above copyright notice,
 *     this list of conditions and the following disclaimer in the documentation
 *     and/or other materials provided with the distribution.
 *     Neither the name of Salesforce.com nor the names of its contributors may 
 *     be used to endorse or promote products derived from this software without 
 *     specific prior written permission.
 * 
 * THIS SOFTWARE IS PROVIDED BY THE COPYRIGHT HOLDERS AND CONTRIBUTORS "AS IS" AND
 * ANY EXPRESS OR IMPLIED WARRANTIES, INCLUDING, BUT NOT LIMITED TO, THE IMPLIED
 * WARRANTIES OF MERCHANTABILITY AND FITNESS FOR A PARTICULAR PURPOSE ARE
 * DISCLAIMED. IN NO EVENT SHALL THE COPYRIGHT HOLDER OR CONTRIBUTORS BE LIABLE 
 * FOR ANY DIRECT, INDIRECT, INCIDENTAL, SPECIAL, EXEMPLARY, OR CONSEQUENTIAL 
 * DAMAGES (INCLUDING, BUT NOT LIMITED TO, PROCUREMENT OF SUBSTITUTE GOODS OR 
 * SERVICES; LOSS OF USE, DATA, OR PROFITS; OR BUSINESS INTERRUPTION) HOWEVER 
 * CAUSED AND ON ANY THEORY OF LIABILITY, WHETHER IN CONTRACT, STRICT LIABILITY, 
 * OR TORT (INCLUDING NEGLIGENCE OR OTHERWISE) ARISING IN ANY WAY OUT OF THE USE 
 * OF THIS SOFTWARE, EVEN IF ADVISED OF THE POSSIBILITY OF SUCH DAMAGE.
 ******************************************************************************/
grammar PhoenixSQL;

tokens
{
    SELECT='select';
    FROM='from';
    WHERE='where';
    NOT='not';
    AND='and';
    OR='or';
    NULL='null';
    TRUE='true';
    FALSE='false';
    LIKE='like';
    AS='as';
    OUTER='outer';
    ON='on';
    IN='in';
    GROUP='group';
    HAVING='having';
    ORDER='order';
    BY='by';
    ASC='asc';
    DESC='desc';
    NULLS='nulls';
    LIMIT='limit';
    FIRST='first';
    LAST='last';
    CASE='case';
    WHEN='when';
    THEN='then';
    ELSE='else';
    END='end';
    EXISTS='exists';
    IS='is';
    FIRST='first';    
    DISTINCT='distinct';
    JOIN='join';
    INNER='inner';
    LEFT='left';
    RIGHT='right';
    FULL='full';
    BETWEEN='between';
    UPSERT='upsert';
    INTO='into';
    VALUES='values';
    DELETE='delete';
    CREATE='create';
    DROP='drop';
    PRIMARY='primary';
    KEY='key';
    ALTER='alter';
    COLUMN='column';
    TABLE='table';
    ADD='add';
    SPLIT='split';
    EXPLAIN='explain';
    VIEW='view';
    IF='if';
    CONSTRAINT='constraint';
    SHOW='show';
    TABLES='tables';
    ALL='all';
    INDEX='index';
    INCLUDE='include';
    WITHIN='within';
    ENABLE='enable';
    DISABLE='disable';
    SET='set';
<<<<<<< HEAD
    ARRAY='array';
=======
    CAST='cast';
>>>>>>> 2b4e034d
}


@parser::header {
/*******************************************************************************
 * Copyright (c) 2013, Salesforce.com, Inc.
 * All rights reserved.
 * 
 * Redistribution and use in source and binary forms, with or without
 * modification, are permitted provided that the following conditions are met:
 * 
 *     Redistributions of source code must retain the above copyright notice,
 *     this list of conditions and the following disclaimer.
 *     Redistributions in binary form must reproduce the above copyright notice,
 *     this list of conditions and the following disclaimer in the documentation
 *     and/or other materials provided with the distribution.
 *     Neither the name of Salesforce.com nor the names of its contributors may 
 *     be used to endorse or promote products derived from this software without 
 *     specific prior written permission.
 * 
 * THIS SOFTWARE IS PROVIDED BY THE COPYRIGHT HOLDERS AND CONTRIBUTORS "AS IS" AND
 * ANY EXPRESS OR IMPLIED WARRANTIES, INCLUDING, BUT NOT LIMITED TO, THE IMPLIED
 * WARRANTIES OF MERCHANTABILITY AND FITNESS FOR A PARTICULAR PURPOSE ARE
 * DISCLAIMED. IN NO EVENT SHALL THE COPYRIGHT HOLDER OR CONTRIBUTORS BE LIABLE 
 * FOR ANY DIRECT, INDIRECT, INCIDENTAL, SPECIAL, EXEMPLARY, OR CONSEQUENTIAL 
 * DAMAGES (INCLUDING, BUT NOT LIMITED TO, PROCUREMENT OF SUBSTITUTE GOODS OR 
 * SERVICES; LOSS OF USE, DATA, OR PROFITS; OR BUSINESS INTERRUPTION) HOWEVER 
 * CAUSED AND ON ANY THEORY OF LIABILITY, WHETHER IN CONTRACT, STRICT LIABILITY, 
 * OR TORT (INCLUDING NEGLIGENCE OR OTHERWISE) ARISING IN ANY WAY OUT OF THE USE 
 * OF THIS SOFTWARE, EVEN IF ADVISED OF THE POSSIBILITY OF SUCH DAMAGE.
 ******************************************************************************/
package com.salesforce.phoenix.parse;

///CLOVER:OFF
import com.google.common.collect.ImmutableMap;
import com.google.common.collect.ArrayListMultimap;
import com.google.common.collect.ListMultimap;
import org.apache.hadoop.hbase.util.Pair;
import java.math.BigDecimal;
import java.util.Arrays;
import java.util.Stack;
import java.sql.SQLException;
import com.salesforce.phoenix.expression.function.CountAggregateFunction;
import com.salesforce.phoenix.query.QueryConstants;
import com.salesforce.phoenix.schema.ColumnModifier;
import com.salesforce.phoenix.schema.IllegalDataException;
import com.salesforce.phoenix.schema.PDataType;
import com.salesforce.phoenix.schema.PIndexState;
import com.salesforce.phoenix.schema.PTableType;
import com.salesforce.phoenix.util.SchemaUtil;
}

@lexer::header {
/*******************************************************************************
 * Copyright (c) 2013, Salesforce.com, Inc.
 * All rights reserved.
 * 
 * Redistribution and use in source and binary forms, with or without
 * modification, are permitted provided that the following conditions are met:
 * 
 *     Redistributions of source code must retain the above copyright notice,
 *     this list of conditions and the following disclaimer.
 *     Redistributions in binary form must reproduce the above copyright notice,
 *     this list of conditions and the following disclaimer in the documentation
 *     and/or other materials provided with the distribution.
 *     Neither the name of Salesforce.com nor the names of its contributors may 
 *     be used to endorse or promote products derived from this software without 
 *     specific prior written permission.
 * 
 * THIS SOFTWARE IS PROVIDED BY THE COPYRIGHT HOLDERS AND CONTRIBUTORS "AS IS" AND
 * ANY EXPRESS OR IMPLIED WARRANTIES, INCLUDING, BUT NOT LIMITED TO, THE IMPLIED
 * WARRANTIES OF MERCHANTABILITY AND FITNESS FOR A PARTICULAR PURPOSE ARE
 * DISCLAIMED. IN NO EVENT SHALL THE COPYRIGHT HOLDER OR CONTRIBUTORS BE LIABLE 
 * FOR ANY DIRECT, INDIRECT, INCIDENTAL, SPECIAL, EXEMPLARY, OR CONSEQUENTIAL 
 * DAMAGES (INCLUDING, BUT NOT LIMITED TO, PROCUREMENT OF SUBSTITUTE GOODS OR 
 * SERVICES; LOSS OF USE, DATA, OR PROFITS; OR BUSINESS INTERRUPTION) HOWEVER 
 * CAUSED AND ON ANY THEORY OF LIABILITY, WHETHER IN CONTRACT, STRICT LIABILITY, 
 * OR TORT (INCLUDING NEGLIGENCE OR OTHERWISE) ARISING IN ANY WAY OUT OF THE USE 
 * OF THIS SOFTWARE, EVEN IF ADVISED OF THE POSSIBILITY OF SUCH DAMAGE.
 ******************************************************************************/
package com.salesforce.phoenix.parse;
///CLOVER:OFF
}

// --------------------------------------
// The Parser

@parser::members
{
    
    /**
     * used to turn '?' binds into : binds.
     */
    private int anonBindNum;
    private ParseNodeFactory factory;
    private ParseContext.Stack contextStack = new ParseContext.Stack();

    public void setParseNodeFactory(ParseNodeFactory factory) {
        this.factory = factory;
    }
    
    public boolean isCountFunction(String field) {
        return CountAggregateFunction.NORMALIZED_NAME.equals(SchemaUtil.normalizeIdentifier(field));
    }
     
    public int line(Token t) {
        return t.getLine();
    }

    public int column(Token t) {
        return t.getCharPositionInLine() + 1;
    }
    
    private void throwRecognitionException(Token t) throws RecognitionException {
        RecognitionException e = new RecognitionException();
        e.token = t;
        e.line = t.getLine();
        e.charPositionInLine = t.getCharPositionInLine();
        e.input = input;
        throw e;
    }
    
    public int getBindCount() {
        return anonBindNum;
    }
    
    public void resetBindCount() {
        anonBindNum = 0;
    }
    
    public String nextBind() {
        return Integer.toString(anonBindNum++);
    }

    protected Object recoverFromMismatchedToken(IntStream input, int ttype, BitSet follow)
        throws RecognitionException {
        RecognitionException e = null;
        // if next token is what we are looking for then "delete" this token
        if (mismatchIsUnwantedToken(input, ttype)) {
            e = new UnwantedTokenException(ttype, input);
        } else if (mismatchIsMissingToken(input, follow)) {
            Object inserted = getMissingSymbol(input, e, ttype, follow);
            e = new MissingTokenException(ttype, input, inserted);
        } else {
            e = new MismatchedTokenException(ttype, input);
        }
        throw e;
    }

    public Object recoverFromMismatchedSet(IntStream input, RecognitionException e, BitSet follow)
        throws RecognitionException
    {
        throw e;
    }
    
    @Override
    public String getErrorMessage(RecognitionException e, String[] tokenNames) {
        if (e instanceof MismatchedTokenException) {
            MismatchedTokenException mte = (MismatchedTokenException)e;
            String txt = mte.token.getText();
            String p = mte.token.getType() == -1 ? "EOF" : PARAPHRASE[mte.token.getType()];
            String expecting = (mte.expecting < PARAPHRASE.length && mte.expecting >= 0) ? PARAPHRASE[mte.expecting] : null;
            if (expecting == null) {
                return "unexpected token (" + line(mte.token) + "," + column(mte.token) + "): " + (txt != null ? txt : p);
            } else {
                return "expecting " + expecting +
                    ", found '" + (txt != null ? txt : p) + "'";
            }
        } else if (e instanceof NoViableAltException) {
            //NoViableAltException nvae = (NoViableAltException)e;
            return "unexpected token: (" + line(e.token) + "," + column(e.token) + ")" + getTokenErrorDisplay(e.token);
        }
        return super.getErrorMessage(e, tokenNames);
     }

    public String getTokenErrorDisplay(int t) {
        String ret = PARAPHRASE[t];
        if (ret == null) ret = "<UNKNOWN>";
        return ret;
    }


    private String[] PARAPHRASE = new String[getTokenNames().length];
    {
        PARAPHRASE[NAME] = "a field or entity name";
        PARAPHRASE[NUMBER] = "a number";
        PARAPHRASE[EQ] = "an equals sign";
        PARAPHRASE[LT] = "a left angle bracket";
        PARAPHRASE[GT] = "a right angle bracket";
        PARAPHRASE[COMMA] = "a comma";
        PARAPHRASE[LPAREN] = "a left parentheses";
        PARAPHRASE[RPAREN] = "a right parentheses";
        PARAPHRASE[SEMICOLON] = "a semi-colon";
        PARAPHRASE[COLON] = "a colon";
        PARAPHRASE[LSQUARE] = "left square bracket";
        PARAPHRASE[RSQUARE] = "right square bracket";
        PARAPHRASE[LCURLY] = "left curly bracket";
        PARAPHRASE[RCURLY] = "right curly bracket";
        PARAPHRASE[AT] = "at";
        PARAPHRASE[MINUS] = "a subtraction";
        PARAPHRASE[TILDE] = "a tilde";
        PARAPHRASE[PLUS] = "an addition";
        PARAPHRASE[ASTERISK] = "an asterisk";
        PARAPHRASE[DIVIDE] = "a division";
        PARAPHRASE[FIELDCHAR] = "a field character";
        PARAPHRASE[LETTER] = "an ansi letter";
        PARAPHRASE[POSINTEGER] = "a positive integer";
        PARAPHRASE[DIGIT] = "a number from 0 to 9";
    }
}

@rulecatch {
    catch (RecognitionException re) {
        throw re;
    }
}

@lexer::members {

}

// Used to incrementally parse a series of semicolon-terminated SQL statement
// Note than unlike the rule below an EOF is not expected at the end.
nextStatement returns [BindableStatement ret]
    :  s=oneStatement {$ret = s;} SEMICOLON
    |  EOF
    ;

// Parses a single SQL statement (expects an EOF after the select statement).
statement returns [BindableStatement ret]
    :   s=oneStatement {$ret = s;} EOF
    ;

// Parses a select statement which must be the only statement (expects an EOF after the statement).
query returns [SelectStatement ret]
    :   q=select_node EOF {$ret=q;}
    ;

// Parses a single SQL statement (expects an EOF after the select statement).
oneStatement returns [BindableStatement ret]
    :   (q=select_node {$ret=q;} 
    |    ns=non_select_node {$ret=ns;}
        )
    ;

non_select_node returns [BindableStatement ret]
@init{ contextStack.push(new ParseContext()); }
    :  (s=upsert_node
    |   s=delete_node
    |   s=create_table_node
    |   s=create_index_node
    |   s=drop_table_node
    |   s=drop_index_node
    |   s=alter_index_node
    |   s=alter_table_node
    |   s=explain_node
    |   s=show_tables_node) { contextStack.pop();  $ret = s; }
    ;
    
show_tables_node returns [BindableStatement ret]
    :   SHOW TABLES {$ret=factory.showTables();}
    ;

explain_node returns [BindableStatement ret]
    :   EXPLAIN q=oneStatement {$ret=factory.explain(q);}
    ;

// Parse a create table statement.
create_table_node returns [CreateTableStatement ret]
    :   CREATE (tt=VIEW | TABLE) (IF NOT ex=EXISTS)? t=from_table_name 
        (LPAREN cdefs=column_defs (pk=pk_constraint)? RPAREN)
        (p=fam_properties)?
        (SPLIT ON v=values)?
        {ret = factory.createTable(t, p, cdefs, pk, v, tt!=null ? PTableType.VIEW : PTableType.USER, ex!=null, getBindCount()); }
    ;

// Parse a create index statement.
create_index_node returns [CreateIndexStatement ret]
    :   CREATE INDEX (IF NOT ex=EXISTS)? i=index_name ON t=from_table_name
        (LPAREN pk=index_pk_constraint RPAREN)
        (INCLUDE (LPAREN icrefs=column_names RPAREN))?
        (p=fam_properties)?
        (SPLIT ON v=values)?
        {ret = factory.createIndex(i, factory.namedTable(null,t), pk, icrefs, v, p, ex!=null, getBindCount()); }
    ;

pk_constraint returns [PrimaryKeyConstraint ret]
    :   CONSTRAINT n=identifier PRIMARY KEY LPAREN cols=col_name_with_mod_list RPAREN { $ret = factory.primaryKey(n,cols); }
    ;

col_name_with_mod_list returns [List<Pair<ColumnName, ColumnModifier>> ret]
@init{ret = new ArrayList<Pair<ColumnName, ColumnModifier>>(); }
    :   p=col_name_with_mod {$ret.add(p);}  (COMMA p = col_name_with_mod {$ret.add(p);} )*
;

col_name_with_mod returns [Pair<ColumnName, ColumnModifier> ret]
    :   f=identifier (order=ASC|order=DESC)? {$ret = Pair.newPair(factory.columnName(f), order == null ? null : ColumnModifier.fromDDLValue(order.getText()));}
;

index_pk_constraint returns [PrimaryKeyConstraint ret]
    :   cols = col_def_name_with_mod_list {$ret = factory.primaryKey(null, cols); }
    ;

col_def_name_with_mod_list returns [List<Pair<ColumnName, ColumnModifier>> ret]
@init{ret = new ArrayList<Pair<ColumnName, ColumnModifier>>(); }
    :   p=col_def_name_with_mod {$ret.add(p);}  (COMMA p = col_def_name_with_mod {$ret.add(p);} )*
;

col_def_name_with_mod returns [Pair<ColumnName, ColumnModifier> ret]
    :   c=column_name (order=ASC|order=DESC)? {$ret = Pair.newPair(c, order == null ? null : ColumnModifier.fromDDLValue(order.getText()));}
;

fam_properties returns [ListMultimap<String,Pair<String,Object>> ret]
@init{ret = ArrayListMultimap.<String,Pair<String,Object>>create(); }
    :  p=fam_prop_name EQ v=prop_value {$ret.put(p.getFamilyName(),new Pair<String,Object>(p.getPropertyName(),v));}  (COMMA p=fam_prop_name EQ v=prop_value {$ret.put(p.getFamilyName(),new Pair<String,Object>(p.getPropertyName(),v));} )*
    ;

fam_prop_name returns [PropertyName ret]
    :   propName=identifier {$ret = factory.propertyName(propName); }
    |   familyName=identifier DOT propName=identifier {$ret = factory.propertyName(familyName, propName); }
    ;
    
prop_value returns [Object ret]
    :   l=literal { $ret = l.getValue(); }
    ;
    
column_name returns [ColumnName ret]
    :   field=identifier {$ret = factory.columnName(field); }
    |   family=identifier DOT field=identifier {$ret = factory.columnName(family, field); }
    ;

column_names returns [List<ColumnName> ret]
@init{ret = new ArrayList<ColumnName>(); }
    :  v = column_name {$ret.add(v);}  (COMMA v = column_name {$ret.add(v);} )*
;

	
// Parse a drop table statement.
drop_table_node returns [DropTableStatement ret]
    :   DROP (v=VIEW | TABLE) (IF ex=EXISTS)? t=from_table_name
        {ret = factory.dropTable(t, v==null ? PTableType.USER : PTableType.VIEW, ex!=null); }
    ;

// Parse a drop index statement
drop_index_node returns [DropIndexStatement ret]
    : DROP INDEX (IF ex=EXISTS)? i=index_name ON t=from_table_name
      {ret = factory.dropIndex(i, t, ex!=null); }
    ;

// Parse a alter index statement
alter_index_node returns [AlterIndexStatement ret]
    : ALTER INDEX (IF ex=EXISTS)? i=index_name ON t=from_table_name (ENABLE | d=DISABLE)
      {ret = factory.alterIndex(factory.namedTable(null,factory.table(t.getSchemaName(),i.getName())), t.getTableName(), ex!=null, d==null ? PIndexState.ENABLE : PIndexState.DISABLE); }
    ;

// Parse an alter table statement.
alter_table_node returns [AlterTableStatement ret]
    :   ALTER TABLE t=from_table_name
        ( (DROP COLUMN (IF ex=EXISTS)? c=column_name) | (ADD (IF NOT ex=EXISTS)? (d=column_def) (p=properties)?) | (SET (p=properties)) )
        {ret = ( c == null ? factory.addColumn(factory.namedTable(null,t), d, ex!=null, p) : factory.dropColumn(factory.namedTable(null,t), c, ex!=null) ); }
    ;

prop_name returns [String ret]
    :   p=identifier {$ret = p; }
    ;
    
properties returns [Map<String,Object> ret]
@init{ret = new HashMap<String,Object>(); }
    :  k=prop_name EQ v=prop_value {$ret.put(k,v);}  (COMMA k=prop_name EQ v=prop_value {$ret.put(k,v);} )*
    ;

column_defs returns [List<ColumnDef> ret]
@init{ret = new ArrayList<ColumnDef>(); }
    :  v = column_def {$ret.add(v);}  (COMMA v = column_def {$ret.add(v);} )*
;

column_def returns [ColumnDef ret]
    :   c=column_name dt=identifier (LPAREN l=NUMBER (COMMA s=NUMBER)? RPAREN)? (ar=ARRAY (LSQUARE (a=NUMBER)? RSQUARE))? (n=NOT? NULL)? (pk=PRIMARY KEY (order=ASC|order=DESC)?)?
        { $ret = factory.columnDef(c, dt, ar != null, a == null ? null :  Integer.parseInt( a.getText() ), n==null, 
            l == null ? null : Integer.parseInt( l.getText() ),
            s == null ? null : Integer.parseInt( s.getText() ),
            pk != null, 
            order == null ? null : ColumnModifier.fromDDLValue(order.getText()) ); }
    ;

dyn_column_defs returns [List<ColumnDef> ret]
@init{ret = new ArrayList<ColumnDef>(); }
    :  v = dyn_column_def {$ret.add(v);}  (COMMA v = dyn_column_def {$ret.add(v);} )*
;

dyn_column_def returns [ColumnDef ret]
    :   c=column_name dt=identifier (LPAREN l=NUMBER (COMMA s=NUMBER)? RPAREN)?
        {$ret = factory.columnDef(c, dt, true,
            l == null ? null : Integer.parseInt( l.getText() ),
            s == null ? null : Integer.parseInt( s.getText() ),
            false, 
            null); }
    ;

dyn_column_name_or_def returns [ColumnDef ret]
    :   c=column_name (dt=identifier (LPAREN l=NUMBER (COMMA s=NUMBER)? RPAREN)? )?
        {$ret = factory.columnDef(c, dt, true,
            l == null ? null : Integer.parseInt( l.getText() ),
            s == null ? null : Integer.parseInt( s.getText() ),
            false, 
            null); }
    ;

// Parses a select statement which must be the only statement (expects an EOF after the statement).
select_expression returns [ParseNode ret]
    :   s=select_node {$ret = factory.subquery(s);}
    ;
    
// Parse a full select expression structure.
select_node returns [SelectStatement ret]
@init{ contextStack.push(new ParseContext()); }
    :   SELECT (hint=hintClause)? (d=DISTINCT | ALL)? sel=select_list
        FROM from=parseFrom
        (WHERE where=condition)?
        (GROUP BY group=group_by)?
        (HAVING having=condition)?
        (ORDER BY order=order_by)?
        (LIMIT l=limit)?
        { ParseContext context = contextStack.pop(); $ret = factory.select(from, hint, d!=null, sel, where, group, having, order, l, getBindCount(), context.isAggregate()); }
    ;

// Parse a full upsert expression structure.
upsert_node returns [UpsertStatement ret]
    :   UPSERT INTO t=from_table_name
        (LPAREN p=upsert_column_refs RPAREN)?
        ((VALUES LPAREN v=expression_terms RPAREN) | s=select_node)
        {ret = factory.upsert(factory.namedTable(null,t,p == null ? null : p.getFirst()), p == null ? null : p.getSecond(), v, s, getBindCount()); }
    ;

upsert_column_refs returns [Pair<List<ColumnDef>,List<ColumnName>> ret]
@init{ret = new Pair<List<ColumnDef>,List<ColumnName>>(new ArrayList<ColumnDef>(), new ArrayList<ColumnName>()); }
    :  d=dyn_column_name_or_def { if (d.getDataType()!=null) { $ret.getFirst().add(d); } $ret.getSecond().add(d.getColumnDefName()); } 
       (COMMA d=dyn_column_name_or_def { if (d.getDataType()!=null) { $ret.getFirst().add(d); } $ret.getSecond().add(d.getColumnDefName()); } )*
;
	
// Parses a select statement which must be the only statement (expects an EOF after the statement).
upsert_select_node returns [SelectStatement ret]
    :   s=select_node {$ret = s;}
    ;
    
// Parse a full delete expression structure.
delete_node returns [DeleteStatement ret]
    :   DELETE (hint=hintClause)? FROM t=from_table_name
        (WHERE v=condition)?
        (ORDER BY order=order_by)?
        (LIMIT l=limit)?
        {ret = factory.delete(factory.namedTable(null,t), hint, v, order, l, getBindCount()); }
    ;

limit returns [LimitNode ret]
    : b=bind_expression { $ret = factory.limit(b); }
    | l=int_literal { $ret = factory.limit(l); }
    ;
    
hintClause returns [HintNode ret]
    :  c=ML_HINT { $ret = factory.hint(c.getText()); }
    ;

// Parse the column/expression select list part of a select.
select_list returns [List<AliasedNode> ret]
@init{ret = new ArrayList<AliasedNode>();}
    :   n=selectable {ret.add(n);} (COMMA n=selectable {ret.add(n);})*
    ;

// Parse either a select field or a sub select.
selectable returns [AliasedNode ret]
    :   field=expression (a=parseAlias)? { $ret = factory.aliasedNode(a, field); }
      | familyName=identifier DOT ASTERISK { $ret = factory.aliasedNode(null, factory.family(familyName));} // i.e. the 'cf.*' in 'select cf.* from' cf being column family of an hbase table    
      | ASTERISK { $ret = factory.aliasedNode(null, factory.wildcard());} // i.e. the '*' in 'select * from'    
    ;


// Parse a group by statement
group_by returns [List<ParseNode> ret]
@init{ret = new ArrayList<ParseNode>();}
    :   expr=expression { ret.add(expr); }
        (COMMA expr = expression {ret.add(expr); })*
    ;

// Parse an order by statement
order_by returns [List<OrderByNode> ret]
@init{ret = new ArrayList<OrderByNode>();}
    :   field=parseOrderByField { ret.add(field); }
        (COMMA field = parseOrderByField {ret.add(field); })*
    ;

//parse the individual field for an order by clause
parseOrderByField returns [OrderByNode ret]
@init{boolean isAscending = true; boolean nullsLast = false;}
    :   (expr = expression)
        (ASC {isAscending = true;} | DESC {isAscending = false;})?
        (NULLS (FIRST {nullsLast = false;} | LAST {nullsLast = true;}))?
        { $ret = factory.orderBy(expr, nullsLast, isAscending); }
    ;

parseFrom returns [List<TableNode> ret]
    :   l=table_refs { $ret = l; }
    |   l=join_specs { $ret = l; }   
    ;

table_refs returns [List<TableNode> ret]
@init{ret = new ArrayList<TableNode>(4); }
    :   t=table_ref {$ret.add(t);}
        (COMMA t=table_ref {$ret.add(t);} )*
    ;

// parse a field, if it might be a bind name.
named_table returns [NamedTableNode ret]
    :   t=from_table_name (LPAREN cdefs=dyn_column_defs RPAREN)?  { $ret = factory.namedTable(null,t,cdefs); }
    ;

table_ref returns [TableNode ret]
    :   n=bind_name ((AS)? alias=identifier)? { $ret = factory.bindTable(alias, factory.table(null,n)); } // TODO: review
    |   t=from_table_name ((AS)? alias=identifier)? (LPAREN cdefs=dyn_column_defs RPAREN)? { $ret = factory.namedTable(alias,t,cdefs); }
    |   LPAREN s=select_node RPAREN ((AS)? alias=identifier)? { $ret = factory.subselect(alias, s); }
    ;

join_specs returns [List<TableNode> ret]
    :   t=named_table {$ret.add(t);} (s=join_spec { $ret.add(s); })+
    ;

join_spec returns [JoinTableNode ret]
    :   j=join_type JOIN t=named_table ON e=condition { $ret = factory.join(null, t, e, j); }
    ;

join_type returns [JoinTableNode.JoinType ret]
    :   INNER   { $ret = JoinTableNode.JoinType.Inner; }
    |   LEFT OUTER?   { $ret = JoinTableNode.JoinType.Left; }
    |   RIGHT OUTER?  { $ret = JoinTableNode.JoinType.Right; }
    |   FULL  OUTER?  { $ret = JoinTableNode.JoinType.Full; }
    ;
    
parseAlias returns [String ret]
    :   AS? alias=parseNoReserved { $ret = alias; }
    ;

// Parse a condition, such as used in a where clause - either a basic one, or an OR of (Single or AND) expressions
condition returns [ParseNode ret]
    :   e=condition_or { $ret = e; }
    ;

// A set of OR'd simple expressions
condition_or returns [ParseNode ret]
@init{List<ParseNode> l = new ArrayList<ParseNode>(4); }
    :   i=condition_and {l.add(i);} (OR i=condition_and {l.add(i);})* { $ret = l.size() == 1 ? l.get(0) : factory.or(l); }
    ;

// A set of AND'd simple expressions
condition_and returns [ParseNode ret]
@init{List<ParseNode> l = new ArrayList<ParseNode>(4); }
    :   i=condition_not {l.add(i);} (AND i=condition_not {l.add(i);})* { $ret = l.size() == 1 ? l.get(0) : factory.and(l); }
    ;

// NOT or parenthesis 
condition_not returns [ParseNode ret]
    :   ( boolean_expr ) => e=boolean_expr { $ret = e; }
    |   NOT e=boolean_expr { $ret = factory.not(e); }
    |   LPAREN e=condition RPAREN { $ret = e; }
    ;

boolean_expr returns [ParseNode ret]
    :   (l=expression ((EQ r=expression {$ret = factory.equal(l,r); } )
                  |  ((NOEQ1 | NOEQ2) r=expression {$ret = factory.notEqual(l,r); } )
                  |  (LT r=expression {$ret = factory.lt(l,r); } )
                  |  (GT r=expression {$ret = factory.gt(l,r); } )
                  |  (LT EQ r=expression {$ret = factory.lte(l,r); } )
                  |  (GT EQ r=expression {$ret = factory.gte(l,r); } )
                  |  (IS n=NOT? NULL {$ret = factory.isNull(l,n!=null); } )
                  |  ( n=NOT? ((LIKE r=expression {$ret = factory.like(l,r,n!=null); } )
                      |        (EXISTS LPAREN r=select_expression RPAREN {$ret = factory.exists(l,r,n!=null);} )
                      |        (BETWEEN r1=expression AND r2=expression {$ret = factory.between(l,r1,r2,n!=null); } )
                      |        ((IN ((r=bind_expression {$ret = factory.inList(Arrays.asList(l,r),n!=null);} )
                                | (LPAREN r=select_expression RPAREN {$ret = factory.in(l,r,n!=null);} )
                                | (v=values {List<ParseNode> il = new ArrayList<ParseNode>(v.size() + 1); il.add(l); il.addAll(v); $ret = factory.inList(il,n!=null);})
                                )))
                      ))))
    ;

bind_expression  returns [BindParseNode ret]
    :   b=bind_name { $ret = factory.bind(b); }
    ;
    
expression returns [ParseNode ret]
    :   i=expression_add { $ret = i; }
    ;

expression_add returns [ParseNode ret]
@init{List<ParseNode> l = new ArrayList<ParseNode>(4); }
    :   i=expression_sub {l.add(i);} (PLUS i=expression_sub {l.add(i);})* { $ret = l.size() == 1 ? l.get(0) : factory.add(l); }
    ;

expression_sub returns [ParseNode ret]
@init{List<ParseNode> l = new ArrayList<ParseNode>(4); }
    :   i=expression_concat {l.add(i);} (MINUS i=expression_concat {l.add(i);})* { $ret = l.size() == 1 ? l.get(0) : factory.subtract(l); }
    ;

expression_concat returns [ParseNode ret]
@init{List<ParseNode> l = new ArrayList<ParseNode>(4); }
    :   i=expression_mult {l.add(i);} (CONCAT i=expression_mult {l.add(i);})* { $ret = l.size() == 1 ? l.get(0) : factory.concat(l); }
    ;

expression_mult returns [ParseNode ret]
@init{List<ParseNode> l = new ArrayList<ParseNode>(4); }
    :   i=expression_div {l.add(i);} (ASTERISK i=expression_div {l.add(i);})* { $ret = l.size() == 1 ? l.get(0) : factory.multiply(l); }
    ;

expression_div returns [ParseNode ret]
@init{List<ParseNode> l = new ArrayList<ParseNode>(4); }
    :   i=expression_negate {l.add(i);} (DIVIDE i=expression_negate {l.add(i);})* { $ret = l.size() == 1 ? l.get(0) : factory.divide(l); }
    ;

expression_negate returns [ParseNode ret]
    :   m=MINUS? e=expression_term { $ret = m==null ? e : factory.negate(e); }
    ;

// The lowest level function, which includes literals, binds, but also parenthesized expressions, functions, and case statements.
expression_term returns [ParseNode ret]
@init{ParseNode n;boolean isAscending=true;}
    :   field=identifier oj=OUTER_JOIN? {n = factory.column(field); $ret = oj==null ? n : factory.outer(n); }
    |   tableName=table_name DOT field=identifier oj=OUTER_JOIN? {n = factory.column(tableName, field); $ret = oj==null ? n : factory.outer(n); }
    |   field=identifier LPAREN l=expression_list RPAREN wg=(WITHIN GROUP LPAREN ORDER BY l2=expression_list (ASC {isAscending = true;} | DESC {isAscending = false;}) RPAREN)?
        {
            FunctionParseNode f = wg==null ? factory.function(field, l) : factory.function(field,l,l2,isAscending);
            contextStack.peek().setAggregate(f.isAggregate());
            $ret = f;
        } 
    |   field=identifier LPAREN t=ASTERISK RPAREN 
        {
            if (!isCountFunction(field)) {
                throwRecognitionException(t); 
            }
            FunctionParseNode f = factory.function(field, LiteralParseNode.STAR);
            contextStack.peek().setAggregate(f.isAggregate()); 
            $ret = f;
        } 
    |   field=identifier LPAREN t=DISTINCT l=expression_list RPAREN 
        {
            FunctionParseNode f = factory.functionDistinct(field, l);
            contextStack.peek().setAggregate(f.isAggregate());
            $ret = f;
        }
    |   e=expression_literal_bind oj=OUTER_JOIN? { n = e; $ret = oj==null ? n : factory.outer(n); }
    |   e=case_statement { $ret = e; }
    |   LPAREN e=expression RPAREN { $ret = e; }
    |   CAST e=expression AS dt=identifier { $ret = factory.cast(e, dt);}
    ;
    
expression_terms returns [List<ParseNode> ret]
@init{ret = new ArrayList<ParseNode>(); }
    :  v = expression {$ret.add(v);}  (COMMA v = expression {$ret.add(v);} )*
;

index_name returns [NamedNode ret]
    :   name=identifier {$ret = factory.indexName(name); }
    ;

// TODO: figure out how not repeat this two times
table_name returns [TableName ret]
    :   t=identifier {$ret = factory.table(null, t); }
    |   s=identifier DOT t=identifier {$ret = factory.table(s, t); }
    ;

// TODO: figure out how not repeat this two times
from_table_name returns [TableName ret]
    :   t=identifier {$ret = factory.table(null, t); }
    |   s=identifier DOT t=identifier {$ret = factory.table(s, t); }
    ;
    
// The lowest level function, which includes literals, binds, but also parenthesized expressions, functions, and case statements.
expression_literal_bind returns [ParseNode ret]
    :   e=literal { $ret = e; }
    |   b=bind_name { $ret = factory.bind(b); }    
    ;

// Get a string, integer, double, date, boolean, or NULL value.
literal returns [LiteralParseNode ret]
    :   t=STRING_LITERAL { ret = factory.literal(t.getText()); }
    |   l=int_literal { ret = l; }
    |   l=long_literal { ret = l; }
    |   l=double_literal { ret = l; }
    |   t=DECIMAL {
            try {
                ret = factory.literal(new BigDecimal(t.getText()));
            } catch (NumberFormatException e) { // Shouldn't happen since we just parsed a decimal
                throwRecognitionException(t);
            }
        }
    |   NULL {ret = factory.literal(null);}
    |   TRUE {ret = factory.literal(Boolean.TRUE);} 
    |   FALSE {ret = factory.literal(Boolean.FALSE);}
    ;
    
int_literal returns [LiteralParseNode ret]
    :   n=NUMBER {
            try {
                Long v = Long.valueOf(n.getText());
                if (v >= Integer.MIN_VALUE && v <= Integer.MAX_VALUE) {
                    ret = factory.literal(v.intValue());
                } else {
                    ret = factory.literal(v);
                }
            } catch (NumberFormatException e) { // Shouldn't happen since we just parsed a number
                throwRecognitionException(n);
            }
        }
    ;

long_literal returns [LiteralParseNode ret]
    :   l=LONG {
            try {
                String lt = l.getText();
                Long v = Long.valueOf(lt.substring(0, lt.length() - 1));
                ret = factory.literal(v);
            } catch (NumberFormatException e) { // Shouldn't happen since we just parsed a number
                throwRecognitionException(l);
            }
        }
    ;

double_literal returns [LiteralParseNode ret]
    :   d=DOUBLE {
            try {
                String dt = d.getText();
                Double v = Double.valueOf(dt.substring(0, dt.length() - 1));
                ret = factory.literal(v);
            } catch (NumberFormatException e) { // Shouldn't happen since we just parsed a number
                throwRecognitionException(d);
            }
        }
    ;

values returns [List<ParseNode> ret]
@init{ret = new ArrayList<ParseNode>(); }
    :   LPAREN v = expression_literal_bind {$ret.add(v);}  (COMMA v = expression_literal_bind {$ret.add(v);} )* RPAREN
;

// parse a field, if it might be a bind name.
table returns [String ret]
    :   b=bind_name { $ret = b; }
    |   n=parseNoReserved { $ret = n; }
    ;

// Bind names are a colon followed by 1+ letter/digits/underscores, or '?' (unclear how Oracle acutally deals with this, but we'll just treat it as a special bind)
bind_name returns [String ret]
    :   bname=BIND_NAME { $ret = bname.getText().substring(1); } 
    |   QUESTION { $ret = nextBind(); } // TODO: only support this?
    ;

// Parse a field, includes line and column information.
identifier returns [String ret]
    :   c=parseNoReserved { $ret = c; }
    ;

parseNoReserved returns [String ret]
    :   n=NAME { $ret = n.getText(); }
    ;

expression_list returns [List<ParseNode> ret]
@init{$ret = new ArrayList<ParseNode>();}
    : (e=expression {ret.add(e);})? ( COMMA e=expression {ret.add(e);} )*
    ;

case_statement returns [ParseNode ret]
@init{List<ParseNode> w = new ArrayList<ParseNode>(4);}
    : CASE e1=expression (WHEN e2=expression THEN t=expression {w.add(t);w.add(factory.equal(e1,e2));})+ (ELSE el=expression {w.add(el);})? END {$ret = factory.caseWhen(w);}
    | CASE (WHEN c=condition THEN t=expression {w.add(t);w.add(c);})+ (ELSE el=expression {w.add(el);})? END {$ret = factory.caseWhen(w);}
    ;

// --------------------------------------
// The Lexer

HINT_START: '/*+' ;
COMMENT_START: '/*';
COMMENT_AND_HINT_END: '*/' ;
SL_COMMENT1: '//';
SL_COMMENT2: '--';

// Bind names start with a colon and followed by 1 or more letter/digit/underscores
BIND_NAME
    : COLON (LETTER|DIGIT|'_')+
    ;

// Valid names can have a single underscore, but not multiple
// Turn back on literal testing, all names are literals.
NAME
    :    LETTER (FIELDCHAR)* ('\"' (DBL_QUOTE_CHAR)* '\"')?
    |    '\"' (DBL_QUOTE_CHAR)* '\"'
    ;

// An integer number, positive or negative
NUMBER
    :   POSINTEGER
    ;

LONG
    :   POSINTEGER ('L'|'l')
    ;

// Exponential format is not supported.
DECIMAL
    :   POSINTEGER? '.' POSINTEGER
    ;

DOUBLE
    :   DECIMAL ('D'|'d')
    ;

DOUBLE_QUOTE
    :   '"'
    ;

EQ
    :   '='
    ;

LT
    :   '<'
    ;

GT
    :   '>'
    ;

DOUBLE_EQ
    :   '=''='
    ;

NOEQ1
    :   '!''='
    ;

NOEQ2
    :   '<''>'
    ;

CONCAT
    :   '|''|'
    ;

COMMA
    :   ','
    ;

LPAREN
    :   '('
    ;

RPAREN
    :   ')'
    ;

SEMICOLON
    :   ';'
    ;

COLON
    :   ':'
    ;

QUESTION
    :   '?'
    ;

LSQUARE
    :   '['
    ;

RSQUARE
    :   ']'
    ;

LCURLY
    :   '{'
    ;

RCURLY
    :   '}'
    ;

AT
    :   '@'
    ;

TILDE
    :   '~'
    ;

PLUS
    :   '+'
    ;

MINUS
    :   '-'
    ;

ASTERISK
    :   '*'
    ;

DIVIDE
    :   '/'
    ;

OUTER_JOIN
    : '(' '+' ')'
    ;
// A FieldCharacter is a letter, digit, underscore, or a certain unicode section.
fragment
FIELDCHAR
    :    LETTER
    |    DIGIT
    |    '_'
    |    '\u0080'..'\ufffe'
    ;

// A Letter is a lower or upper case ascii character.
fragment
LETTER
    :    'a'..'z'
    |    'A'..'Z'
    ;

fragment
POSINTEGER
    :   DIGIT+
    ;

fragment
DIGIT
    :    '0'..'9'
    ;

// string literals
STRING_LITERAL
@init{ StringBuilder sb = new StringBuilder(); }
    :   '\''
    ( t=CHAR { sb.append(t.getText()); }
    | t=CHAR_ESC { sb.append(getText()); }
    )* '\'' { setText(sb.toString()); }
    ;

fragment
CHAR
    :   ( ~('\'' | '\\') )+
    ;

fragment
DBL_QUOTE_CHAR
    :   ( ~('\"') )+
    ;

// escape sequence inside a string literal
fragment
CHAR_ESC
    :   '\\'
        ( 'n'   { setText("\n"); }
        | 'r'   { setText("\r"); }
        | 't'   { setText("\t"); }
        | 'b'   { setText("\b"); }
        | 'f'   { setText("\f"); }
        | '\"'  { setText("\""); }
        | '\''  { setText("\'"); }
        | '\\'  { setText("\\"); }
        | '_'   { setText("\\_"); }
        | '%'   { setText("\\\%"); }
        )
    |   '\'\''  { setText("\'"); }
    ;

// whitespace (skip)
WS
    :   ( ' ' | '\t' ) { $channel=HIDDEN; }
    ;
    
EOL
    :  ('\r' | '\n')
    { skip(); }
    ;

// Keep everything in comment in a case sensitive manner
ML_HINT
@init{ StringBuilder sb = new StringBuilder(); }
    : h=HINT_START ( options {greedy=false;} : t=.)*  { sb.append($text); }  COMMENT_AND_HINT_END
    { setText(sb.substring(h.getText().length())); } // Get rid of the HINT_START text
    ;

ML_COMMENT
    : COMMENT_START (~PLUS) ( options {greedy=false;} : . )* COMMENT_AND_HINT_END
    { skip(); }
    ;

SL_COMMENT
    : (SL_COMMENT1 | SL_COMMENT2) ( options {greedy=false;} : . )* EOL
    { skip(); }
    ;

DOT
    : '.'
    ;
<|MERGE_RESOLUTION|>--- conflicted
+++ resolved
@@ -94,11 +94,8 @@
     ENABLE='enable';
     DISABLE='disable';
     SET='set';
-<<<<<<< HEAD
     ARRAY='array';
-=======
     CAST='cast';
->>>>>>> 2b4e034d
 }
 
 
