/*******************************************************************************
 * Copyright (c) 2013, Salesforce.com, Inc.
 * All rights reserved.
 * 
 * Redistribution and use in source and binary forms, with or without
 * modification, are permitted provided that the following conditions are met:
 * 
 *     Redistributions of source code must retain the above copyright notice,
 *     this list of conditions and the following disclaimer.
 *     Redistributions in binary form must reproduce the above copyright notice,
 *     this list of conditions and the following disclaimer in the documentation
 *     and/or other materials provided with the distribution.
 *     Neither the name of Salesforce.com nor the names of its contributors may 
 *     be used to endorse or promote products derived from this software without 
 *     specific prior written permission.
 * 
 * THIS SOFTWARE IS PROVIDED BY THE COPYRIGHT HOLDERS AND CONTRIBUTORS "AS IS" AND
 * ANY EXPRESS OR IMPLIED WARRANTIES, INCLUDING, BUT NOT LIMITED TO, THE IMPLIED
 * WARRANTIES OF MERCHANTABILITY AND FITNESS FOR A PARTICULAR PURPOSE ARE
 * DISCLAIMED. IN NO EVENT SHALL THE COPYRIGHT HOLDER OR CONTRIBUTORS BE LIABLE 
 * FOR ANY DIRECT, INDIRECT, INCIDENTAL, SPECIAL, EXEMPLARY, OR CONSEQUENTIAL 
 * DAMAGES (INCLUDING, BUT NOT LIMITED TO, PROCUREMENT OF SUBSTITUTE GOODS OR 
 * SERVICES; LOSS OF USE, DATA, OR PROFITS; OR BUSINESS INTERRUPTION) HOWEVER 
 * CAUSED AND ON ANY THEORY OF LIABILITY, WHETHER IN CONTRACT, STRICT LIABILITY, 
 * OR TORT (INCLUDING NEGLIGENCE OR OTHERWISE) ARISING IN ANY WAY OUT OF THE USE 
 * OF THIS SOFTWARE, EVEN IF ADVISED OF THE POSSIBILITY OF SUCH DAMAGE.
 ******************************************************************************/
package com.salesforce.phoenix.query;

import java.sql.SQLException;
import java.util.*;

import javax.annotation.Nullable;

import org.apache.hadoop.hbase.*;
import org.apache.hadoop.hbase.client.*;
import org.apache.hadoop.hbase.io.ImmutableBytesWritable;
import org.apache.hadoop.hbase.util.Pair;

import com.salesforce.phoenix.compile.MutationPlan;
import com.salesforce.phoenix.coprocessor.MetaDataProtocol.MetaDataMutationResult;
import com.salesforce.phoenix.execute.MutationState;
import com.salesforce.phoenix.jdbc.PhoenixConnection;
import com.salesforce.phoenix.schema.*;


public class DelegateConnectionQueryServices extends DelegateQueryServices implements ConnectionQueryServices {

    public DelegateConnectionQueryServices(ConnectionQueryServices delegate) {
        super(delegate);
    }
    
    @Override
    protected ConnectionQueryServices getDelegate() {
        return (ConnectionQueryServices)super.getDelegate();
    }
    
    @Override
    public ConnectionQueryServices getChildQueryServices(ImmutableBytesWritable tenantId) {
        return getDelegate().getChildQueryServices(tenantId);
    }

    @Override
    public HTableInterface getTable(byte[] tableName) throws SQLException {
        return getDelegate().getTable(tableName);
    }

    @Override
    public StatsManager getStatsManager() {
        return getDelegate().getStatsManager();
    }

    @Override
    public NavigableMap<HRegionInfo, ServerName> getAllTableRegions(TableRef table) throws SQLException {
        return getDelegate().getAllTableRegions(table);
    }

    @Override
    public PMetaData addTable(PTable table) throws SQLException {
        return getDelegate().addTable(table);
    }

    @Override
    public PMetaData addColumn(String tableName, List<PColumn> columns, long tableTimeStamp, long tableSeqNum,
            boolean isImmutableRows) throws SQLException {
        return getDelegate().addColumn(tableName, columns, tableTimeStamp, tableSeqNum, isImmutableRows);
    }

    @Override
    public PMetaData removeTable(String tableName)
            throws SQLException {
        return getDelegate().removeTable(tableName);
    }

    @Override
    public PMetaData removeColumn(String tableName, String familyName, String columnName, long tableTimeStamp,
            long tableSeqNum) throws SQLException {
        return getDelegate().removeColumn(tableName, familyName, columnName, tableTimeStamp, tableSeqNum);
    }

    @Override
    public PhoenixConnection connect(String url, Properties info) throws SQLException {
        return getDelegate().connect(url, info);
    }

    @Override
    public MetaDataMutationResult getTable(byte[] tenantId, byte[] schemaBytes, byte[] tableBytes, long tableTimestamp, long clientTimestamp) throws SQLException {
        return getDelegate().getTable(tenantId, schemaBytes, tableBytes, tableTimestamp, clientTimestamp);
    }

    @Override
    public MetaDataMutationResult createTable(List<Mutation> tableMetaData, PTableType tableType,
            Map<String, Object> tableProps, List<Pair<byte[], Map<String, Object>>> families, byte[][] splits)
            throws SQLException {
        return getDelegate().createTable(tableMetaData, tableType, tableProps, families, splits);
    }

    @Override
    public MetaDataMutationResult dropTable(List<Mutation> tabeMetaData, PTableType tableType) throws SQLException {
        return getDelegate().dropTable(tabeMetaData, tableType);
    }

    @Override
<<<<<<< HEAD
    public MetaDataMutationResult addColumn(List<Mutation> tabeMetaData, boolean isView, Pair<byte[],Map<String,Object>> family, @Nullable byte[] dataTable) throws SQLException {
        return getDelegate().addColumn(tabeMetaData, isView, family, dataTable);
    }

    @Override
    public MetaDataMutationResult dropColumn(List<Mutation> tabeMetaData, byte[] emptyCF, @Nullable byte[] dataTable) throws SQLException {
        return getDelegate().dropColumn(tabeMetaData, emptyCF, dataTable);
=======
    public MetaDataMutationResult addColumn(List<Mutation> tabeMetaData, PTableType tableType, Pair<byte[],Map<String,Object>> family) throws SQLException {
        return getDelegate().addColumn(tabeMetaData, tableType, family);
    }

    @Override
    public MetaDataMutationResult dropColumn(List<Mutation> tabeMetaData, PTableType tableType, byte[] emptyCF) throws SQLException {
        return getDelegate().dropColumn(tabeMetaData, tableType, emptyCF);
>>>>>>> 290d62a6
    }

    @Override
    public MetaDataMutationResult updateIndexState(List<Mutation> tableMetadata, String parentTableName) throws SQLException {
        return getDelegate().updateIndexState(tableMetadata, parentTableName);
    }
    
    @Override
    public void init(String url, Properties props) throws SQLException {
        getDelegate().init(url, props);
    }

    @Override
    public MutationState updateData(MutationPlan plan) throws SQLException {
        return getDelegate().updateData(plan);
    }

    @Override
    public int getLowestClusterHBaseVersion() {
        return getDelegate().getLowestClusterHBaseVersion();
    }

    @Override
    public HBaseAdmin getAdmin() throws SQLException {
        return getDelegate().getAdmin();
    }

    @Override
    public HTableDescriptor getTableDescriptor(byte[] tableName) throws SQLException {
        return getDelegate().getTableDescriptor(tableName);
    }
}<|MERGE_RESOLUTION|>--- conflicted
+++ resolved
@@ -28,12 +28,19 @@
 package com.salesforce.phoenix.query;
 
 import java.sql.SQLException;
-import java.util.*;
+import java.util.List;
+import java.util.Map;
+import java.util.NavigableMap;
+import java.util.Properties;
 
 import javax.annotation.Nullable;
 
-import org.apache.hadoop.hbase.*;
-import org.apache.hadoop.hbase.client.*;
+import org.apache.hadoop.hbase.HRegionInfo;
+import org.apache.hadoop.hbase.HTableDescriptor;
+import org.apache.hadoop.hbase.ServerName;
+import org.apache.hadoop.hbase.client.HBaseAdmin;
+import org.apache.hadoop.hbase.client.HTableInterface;
+import org.apache.hadoop.hbase.client.Mutation;
 import org.apache.hadoop.hbase.io.ImmutableBytesWritable;
 import org.apache.hadoop.hbase.util.Pair;
 
@@ -41,7 +48,11 @@
 import com.salesforce.phoenix.coprocessor.MetaDataProtocol.MetaDataMutationResult;
 import com.salesforce.phoenix.execute.MutationState;
 import com.salesforce.phoenix.jdbc.PhoenixConnection;
-import com.salesforce.phoenix.schema.*;
+import com.salesforce.phoenix.schema.PColumn;
+import com.salesforce.phoenix.schema.PMetaData;
+import com.salesforce.phoenix.schema.PTable;
+import com.salesforce.phoenix.schema.PTableType;
+import com.salesforce.phoenix.schema.TableRef;
 
 
 public class DelegateConnectionQueryServices extends DelegateQueryServices implements ConnectionQueryServices {
@@ -121,23 +132,13 @@
     }
 
     @Override
-<<<<<<< HEAD
-    public MetaDataMutationResult addColumn(List<Mutation> tabeMetaData, boolean isView, Pair<byte[],Map<String,Object>> family, @Nullable byte[] dataTable) throws SQLException {
-        return getDelegate().addColumn(tabeMetaData, isView, family, dataTable);
+    public MetaDataMutationResult addColumn(List<Mutation> tabeMetaData, PTableType tableType, Pair<byte[],Map<String,Object>> family, @Nullable byte[] dataTable) throws SQLException {
+        return getDelegate().addColumn(tabeMetaData, tableType, family, dataTable);
     }
 
     @Override
-    public MetaDataMutationResult dropColumn(List<Mutation> tabeMetaData, byte[] emptyCF, @Nullable byte[] dataTable) throws SQLException {
-        return getDelegate().dropColumn(tabeMetaData, emptyCF, dataTable);
-=======
-    public MetaDataMutationResult addColumn(List<Mutation> tabeMetaData, PTableType tableType, Pair<byte[],Map<String,Object>> family) throws SQLException {
-        return getDelegate().addColumn(tabeMetaData, tableType, family);
-    }
-
-    @Override
-    public MetaDataMutationResult dropColumn(List<Mutation> tabeMetaData, PTableType tableType, byte[] emptyCF) throws SQLException {
-        return getDelegate().dropColumn(tabeMetaData, tableType, emptyCF);
->>>>>>> 290d62a6
+    public MetaDataMutationResult dropColumn(List<Mutation> tabeMetaData, PTableType tableType, byte[] emptyCF, @Nullable byte[] dataTable) throws SQLException {
+        return getDelegate().dropColumn(tabeMetaData, tableType, emptyCF, dataTable);
     }
 
     @Override
