--- conflicted
+++ resolved
@@ -74,13 +74,8 @@
     public MetaDataMutationResult getTable(byte[] tenantId, byte[] schemaName, byte[] tableName, long tableTimestamp, long clientTimetamp) throws SQLException;
     public MetaDataMutationResult createTable(List<Mutation> tableMetaData, PTableType tableType, Map<String,Object> tableProps, final List<Pair<byte[],Map<String,Object>>> families, byte[][] splits) throws SQLException;
     public MetaDataMutationResult dropTable(List<Mutation> tableMetadata, PTableType tableType) throws SQLException;
-<<<<<<< HEAD
-    public MetaDataMutationResult addColumn(List<Mutation> tableMetaData, boolean isView, Pair<byte[],Map<String,Object>> family, @Nullable byte[] dataTable) throws SQLException;
-    public MetaDataMutationResult dropColumn(List<Mutation> tableMetadata, byte[] emptyCF, @Nullable byte[] dataTable) throws SQLException;
-=======
-    public MetaDataMutationResult addColumn(List<Mutation> tableMetaData, PTableType tableType, Pair<byte[],Map<String,Object>> family) throws SQLException;
-    public MetaDataMutationResult dropColumn(List<Mutation> tableMetadata, PTableType tableType, byte[] emptyCF) throws SQLException;
->>>>>>> 290d62a6
+    public MetaDataMutationResult addColumn(List<Mutation> tableMetaData, PTableType tableType, Pair<byte[],Map<String,Object>> family, @Nullable byte[] dataTable) throws SQLException;
+    public MetaDataMutationResult dropColumn(List<Mutation> tableMetadata, PTableType tableType, byte[] emptyCF, @Nullable byte[] dataTable) throws SQLException;
     public MetaDataMutationResult updateIndexState(List<Mutation> tableMetadata, String parentTableName) throws SQLException;
     public MutationState updateData(MutationPlan plan) throws SQLException;
 
