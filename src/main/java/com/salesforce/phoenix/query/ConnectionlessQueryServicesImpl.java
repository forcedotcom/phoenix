--- conflicted
+++ resolved
@@ -148,20 +148,12 @@
     }
 
     @Override
-<<<<<<< HEAD
-    public MetaDataMutationResult addColumn(List<Mutation> tableMetaData, boolean readOnly, Pair<byte[],Map<String,Object>> family, byte[] dataTable) throws SQLException {
-=======
-    public MetaDataMutationResult addColumn(List<Mutation> tableMetaData, PTableType readOnly, Pair<byte[],Map<String,Object>> family) throws SQLException {
->>>>>>> 290d62a6
-        return new MetaDataMutationResult(MutationCode.TABLE_ALREADY_EXISTS, 0, null);
-    }
-
-    @Override
-<<<<<<< HEAD
-    public MetaDataMutationResult dropColumn(List<Mutation> tableMetadata, byte[] emptyCF, byte[] dataTable) throws SQLException {
-=======
-    public MetaDataMutationResult dropColumn(List<Mutation> tableMetadata, PTableType tableType, byte[] emptyCF) throws SQLException {
->>>>>>> 290d62a6
+    public MetaDataMutationResult addColumn(List<Mutation> tableMetaData, PTableType readOnly, Pair<byte[],Map<String,Object>> family, byte[] dataTable) throws SQLException {
+        return new MetaDataMutationResult(MutationCode.TABLE_ALREADY_EXISTS, 0, null);
+    }
+
+    @Override
+    public MetaDataMutationResult dropColumn(List<Mutation> tableMetadata, PTableType tableType, byte[] emptyCF, byte[] dataTable) throws SQLException {
         return new MetaDataMutationResult(MutationCode.TABLE_ALREADY_EXISTS, 0, null);
     }
 
