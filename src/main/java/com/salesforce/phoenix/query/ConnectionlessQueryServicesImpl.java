/*******************************************************************************
 * Copyright (c) 2013, Salesforce.com, Inc.
 * All rights reserved.
 * 
 * Redistribution and use in source and binary forms, with or without
 * modification, are permitted provided that the following conditions are met:
 * 
 *     Redistributions of source code must retain the above copyright notice,
 *     this list of conditions and the following disclaimer.
 *     Redistributions in binary form must reproduce the above copyright notice,
 *     this list of conditions and the following disclaimer in the documentation
 *     and/or other materials provided with the distribution.
 *     Neither the name of Salesforce.com nor the names of its contributors may 
 *     be used to endorse or promote products derived from this software without 
 *     specific prior written permission.
 * 
 * THIS SOFTWARE IS PROVIDED BY THE COPYRIGHT HOLDERS AND CONTRIBUTORS "AS IS" AND
 * ANY EXPRESS OR IMPLIED WARRANTIES, INCLUDING, BUT NOT LIMITED TO, THE IMPLIED
 * WARRANTIES OF MERCHANTABILITY AND FITNESS FOR A PARTICULAR PURPOSE ARE
 * DISCLAIMED. IN NO EVENT SHALL THE COPYRIGHT HOLDER OR CONTRIBUTORS BE LIABLE 
 * FOR ANY DIRECT, INDIRECT, INCIDENTAL, SPECIAL, EXEMPLARY, OR CONSEQUENTIAL 
 * DAMAGES (INCLUDING, BUT NOT LIMITED TO, PROCUREMENT OF SUBSTITUTE GOODS OR 
 * SERVICES; LOSS OF USE, DATA, OR PROFITS; OR BUSINESS INTERRUPTION) HOWEVER 
 * CAUSED AND ON ANY THEORY OF LIABILITY, WHETHER IN CONTRACT, STRICT LIABILITY, 
 * OR TORT (INCLUDING NEGLIGENCE OR OTHERWISE) ARISING IN ANY WAY OUT OF THE USE 
 * OF THIS SOFTWARE, EVEN IF ADVISED OF THE POSSIBILITY OF SUCH DAMAGE.
 ******************************************************************************/
package com.salesforce.phoenix.query;

import static com.salesforce.phoenix.jdbc.PhoenixDatabaseMetaData.TABLE_FAMILY_BYTES;

import java.sql.SQLException;
import java.util.*;

import org.apache.hadoop.hbase.*;
import org.apache.hadoop.hbase.client.*;
import org.apache.hadoop.hbase.io.ImmutableBytesWritable;
import org.apache.hadoop.hbase.util.Bytes;
import org.apache.hadoop.hbase.util.Pair;

import com.salesforce.phoenix.compile.MutationPlan;
import com.salesforce.phoenix.coprocessor.MetaDataProtocol.MetaDataMutationResult;
import com.salesforce.phoenix.coprocessor.MetaDataProtocol.MutationCode;
import com.salesforce.phoenix.execute.MutationState;
import com.salesforce.phoenix.jdbc.PhoenixConnection;
import com.salesforce.phoenix.jdbc.PhoenixDatabaseMetaData;
import com.salesforce.phoenix.schema.*;
import com.salesforce.phoenix.util.SchemaUtil;


/**
 *
 * Implementation of ConnectionQueryServices used in testing where no connection to
 * an hbase cluster is necessary.
 * 
 * @author jtaylor
 * @since 0.1
 */
public class ConnectionlessQueryServicesImpl extends DelegateQueryServices implements ConnectionQueryServices  {
    private PMetaData metaData;

    public ConnectionlessQueryServicesImpl(QueryServices queryServices) {
        super(queryServices);
        metaData = PMetaDataImpl.EMPTY_META_DATA;
    }

    @Override
    public ConnectionQueryServices getChildQueryServices(ImmutableBytesWritable childId) {
        return this; // Just reuse the same query services
    }

    @Override
    public HTableInterface getTable(byte[] tableName) throws SQLException {
        throw new UnsupportedOperationException();
    }

    @Override
    public StatsManager getStatsManager() {
        throw new UnsupportedOperationException();
    }

    @Override
    public NavigableMap<HRegionInfo, ServerName> getAllTableRegions(TableRef table) throws SQLException {
        throw new UnsupportedOperationException();
    }

    @Override
    public PMetaData addTable(String schemaName, PTable table) throws SQLException {
        return metaData = metaData.addTable(schemaName, table);
    }

    @Override
    public PMetaData addColumn(String schemaName, String tableName, List<PColumn> columns, long tableTimeStamp,
            long tableSeqNum, boolean isImmutableRows) throws SQLException {
        return metaData = metaData.addColumn(schemaName, tableName, columns, tableTimeStamp, tableSeqNum, isImmutableRows);
    }

    @Override
    public PMetaData removeTable(String schemaName, String tableName)
            throws SQLException {
        return metaData = metaData.removeTable(schemaName, tableName);
    }

    @Override
    public PMetaData removeColumn(String schemaName, String tableName, String familyName, String columnName,
            long tableTimeStamp, long tableSeqNum) throws SQLException {
        return metaData = metaData.removeColumn(schemaName, tableName, familyName, columnName, tableTimeStamp, tableSeqNum);
    }

    
    @Override
    public PhoenixConnection connect(String url, Properties info) throws SQLException {
        return new PhoenixConnection(this, url, info, metaData);
    }

    @Override
    public MetaDataMutationResult getTable(byte[] schemaBytes, byte[] tableBytes, long tableTimestamp, long clientTimestamp) throws SQLException {
        // Return result that will cause client to use it's own metadata instead of needing
        // to get anything from the server (since we don't have a connection)
        return new MetaDataMutationResult(MutationCode.TABLE_ALREADY_EXISTS, 0, null);
    }

    @Override
    public MetaDataMutationResult createTable(List<Mutation> tableMetaData, PTableType tableType, Map<String,Object> tableProps, List<Pair<byte[],Map<String,Object>>> families, byte[][] splits) throws SQLException {
        return new MetaDataMutationResult(MutationCode.TABLE_NOT_FOUND, 0, null);
    }

    @Override
    public MetaDataMutationResult dropTable(List<Mutation> tableMetadata, PTableType tableType) throws SQLException {
        return new MetaDataMutationResult(MutationCode.TABLE_ALREADY_EXISTS, 0, null);
    }

    @Override
    public MetaDataMutationResult addColumn(List<Mutation> tableMetaData, boolean readOnly, Pair<byte[],Map<String,Object>> family) throws SQLException {
        return new MetaDataMutationResult(MutationCode.TABLE_ALREADY_EXISTS, 0, null);
    }

    @Override
    public MetaDataMutationResult dropColumn(List<Mutation> tableMetadata, byte[] emptyCF) throws SQLException {
        return new MetaDataMutationResult(MutationCode.TABLE_ALREADY_EXISTS, 0, null);
    }

    @Override
    public void init(String url, Properties props) throws SQLException {
        SchemaUtil.initMetaData(this, url, new Properties());
    }

    @Override
    public MutationState updateData(MutationPlan plan) throws SQLException {
        return new MutationState(0, plan.getConnection());
    }

    @Override
    public int getLowestClusterHBaseVersion() {
        return 0;
    }

    @Override
    public HBaseAdmin getAdmin() throws SQLException {
        throw new UnsupportedOperationException();
    }

    @Override
    public MetaDataMutationResult updateIndexState(List<Mutation> tableMetadata, String parentTableName) throws SQLException {
        byte[][] rowKeyMetadata = new byte[2][];
        SchemaUtil.getVarChars(tableMetadata.get(0).getRow(), rowKeyMetadata);
        KeyValue newKV = tableMetadata.get(0).getFamilyMap().get(TABLE_FAMILY_BYTES).get(0);
        PIndexState newState =  PIndexState.fromSerializedValue(newKV.getBuffer()[newKV.getValueOffset()]);
        String schemaName = Bytes.toString(rowKeyMetadata[PhoenixDatabaseMetaData.SCHEMA_NAME_INDEX]);
        String indexName = Bytes.toString(rowKeyMetadata[PhoenixDatabaseMetaData.TABLE_NAME_INDEX]);
        PSchema schema = metaData.getSchema(schemaName);
        PTable index = schema.getTable(indexName);
        index = PTableImpl.makePTable(index,newState == PIndexState.ENABLE ? PIndexState.ACTIVE : newState == PIndexState.DISABLE ? PIndexState.INACTIVE : newState);
        return new MetaDataMutationResult(MutationCode.TABLE_ALREADY_EXISTS, 0, index);
    }

    @Override
<<<<<<< HEAD
    public Long incrementSequence(byte[] schemaName, byte[] tableName) {
        // TODO Auto-generated method stub
=======
    public HTableDescriptor getTableDescriptor(byte[] tableName) throws SQLException {
>>>>>>> 54a1bde4
        return null;
    }
}<|MERGE_RESOLUTION|>--- conflicted
+++ resolved
@@ -175,12 +175,13 @@
     }
 
     @Override
-<<<<<<< HEAD
     public Long incrementSequence(byte[] schemaName, byte[] tableName) {
         // TODO Auto-generated method stub
-=======
+        return null;
+    }
+    
+    @Override
     public HTableDescriptor getTableDescriptor(byte[] tableName) throws SQLException {
->>>>>>> 54a1bde4
         return null;
     }
 }