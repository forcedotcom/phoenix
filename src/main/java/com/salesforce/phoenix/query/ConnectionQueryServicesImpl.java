--- conflicted
+++ resolved
@@ -1033,15 +1033,9 @@
         byte[] tenantIdBytes = rowKeyMetadata[PhoenixDatabaseMetaData.TENANT_ID_INDEX];
         byte[] schemaBytes = rowKeyMetadata[PhoenixDatabaseMetaData.SCHEMA_NAME_INDEX];
         byte[] tableBytes = rowKeyMetadata[PhoenixDatabaseMetaData.TABLE_NAME_INDEX];
-<<<<<<< HEAD
-        byte[] tableName = SchemaUtil.getTableName(schemaBytes, tableBytes);
-        
+        byte[] tableName = SchemaUtil.getTableNameAsBytes(schemaBytes, tableBytes);
         if (tenantIdBytes.length == 0)
-            ensureTableCreated(tableName, tableType == PTableType.VIEW, tableProps, families, splits);
-=======
-        byte[] tableName = SchemaUtil.getTableNameAsBytes(schemaBytes, tableBytes);
-        ensureTableCreated(tableName, tableType, tableProps, families, splits);
->>>>>>> 290d62a6
+            ensureTableCreated(tableName, tableType, tableProps, families, splits);
 
         byte[] tableKey = SchemaUtil.getTableKey(tenantIdBytes, schemaBytes, tableBytes);
         MetaDataMutationResult result = metaDataCoprocessorExec(tableKey,
@@ -1086,29 +1080,18 @@
     }
 
     @Override
-<<<<<<< HEAD
-    public MetaDataMutationResult addColumn(final List<Mutation> tableMetaData, boolean readOnly, Pair<byte[],Map<String,Object>> family, byte[] dataTable) throws SQLException {
+    public MetaDataMutationResult addColumn(final List<Mutation> tableMetaData, PTableType tableType, Pair<byte[],Map<String,Object>> family, byte[] dataTable) throws SQLException {
         byte[][] rowKeyMetaData = new byte[3][];
-=======
-    public MetaDataMutationResult addColumn(final List<Mutation> tableMetaData, PTableType tableType, Pair<byte[],Map<String,Object>> family) throws SQLException {
-        byte[][] rowKeyMetaData = new byte[2][];
->>>>>>> 290d62a6
+
         byte[] rowKey = tableMetaData.get(0).getRow();
         SchemaUtil.getVarChars(rowKey, rowKeyMetaData);
         byte[] tenantIdBytes = rowKeyMetaData[PhoenixDatabaseMetaData.TENANT_ID_INDEX];
         byte[] schemaBytes = rowKeyMetaData[PhoenixDatabaseMetaData.SCHEMA_NAME_INDEX];
         byte[] tableBytes = rowKeyMetaData[PhoenixDatabaseMetaData.TABLE_NAME_INDEX];
-<<<<<<< HEAD
         byte[] tableKey = SchemaUtil.getTableKey(tenantIdBytes, schemaBytes, tableBytes);
-        byte[] tableName = SchemaUtil.getTableName(schemaBytes, tableBytes);
-        if (family != null) {
-            ensureFamilyCreated(dataTable == null ? tableName : dataTable, readOnly, family);
-=======
-        byte[] tableKey = SchemaUtil.getTableKey(schemaBytes, tableBytes);
         byte[] tableName = SchemaUtil.getTableNameAsBytes(schemaBytes, tableBytes);
         if (family != null) {
-            ensureFamilyCreated(tableName, tableType, family);
->>>>>>> 290d62a6
+            ensureFamilyCreated(dataTable == null ? tableName : dataTable, tableType, family);
         }
         MetaDataMutationResult result =  metaDataCoprocessorExec(tableKey,
             new Batch.Call<MetaDataProtocol, MetaDataMutationResult>() {
@@ -1121,28 +1104,16 @@
     }
 
     @Override
-<<<<<<< HEAD
-    public MetaDataMutationResult dropColumn(final List<Mutation> tableMetaData, byte[] emptyCF, byte[] dataTable) throws SQLException {
+    public MetaDataMutationResult dropColumn(final List<Mutation> tableMetaData, PTableType tableType, byte[] emptyCF, byte[] dataTable) throws SQLException {
         byte[][] rowKeyMetadata = new byte[3][];
-=======
-    public MetaDataMutationResult dropColumn(final List<Mutation> tableMetaData, PTableType tableType, byte[] emptyCF) throws SQLException {
-        byte[][] rowKeyMetadata = new byte[2][];
->>>>>>> 290d62a6
         SchemaUtil.getVarChars(tableMetaData.get(0).getRow(), rowKeyMetadata);
         byte[] tenantIdBytes = rowKeyMetadata[PhoenixDatabaseMetaData.TENANT_ID_INDEX];
         byte[] schemaBytes = rowKeyMetadata[PhoenixDatabaseMetaData.SCHEMA_NAME_INDEX];
         byte[] tableBytes = rowKeyMetadata[PhoenixDatabaseMetaData.TABLE_NAME_INDEX];
-<<<<<<< HEAD
-        byte[] tableName = SchemaUtil.getTableName(schemaBytes, tableBytes);
+        byte[] tableName = SchemaUtil.getTableNameAsBytes(schemaBytes, tableBytes);
         byte[] tableKey = SchemaUtil.getTableKey(tenantIdBytes, schemaBytes, tableBytes);
         if (emptyCF != null) {
-            this.ensureFamilyCreated(dataTable == null ? tableName : dataTable, false, new Pair<byte[],Map<String,Object>>(emptyCF,Collections.<String,Object>emptyMap()));
-=======
-        byte[] tableName = SchemaUtil.getTableNameAsBytes(schemaBytes, tableBytes);
-        byte[] tableKey = SchemaUtil.getTableKey(schemaBytes, tableBytes);
-        if (emptyCF != null) {
-            this.ensureFamilyCreated(tableName, tableType, new Pair<byte[],Map<String,Object>>(emptyCF,Collections.<String,Object>emptyMap()));
->>>>>>> 290d62a6
+            this.ensureFamilyCreated(dataTable == null ? tableName : dataTable, tableType, new Pair<byte[],Map<String,Object>>(emptyCF,Collections.<String,Object>emptyMap()));
         }
         MetaDataMutationResult result = metaDataCoprocessorExec(tableKey,
             new Batch.Call<MetaDataProtocol, MetaDataMutationResult>() {
