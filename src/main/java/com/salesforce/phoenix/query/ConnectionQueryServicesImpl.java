/*******************************************************************************
 * Copyright (c) 2013, Salesforce.com, Inc.
 * All rights reserved.
 * 
 * Redistribution and use in source and binary forms, with or without
 * modification, are permitted provided that the following conditions are met:
 * 
 *     Redistributions of source code must retain the above copyright notice,
 *     this list of conditions and the following disclaimer.
 *     Redistributions in binary form must reproduce the above copyright notice,
 *     this list of conditions and the following disclaimer in the documentation
 *     and/or other materials provided with the distribution.
 *     Neither the name of Salesforce.com nor the names of its contributors may 
 *     be used to endorse or promote products derived from this software without 
 *     specific prior written permission.
 * 
 * THIS SOFTWARE IS PROVIDED BY THE COPYRIGHT HOLDERS AND CONTRIBUTORS "AS IS" AND
 * ANY EXPRESS OR IMPLIED WARRANTIES, INCLUDING, BUT NOT LIMITED TO, THE IMPLIED
 * WARRANTIES OF MERCHANTABILITY AND FITNESS FOR A PARTICULAR PURPOSE ARE
 * DISCLAIMED. IN NO EVENT SHALL THE COPYRIGHT HOLDER OR CONTRIBUTORS BE LIABLE 
 * FOR ANY DIRECT, INDIRECT, INCIDENTAL, SPECIAL, EXEMPLARY, OR CONSEQUENTIAL 
 * DAMAGES (INCLUDING, BUT NOT LIMITED TO, PROCUREMENT OF SUBSTITUTE GOODS OR 
 * SERVICES; LOSS OF USE, DATA, OR PROFITS; OR BUSINESS INTERRUPTION) HOWEVER 
 * CAUSED AND ON ANY THEORY OF LIABILITY, WHETHER IN CONTRACT, STRICT LIABILITY, 
 * OR TORT (INCLUDING NEGLIGENCE OR OTHERWISE) ARISING IN ANY WAY OUT OF THE USE 
 * OF THIS SOFTWARE, EVEN IF ADVISED OF THE POSSIBILITY OF SUCH DAMAGE.
 ******************************************************************************/
package com.salesforce.phoenix.query;

import static com.salesforce.phoenix.jdbc.PhoenixDatabaseMetaData.COLUMN_COUNT_BYTES;
import static com.salesforce.phoenix.jdbc.PhoenixDatabaseMetaData.DATA_TABLE_NAME_BYTES;
import static com.salesforce.phoenix.jdbc.PhoenixDatabaseMetaData.TABLE_FAMILY_BYTES;
import static com.salesforce.phoenix.jdbc.PhoenixDatabaseMetaData.TABLE_TYPE_BYTES;
import static com.salesforce.phoenix.jdbc.PhoenixDatabaseMetaData.TYPE_TABLE_NAME_BYTES;
import static com.salesforce.phoenix.util.SchemaUtil.getVarChars;

import java.io.IOException;
import java.sql.SQLException;
import java.util.Collections;
import java.util.Iterator;
import java.util.List;
import java.util.Map;
import java.util.Map.Entry;
import java.util.Properties;
import java.util.Set;
import java.util.TreeMap;
import java.util.concurrent.ConcurrentHashMap;

import org.apache.hadoop.conf.Configuration;
import org.apache.hadoop.hbase.HColumnDescriptor;
import org.apache.hadoop.hbase.HConstants;
import org.apache.hadoop.hbase.HRegionLocation;
import org.apache.hadoop.hbase.HTableDescriptor;
import org.apache.hadoop.hbase.KeyValue;
import org.apache.hadoop.hbase.ZooKeeperConnectionException;
import org.apache.hadoop.hbase.client.Delete;
import org.apache.hadoop.hbase.client.HBaseAdmin;
import org.apache.hadoop.hbase.client.HConnection;
import org.apache.hadoop.hbase.client.HConnectionManager;
import org.apache.hadoop.hbase.client.HTableInterface;
import org.apache.hadoop.hbase.client.Mutation;
import org.apache.hadoop.hbase.client.Put;
import org.apache.hadoop.hbase.client.Result;
import org.apache.hadoop.hbase.client.ResultScanner;
import org.apache.hadoop.hbase.client.Scan;
import org.apache.hadoop.hbase.client.coprocessor.Batch;
import org.apache.hadoop.hbase.filter.CompareFilter.CompareOp;
import org.apache.hadoop.hbase.filter.FirstKeyOnlyFilter;
import org.apache.hadoop.hbase.filter.SingleColumnValueFilter;
import org.apache.hadoop.hbase.io.ImmutableBytesWritable;
import org.apache.hadoop.hbase.util.Bytes;
import org.apache.hadoop.hbase.util.Pair;
import org.slf4j.Logger;
import org.slf4j.LoggerFactory;

import com.google.common.collect.Lists;
import com.google.common.collect.Maps;
import com.google.common.collect.Sets;
import com.salesforce.hbase.index.Indexer;
import com.salesforce.hbase.index.covered.CoveredColumnsIndexBuilder;
import com.salesforce.phoenix.compile.MutationPlan;
import com.salesforce.phoenix.compile.ScanRanges;
import com.salesforce.phoenix.coprocessor.GroupedAggregateRegionObserver;
import com.salesforce.phoenix.coprocessor.MetaDataEndpointImpl;
import com.salesforce.phoenix.coprocessor.MetaDataProtocol;
import com.salesforce.phoenix.coprocessor.MetaDataProtocol.MetaDataMutationResult;
import com.salesforce.phoenix.coprocessor.MetaDataProtocol.MutationCode;
import com.salesforce.phoenix.coprocessor.MetaDataRegionObserver;
import com.salesforce.phoenix.coprocessor.ScanRegionObserver;
import com.salesforce.phoenix.coprocessor.ServerCachingEndpointImpl;
import com.salesforce.phoenix.coprocessor.UngroupedAggregateRegionObserver;
import com.salesforce.phoenix.exception.PhoenixIOException;
import com.salesforce.phoenix.exception.SQLExceptionCode;
import com.salesforce.phoenix.exception.SQLExceptionInfo;
import com.salesforce.phoenix.execute.MutationState;
import com.salesforce.phoenix.index.PhoenixIndexBuilder;
import com.salesforce.phoenix.index.PhoenixIndexCodec;
import com.salesforce.phoenix.jdbc.PhoenixConnection;
import com.salesforce.phoenix.jdbc.PhoenixDatabaseMetaData;
import com.salesforce.phoenix.jdbc.PhoenixEmbeddedDriver.ConnectionInfo;
import com.salesforce.phoenix.join.HashJoiningRegionObserver;
import com.salesforce.phoenix.schema.MetaDataSplitPolicy;
import com.salesforce.phoenix.schema.PColumn;
import com.salesforce.phoenix.schema.PDataType;
import com.salesforce.phoenix.schema.PMetaData;
import com.salesforce.phoenix.schema.PMetaDataImpl;
import com.salesforce.phoenix.schema.PTable;
import com.salesforce.phoenix.schema.PTableType;
import com.salesforce.phoenix.schema.ReadOnlyTableException;
import com.salesforce.phoenix.schema.TableAlreadyExistsException;
import com.salesforce.phoenix.schema.TableNotFoundException;
import com.salesforce.phoenix.util.ByteUtil;
import com.salesforce.phoenix.util.IndexUtil;
import com.salesforce.phoenix.util.JDBCUtil;
import com.salesforce.phoenix.util.MetaDataUtil;
import com.salesforce.phoenix.util.PhoenixRuntime;
import com.salesforce.phoenix.util.ReadOnlyProps;
import com.salesforce.phoenix.util.SchemaUtil;
import com.salesforce.phoenix.util.ServerUtil;

public class ConnectionQueryServicesImpl extends DelegateQueryServices implements ConnectionQueryServices {
    private static final Logger logger = LoggerFactory.getLogger(ConnectionQueryServicesImpl.class);
    private static final int INITIAL_CHILD_SERVICES_CAPACITY = 100;
    private static final int DEFAULT_OUT_OF_ORDER_MUTATIONS_WAIT_TIME_MS = 1000;
    protected final Configuration config;
    // Copy of config.getProps(), but read-only to prevent synchronization that we
    // don't need.
    private final ReadOnlyProps props;
    private final HConnection connection;
    private final StatsManager statsManager;
    private final ConcurrentHashMap<ImmutableBytesWritable,ConnectionQueryServices> childServices;
    // Cache the latest meta data here for future connections
    private volatile PMetaData latestMetaData = PMetaDataImpl.EMPTY_META_DATA;
    private final Object latestMetaDataLock = new Object();
    // Lowest HBase version on the cluster.
    private int lowestClusterHBaseVersion = Integer.MAX_VALUE;

    /**
     * Construct a ConnectionQueryServicesImpl that represents a connection to an HBase
     * cluster.
     * @param services base services from where we derive our default configuration
     * @param connectionInfo to provide connection information
     * @throws SQLException
     */
    public ConnectionQueryServicesImpl(QueryServices services, ConnectionInfo connectionInfo) throws SQLException {
        super(services);
        this.config = HBaseFactoryProvider.getConfigurationFactory().getConfiguration();
        for (Entry<String,String> entry : services.getProps()) {
            config.set(entry.getKey(), entry.getValue());
        }
        for (Entry<String,String> entry : connectionInfo.asProps()) {
            config.set(entry.getKey(), entry.getValue());
        }
        this.props = new ReadOnlyProps(config.iterator());
        try {
            this.connection = HConnectionManager.createConnection(config);
        } catch (ZooKeeperConnectionException e) {
            throw new SQLExceptionInfo.Builder(SQLExceptionCode.CANNOT_ESTABLISH_CONNECTION)
                .setRootCause(e).build().buildException();
        }
        if (this.connection.isClosed()) { // TODO: why the heck doesn't this throw above?
            throw new SQLExceptionInfo.Builder(SQLExceptionCode.CANNOT_ESTABLISH_CONNECTION).build().buildException();
        }
        // TODO: should we track connection wide memory usage or just org-wide usage?
        // If connection-wide, create a MemoryManager here, otherwise just use the one from the delegate
        this.childServices = new ConcurrentHashMap<ImmutableBytesWritable,ConnectionQueryServices>(INITIAL_CHILD_SERVICES_CAPACITY);
        int statsUpdateFrequencyMs = this.getProps().getInt(QueryServices.STATS_UPDATE_FREQ_MS_ATTRIB, QueryServicesOptions.DEFAULT_STATS_UPDATE_FREQ_MS);
        int maxStatsAgeMs = this.getProps().getInt(QueryServices.MAX_STATS_AGE_MS_ATTRIB, QueryServicesOptions.DEFAULT_MAX_STATS_AGE_MS);
        this.statsManager = new StatsManagerImpl(this, statsUpdateFrequencyMs, maxStatsAgeMs);
    }

    @Override
    public StatsManager getStatsManager() {
        return this.statsManager;
    }
    
    @Override
    public HTableInterface getTable(byte[] tableName) throws SQLException {
        try {
            return HBaseFactoryProvider.getHTableFactory().getTable(tableName, connection, getExecutor());
        } catch (IOException e) {
            throw new RuntimeException(e);
        }
    }
    
    @Override
    public HTableDescriptor getTableDescriptor(byte[] tableName) throws SQLException {
        try {
            return getTable(tableName).getTableDescriptor();
        } catch (IOException e) {
            throw new RuntimeException(e);
        }
    }

    @Override
    public ReadOnlyProps getProps() {
        return props;
    }

    /**
     * Closes the underlying connection to zookeeper. The QueryServices
     * may not be used after that point. When a Connection is closed,
     * this is not called, since these instances are pooled by the
     * Driver. Instead, the Driver should call this if the QueryServices
     * is ever removed from the pool
     */
    @Override
    public void close() throws SQLException {
        SQLException sqlE = null;
        try {
            // Clear Phoenix metadata cache before closing HConnection
            clearCache();
        } catch (SQLException e) {
            sqlE = e;
        } finally {
            try {
                connection.close();
            } catch (IOException e) {
                if (sqlE == null) {
                    sqlE = ServerUtil.parseServerException(e);
                } else {
                    sqlE.setNextException(ServerUtil.parseServerException(e));
                }
                throw sqlE;
            } finally {
                super.close();
            }
        }
    }    

    protected ConnectionQueryServices newChildQueryService() {
        return new ChildQueryServices(this);
    }

    /**
     * Get (and create if necessary) a child QueryService for a given tenantId.
     * The QueryService will be cached for the lifetime of the parent QueryService
     * @param tenantId the tenant ID
     * @return the child QueryService
     */
    @Override
    public ConnectionQueryServices getChildQueryServices(ImmutableBytesWritable tenantId) {
        ConnectionQueryServices childQueryService = childServices.get(tenantId);
        if (childQueryService == null) {
            childQueryService = newChildQueryService();
            ConnectionQueryServices prevQueryService = childServices.putIfAbsent(tenantId, childQueryService);
            return prevQueryService == null ? childQueryService : prevQueryService;
        }
        return childQueryService;
    }

    @Override
    public List<HRegionLocation> getAllTableRegions(byte[] tableName) throws SQLException {
        /*
         * Use HConnection.getRegionLocation as it uses the cache in HConnection, while getting
         * all region locations from the HTable doesn't. 
         */
        try {
            // We could surface the package projected HConnectionImplementation.getNumberOfCachedRegionLocations
            // to get the sizing info we need, but this would require a new class in the same package and a cast
            // to this implementation class, so it's probably not worth it.
            List<HRegionLocation> locations = Lists.newArrayList();
            byte[] currentKey = HConstants.EMPTY_START_ROW;
            do {
              HRegionLocation regionLocation = connection.getRegionLocation(tableName, currentKey, false);
              locations.add(regionLocation);
              currentKey = regionLocation.getRegionInfo().getEndKey();
            } while (!Bytes.equals(currentKey, HConstants.EMPTY_END_ROW));
            return locations;
        } catch (IOException e) {
            throw new SQLExceptionInfo.Builder(SQLExceptionCode.GET_TABLE_REGIONS_FAIL)
                .setRootCause(e).build().buildException();
        }
    }

    @Override
    public PMetaData addTable(PTable table) throws SQLException {
        try {
            // If existing table isn't older than new table, don't replace
            // If a client opens a connection at an earlier timestamp, this can happen
            PTable existingTable = latestMetaData.getTable(table.getName().getString());
            if (existingTable.getTimeStamp() >= table.getTimeStamp()) {
                return latestMetaData;
            }
        } catch (TableNotFoundException e) {
        }
        synchronized(latestMetaDataLock) {
            latestMetaData = latestMetaData.addTable(table);
            latestMetaDataLock.notifyAll();
            return latestMetaData;
        }
    }

    private static interface Mutator {
        PMetaData mutate(PMetaData metaData) throws SQLException;
    }

    /**
     * Ensures that metaData mutations are handled in the correct order
     */
    private PMetaData metaDataMutated(String tableName, long tableSeqNum, Mutator mutator) throws SQLException {
        synchronized(latestMetaDataLock) {
            PMetaData metaData = latestMetaData;
            PTable table;
            long endTime = System.currentTimeMillis() + DEFAULT_OUT_OF_ORDER_MUTATIONS_WAIT_TIME_MS;
            while (true) {
                try {
                    try {
                        table = metaData.getTable(tableName);
                        /* If the table is at the prior sequence number, then we're good to go.
                         * We know if we've got this far, that the server validated the mutations,
                         * so we'd just need to wait until the other connection that mutated the same
                         * table is processed.
                         */
                        if (table.getSequenceNumber() + 1 == tableSeqNum) {
                            // TODO: assert that timeStamp is bigger that table timeStamp?
                            metaData = mutator.mutate(metaData);
                            break;
                        } else if (table.getSequenceNumber() >= tableSeqNum) {
                            logger.warn("Attempt to cache older version of " + tableName + ": current= " + table.getSequenceNumber() + ", new=" + tableSeqNum);
                            break;
                        }
                    } catch (TableNotFoundException e) {
                    }
                    long waitTime = endTime - System.currentTimeMillis();
                    // We waited long enough - just remove the table from the cache
                    // and the next time it's used it'll be pulled over from the server.
                    if (waitTime <= 0) {
                        logger.warn("Unable to update meta data repo within " + (DEFAULT_OUT_OF_ORDER_MUTATIONS_WAIT_TIME_MS/1000) + " seconds for " + tableName);
                        metaData = metaData.removeTable(tableName);
                        break;
                    }
                    latestMetaDataLock.wait(waitTime);
                } catch (InterruptedException e) {
                    throw new SQLExceptionInfo.Builder(SQLExceptionCode.INTERRUPTED_EXCEPTION)
                        .setRootCause(e).build().buildException();
                }
            }
            latestMetaData = metaData;
            latestMetaDataLock.notifyAll();
            return metaData;
        }
     }

    @Override
    public PMetaData addColumn(final String tableName, final List<PColumn> columns, final long tableTimeStamp, final long tableSeqNum, final boolean isImmutableRows) throws SQLException {
        return metaDataMutated(tableName, tableSeqNum, new Mutator() {
            @Override
            public PMetaData mutate(PMetaData metaData) throws SQLException {
                try {
                    return metaData.addColumn(tableName, columns, tableTimeStamp, tableSeqNum, isImmutableRows);
                } catch (TableNotFoundException e) {
                    // The DROP TABLE may have been processed first, so just ignore.
                    return metaData;
                }
            }
        });
     }

    @Override
    public PMetaData removeTable(final String tableName) throws SQLException {
        synchronized(latestMetaDataLock) {
            latestMetaData = latestMetaData.removeTable(tableName);
            latestMetaDataLock.notifyAll();
            return latestMetaData;
        }
    }

    @Override
    public PMetaData removeColumn(final String tableName, final String familyName, final String columnName, final long tableTimeStamp, final long tableSeqNum) throws SQLException {
        return metaDataMutated(tableName, tableSeqNum, new Mutator() {
            @Override
            public PMetaData mutate(PMetaData metaData) throws SQLException {
                try {
                    return metaData.removeColumn(tableName, familyName, columnName, tableTimeStamp, tableSeqNum);
                } catch (TableNotFoundException e) {
                    // The DROP TABLE may have been processed first, so just ignore.
                    return metaData;
                }
            }
        });
    }

    private static boolean hasNewerTables(long scn, PMetaData metaData) {
        for (PTable table : metaData.getTables().values()) {
            if (table.getTimeStamp() >= scn) {
                return true;
            }
        }
        return false;
    }
    
    private static PMetaData pruneNewerTables(long scn, PMetaData metaData) {
        if (!hasNewerTables(scn, metaData)) {
            return metaData;
        }
        Map<String,PTable> newTables = Maps.newHashMap(metaData.getTables());
        Iterator<Map.Entry<String, PTable>> iterator = newTables.entrySet().iterator();
        boolean wasModified = false;
        while (iterator.hasNext()) {
            if (iterator.next().getValue().getTimeStamp() >= scn) {
                iterator.remove();
                wasModified = true;
            }
        }
        if (wasModified) {
            return new PMetaDataImpl(newTables);
        }
        return metaData;
    }
    
    @Override
    public PhoenixConnection connect(String url, Properties info) throws SQLException {
        Long scn = JDBCUtil.getCurrentSCN(url, info);
        PMetaData metaData = scn == null ? latestMetaData : pruneNewerTables(scn, latestMetaData);
        return new PhoenixConnection(this, url, info, metaData);
    }


    private HColumnDescriptor generateColumnFamilyDescriptor(Pair<byte[],Map<String,Object>> family, PTableType tableType) throws SQLException {
        HColumnDescriptor columnDesc = new HColumnDescriptor(family.getFirst());
        if (tableType != PTableType.VIEW) {
            columnDesc.setKeepDeletedCells(true);
            columnDesc.setDataBlockEncoding(SchemaUtil.DEFAULT_DATA_BLOCK_ENCODING);
            for (Entry<String,Object> entry : family.getSecond().entrySet()) {
                String key = entry.getKey();
                Object value = entry.getValue();
                columnDesc.setValue(key, value == null ? null : value.toString());
            }
        }
        return columnDesc;
    }

    private void modifyColumnFamilyDescriptor(HColumnDescriptor hcd, Pair<byte[],Map<String,Object>> family) throws SQLException {
      for (Entry<String, Object> entry : family.getSecond().entrySet()) {
        String key = entry.getKey();
        Object value = entry.getValue();
        hcd.setValue(key, value == null ? null : value.toString());
      }
      hcd.setKeepDeletedCells(true);
    }
    
    private HTableDescriptor generateTableDescriptor(byte[] tableName, HTableDescriptor existingDesc, PTableType tableType, Map<String,Object> tableProps, List<Pair<byte[],Map<String,Object>>> families, byte[][] splits) throws SQLException {
        HTableDescriptor descriptor = (existingDesc != null) ? new HTableDescriptor(existingDesc) : new HTableDescriptor(tableName);
        for (Entry<String,Object> entry : tableProps.entrySet()) {
            String key = entry.getKey();
            Object value = entry.getValue();
            descriptor.setValue(key, value == null ? null : value.toString());
        }
        if (families.isEmpty()) {
            if (tableType != PTableType.VIEW) {
                // Add dummy column family so we have key values for tables that 
                HColumnDescriptor columnDescriptor = generateColumnFamilyDescriptor(new Pair<byte[],Map<String,Object>>(QueryConstants.EMPTY_COLUMN_BYTES,Collections.<String,Object>emptyMap()), tableType);
                descriptor.addFamily(columnDescriptor);
            }
        } else {
            for (Pair<byte[],Map<String,Object>> family : families) {
                // If family is only in phoenix description, add it. otherwise, modify its property accordingly.
                byte[] familyByte = family.getFirst();
                if (descriptor.getFamily(familyByte) == null) {
                    if (tableType == PTableType.VIEW) {
                        throw new ReadOnlyTableException("The HBase column families for a VIEW must already exist(" + Bytes.toStringBinary(familyByte) + ")");
                    }
                    HColumnDescriptor columnDescriptor = generateColumnFamilyDescriptor(family, tableType);
                    descriptor.addFamily(columnDescriptor);
                } else {
                    if (tableType != PTableType.VIEW) {
                        modifyColumnFamilyDescriptor(descriptor.getFamily(familyByte), family);
                    }
                }
            }
        }
        // The phoenix jar must be available on HBase classpath
        try {
            if (!descriptor.hasCoprocessor(ScanRegionObserver.class.getName())) {
                descriptor.addCoprocessor(ScanRegionObserver.class.getName(), null, 1, null);
            }
            if (!descriptor.hasCoprocessor(UngroupedAggregateRegionObserver.class.getName())) {
                descriptor.addCoprocessor(UngroupedAggregateRegionObserver.class.getName(), null, 1, null);
            }
            if (!descriptor.hasCoprocessor(GroupedAggregateRegionObserver.class.getName())) {
                descriptor.addCoprocessor(GroupedAggregateRegionObserver.class.getName(), null, 1, null);
            }
            if (!descriptor.hasCoprocessor(HashJoiningRegionObserver.class.getName())) {
                descriptor.addCoprocessor(HashJoiningRegionObserver.class.getName(), null, 1, null);
            }
            if (!descriptor.hasCoprocessor(ServerCachingEndpointImpl.class.getName())) {
                descriptor.addCoprocessor(ServerCachingEndpointImpl.class.getName(), null, 1, null);
            }
<<<<<<< HEAD
=======
            // TODO: better encapsulation for this
            // Since indexes can't have indexes, don't install our indexing coprocessor for indexes. Also,
            // don't install on the metadata table until we fix the TODO there.
            if (tableType != PTableType.INDEX && !descriptor.hasCoprocessor(Indexer.class.getName())
                  && !SchemaUtil.isMetaTable(tableName)) {
                Map<String, String> opts = Maps.newHashMapWithExpectedSize(1);
                opts.put(CoveredColumnsIndexBuilder.CODEC_CLASS_NAME_KEY, PhoenixIndexCodec.class.getName());
                Indexer.enableIndexing(descriptor, PhoenixIndexBuilder.class, opts);
            }
            
>>>>>>> 9c6ddf40
            // Setup split policy on Phoenix metadata table to ensure that the key values of a Phoenix table
            // stay on the same region.
            if (SchemaUtil.isMetaTable(tableName)) {
                descriptor.setValue(SchemaUtil.UPGRADE_TO_2_0, Boolean.TRUE.toString());
                descriptor.setValue(SchemaUtil.UPGRADE_TO_2_1, Boolean.TRUE.toString());
                if (!descriptor.hasCoprocessor(MetaDataEndpointImpl.class.getName())) {
                    descriptor.addCoprocessor(MetaDataEndpointImpl.class.getName(), null, 1, null);
                }
                if (!descriptor.hasCoprocessor(MetaDataRegionObserver.class.getName())) {
                    descriptor.addCoprocessor(MetaDataRegionObserver.class.getName(), null, 2, null);
                }
            }
        } catch (IOException e) {
            throw ServerUtil.parseServerException(e);
        }
        return descriptor;
    }

    private void ensureFamilyCreated(byte[] tableName, PTableType tableType , Pair<byte[],Map<String,Object>> family) throws SQLException {
        HBaseAdmin admin = null;
        SQLException sqlE = null;
        try {
            admin = new HBaseAdmin(config);
            try {
                HTableDescriptor existingDesc = admin.getTableDescriptor(tableName);
                HColumnDescriptor oldDescriptor = existingDesc.getFamily(family.getFirst());
                HColumnDescriptor columnDescriptor = null;

                if (oldDescriptor == null) {
                    if (tableType == PTableType.VIEW) {
                        throw new ReadOnlyTableException("The HBase column families for a read-only table must already exist(" + Bytes.toStringBinary(family.getFirst()) + ")");
                    }
                    columnDescriptor = generateColumnFamilyDescriptor(family, tableType );
                } else {
                    columnDescriptor = new HColumnDescriptor(oldDescriptor);
                    if (tableType != PTableType.VIEW) {
                        modifyColumnFamilyDescriptor(columnDescriptor, family);
                    }
                }
                
                if (columnDescriptor.equals(oldDescriptor)) {
                    // Table already has family and it's the same.
                    return;
                }
                admin.disableTable(tableName);
                if (oldDescriptor == null) {
                    admin.addColumn(tableName, columnDescriptor);
                } else {
                    admin.modifyColumn(tableName, columnDescriptor);
                }
                admin.enableTable(tableName);
            } catch (org.apache.hadoop.hbase.TableNotFoundException e) {
                sqlE = new SQLExceptionInfo.Builder(SQLExceptionCode.TABLE_UNDEFINED).setRootCause(e).build().buildException();
            }
        } catch (IOException e) {
            sqlE = ServerUtil.parseServerException(e);
        } finally {
            try {
                if (admin != null) {
                    admin.close();
                }
            } catch (IOException e) {
                if (sqlE == null) {
                    sqlE = ServerUtil.parseServerException(e);
                } else {
                    sqlE.setNextException(ServerUtil.parseServerException(e));
                }
            } finally {
                if (sqlE != null) {
                    throw sqlE;
                }
            }
        }
    }
    
    /**
     * 
     * @param tableName
     * @param familyNames
     * @param splits
     * @return true if table was created and false if it already exists
     * @throws SQLException
     */
    private boolean ensureTableCreated(byte[] tableName, PTableType tableType , Map<String,Object> props, List<Pair<byte[],Map<String,Object>>> families, byte[][] splits) throws SQLException {
        HBaseAdmin admin = null;
        SQLException sqlE = null;
        HTableDescriptor existingDesc = null;
        boolean isMetaTable = SchemaUtil.isMetaTable(tableName);
        boolean tableExist = true;
        try {
            admin = new HBaseAdmin(config);
            try {
                existingDesc = admin.getTableDescriptor(tableName);
            } catch (org.apache.hadoop.hbase.TableNotFoundException e) {
                tableExist = false;
                if (tableType == PTableType.VIEW) {
                    throw new ReadOnlyTableException("An HBase table for a VIEW must already exist(" + Bytes.toString(tableName) + ")");
                }
            }

            HTableDescriptor newDesc = generateTableDescriptor(tableName, existingDesc, tableType , props, families, splits);
            
            if (!tableExist) {
                /*
                 * Remove the splitPolicy attribute due to an HBase bug (see below)
                 */
                if (isMetaTable) {
                    newDesc.remove(HTableDescriptor.SPLIT_POLICY);
                }
                if (splits == null) {
                    admin.createTable(newDesc);
                } else {
                    admin.createTable(newDesc, splits);
                }
                if (isMetaTable) {
                    checkClientServerCompatibility();
                    /*
                     * Now we modify the table to add the split policy, since we know that the client and
                     * server and compatible. This works around a nasty, known HBase bug where if a split
                     * policy class cannot be found on the server, the HBase table is left in a horrible
                     * "ghost" state where it can't be used and can't be deleted without bouncing the master. 
                     */
                    newDesc.setValue(HTableDescriptor.SPLIT_POLICY, MetaDataSplitPolicy.class.getName());
                    admin.disableTable(tableName);
                    admin.modifyTable(tableName, newDesc);
                    admin.enableTable(tableName);
                }
                return true;
            } else {
                if (existingDesc.equals(newDesc)) {
                    // Table is already created. Note that the presplits are ignored in this case
                    if (isMetaTable) {
                        checkClientServerCompatibility();
                    }
                    return false;
                }

                boolean updateTo2_0 = false;
                boolean updateTo1_2 = false;
                boolean updateTo2_1 = false;
                if (isMetaTable) {
                    /*
                     *  FIXME: remove this once everyone has been upgraded to v 0.94.4+
                     *  This hack checks to see if we've got "phoenix.jar" specified as
                     *  the jar file path. We need to set this to null in this case due
                     *  to a change in behavior of HBase.
                     */
                    String value = existingDesc.getValue("coprocessor$1");
                    updateTo1_2 = (value != null && value.startsWith("phoenix.jar"));
                    if (!updateTo1_2) {
                        checkClientServerCompatibility();
                    }
                    
                    updateTo2_0 = existingDesc.getValue(SchemaUtil.UPGRADE_TO_2_0) == null;
                    updateTo2_1 = existingDesc.getValue(SchemaUtil.UPGRADE_TO_2_1) == null;
                }
                
                // We'll do this alter at the end of the upgrade
                if (!updateTo2_1 && !updateTo2_0) {
                    // Update metadata of table
                    // TODO: Take advantage of online schema change ability by setting "hbase.online.schema.update.enable" to true
                    admin.disableTable(tableName);
                    // TODO: What if not all existing column families are present?
                    admin.modifyTable(tableName, newDesc);
                    admin.enableTable(tableName);
                }
                /*
                 *  FIXME: remove this once everyone has been upgraded to v 0.94.4+
                 * We've detected that the SYSTEM.TABLE needs to be upgraded, so let's
                 * query and update all tables here.
                 */
                if (updateTo1_2) {
                    upgradeTablesFrom0_94_2to0_94_4(admin);
                    // Do the compatibility check here, now that the jar path has been corrected.
                    // This will work with the new and the old jar, so do the compatibility check now.
                    checkClientServerCompatibility();
                }
                if (updateTo2_1 && !updateTo2_0) {
                    upgradeTablesFrom2_0to2_1(admin, newDesc);
                }
                return false;
            }

        } catch (IOException e) {
            sqlE = ServerUtil.parseServerException(e);
        } finally {
            try {
                if (admin != null) {
                    admin.close();
                }
            } catch (IOException e) {
                if (sqlE == null) {
                    sqlE = ServerUtil.parseServerException(e);
                } else {
                    sqlE.setNextException(ServerUtil.parseServerException(e));
                }
            } finally {
                if (sqlE != null) {
                    throw sqlE;
                }
            }
        }
        return true; // will never make it here
    }

    /**
     * FIXME: Temporary code to convert tables to 0.94.4 format (i.e. no jar specified
     * in coprocessor definition). This is necessary because of a change in
     * HBase behavior between 0.94.3 and 0.94.4. Once everyone has been upgraded
     * this code can be removed.
     * @throws SQLException
     */
    private void upgradeTablesFrom0_94_2to0_94_4(HBaseAdmin admin) throws IOException {
        if (logger.isInfoEnabled()) {
            logger.info("Upgrading tables from HBase 0.94.2 to 0.94.4+");
        }
        /* Use regular HBase scan instead of query because the jar on the server may
         * not be compatible (we don't know yet) and this is our one chance to do
         * the conversion automatically.
         */
        Scan scan = new Scan();
        scan.addColumn(TABLE_FAMILY_BYTES, COLUMN_COUNT_BYTES);
        // Add filter so that we only get the table row and not the column rows
        scan.setFilter(new SingleColumnValueFilter(TABLE_FAMILY_BYTES, COLUMN_COUNT_BYTES, CompareOp.GREATER_OR_EQUAL, PDataType.INTEGER.toBytes(0)));
        HTableInterface table = HBaseFactoryProvider.getHTableFactory().getTable(TYPE_TABLE_NAME_BYTES, connection, getExecutor());
        ResultScanner scanner = table.getScanner(scan);
        Result result = null;
        while ((result = scanner.next()) != null) {
            byte[] rowKey = result.getRow();
            byte[][] rowKeyMetaData = new byte[2][];
            getVarChars(rowKey, rowKeyMetaData);
            byte[] schemaBytes = rowKeyMetaData[PhoenixDatabaseMetaData.SCHEMA_NAME_INDEX];
            byte[] tableBytes = rowKeyMetaData[PhoenixDatabaseMetaData.TABLE_NAME_INDEX];
            byte[] tableName = SchemaUtil.getTableNameAsBytes(schemaBytes, tableBytes);
            if (!SchemaUtil.isMetaTable(tableName)) {
                try {
                    HTableDescriptor existingDesc = admin.getTableDescriptor(tableName);
                    existingDesc.removeCoprocessor(ScanRegionObserver.class.getName());
                    existingDesc.removeCoprocessor(UngroupedAggregateRegionObserver.class.getName());
                    existingDesc.removeCoprocessor(GroupedAggregateRegionObserver.class.getName());
                    existingDesc.removeCoprocessor(HashJoiningRegionObserver.class.getName());
                    existingDesc.addCoprocessor(ScanRegionObserver.class.getName(), null, 1, null);
                    existingDesc.addCoprocessor(UngroupedAggregateRegionObserver.class.getName(), null, 1, null);
                    existingDesc.addCoprocessor(GroupedAggregateRegionObserver.class.getName(), null, 1, null);
                    existingDesc.addCoprocessor(HashJoiningRegionObserver.class.getName(), null, 1, null);
                    boolean wasEnabled = admin.isTableEnabled(tableName);
                    if (wasEnabled) {
                        admin.disableTable(tableName);
                    }
                    admin.modifyTable(tableName, existingDesc);
                    if (wasEnabled) {
                        admin.enableTable(tableName);
                    }
                } catch (org.apache.hadoop.hbase.TableNotFoundException e) {
                    logger.error("Unable to convert " + Bytes.toString(tableName), e);
                } catch (IOException e) {
                    logger.error("Unable to convert " + Bytes.toString(tableName), e);
                }
            }
        }
    }

    /**
     * FIXME: Temporary code to convert tables from 2.0 to 2.1 by:
     * 1) adding the new coprocessors for mutable secondary indexing
     * 2) add a ":" prefix to any index column names that are for data table pk columns
     * @param newDesc 
     * @throws IOException
     */
    private void upgradeTablesFrom2_0to2_1(HBaseAdmin admin, HTableDescriptor newDesc) throws IOException {
        if (logger.isInfoEnabled()) {
            logger.info("Upgrading tables from Phoenix 2.0 to Phoenix 2.1");
        }
        /* Use regular HBase scan instead of query because the jar on the server may
         * not be compatible (we don't know yet) and this is our one chance to do
         * the conversion automatically.
         */
        Scan scan = new Scan();
        scan.addColumn(TABLE_FAMILY_BYTES, TABLE_TYPE_BYTES);
        scan.addColumn(TABLE_FAMILY_BYTES, DATA_TABLE_NAME_BYTES);
        SingleColumnValueFilter filter = new SingleColumnValueFilter(TABLE_FAMILY_BYTES, TABLE_TYPE_BYTES, CompareOp.GREATER_OR_EQUAL, PDataType.CHAR.toBytes("a"));
        filter.setFilterIfMissing(true);
        // Add filter so that we only get the table row and not the column rows
        scan.setFilter(filter);
        HTableInterface table = HBaseFactoryProvider.getHTableFactory().getTable(TYPE_TABLE_NAME_BYTES, connection, getExecutor());
        ResultScanner scanner = table.getScanner(scan);
        Result result = null;
        List<byte[][]> indexesToUpdate = Lists.newArrayList();
        while ((result = scanner.next()) != null) {
            boolean wasModified = false;
            byte[] rowKey = result.getRow();
            byte[][] rowKeyMetaData = new byte[2][];
            getVarChars(rowKey, rowKeyMetaData);
            byte[] schemaBytes = rowKeyMetaData[PhoenixDatabaseMetaData.SCHEMA_NAME_INDEX];
            byte[] tableBytes = rowKeyMetaData[PhoenixDatabaseMetaData.TABLE_NAME_INDEX];
            byte[] tableName = SchemaUtil.getTableNameAsBytes(schemaBytes, tableBytes);
            KeyValue kv = result.getColumnLatest(TABLE_FAMILY_BYTES, TABLE_TYPE_BYTES);
            PTableType tableType = PTableType.fromSerializedValue(kv.getBuffer()[kv.getValueOffset()]);
            if (!SchemaUtil.isMetaTable(tableName)) {
                try {
                    HTableDescriptor existingDesc = admin.getTableDescriptor(tableName);
                    if (!existingDesc.hasCoprocessor(ServerCachingEndpointImpl.class.getName())) {
                        existingDesc.addCoprocessor(ServerCachingEndpointImpl.class.getName(), null, 1, null);
                        wasModified = true;
                    }
                    if (tableType == PTableType.INDEX) {
                        byte[] dataTableName = result.getColumnLatest(TABLE_FAMILY_BYTES, DATA_TABLE_NAME_BYTES).getValue();
                        if (logger.isInfoEnabled()) {
                            logger.info("Detected index " + SchemaUtil.getTableName(schemaBytes, dataTableName) + " that needs to be upgraded" );
                        }
                        indexesToUpdate.add(new byte[][] {schemaBytes, tableBytes, dataTableName});
                    } else if (!existingDesc.hasCoprocessor(Indexer.class.getName())) {
                        Map<String, String> opts = Maps.newHashMapWithExpectedSize(1);
                        opts.put(CoveredColumnsIndexBuilder.CODEC_CLASS_NAME_KEY, PhoenixIndexCodec.class.getName());
                        Indexer.enableIndexing(existingDesc, PhoenixIndexBuilder.class, opts);
                        wasModified = true;
                    }
                    if (wasModified) {
                        boolean wasEnabled = admin.isTableEnabled(tableName);
                        if (wasEnabled) {
                            admin.disableTable(tableName);
                        }
                        admin.modifyTable(tableName, existingDesc);
                        if (wasEnabled) {
                            admin.enableTable(tableName);
                        }
                    }
                } catch (org.apache.hadoop.hbase.TableNotFoundException e) {
                    logger.error("Unable to convert " + Bytes.toString(tableName), e);
                } catch (IOException e) {
                    logger.error("Unable to convert " + Bytes.toString(tableName), e);
                }
            }
        }
        
        List<Mutation> mutations = Lists.newArrayList();
        for (byte[][] indexInfo : indexesToUpdate) {
            scan = new Scan();
            scan.addFamily(TABLE_FAMILY_BYTES);
            byte[] startRow = ByteUtil.concat(indexInfo[0],QueryConstants.SEPARATOR_BYTE_ARRAY, indexInfo[2], QueryConstants.SEPARATOR_BYTE_ARRAY);
            byte[] stopRow = ByteUtil.nextKey(startRow);
            scan.setStartRow(startRow);
            scan.setStopRow(stopRow);
            scan.setFilter(new FirstKeyOnlyFilter());
            scanner = table.getScanner(scan);
            List<KeyRange> indexRowsToUpdate = Lists.newArrayList();
            while ((result = scanner.next()) != null) {
                byte[] rowKey = result.getRow();
                byte[][] rowKeyMetaData = new byte[4][];
                getVarChars(rowKey, rowKeyMetaData);
                byte[] columnBytes = rowKeyMetaData[PhoenixDatabaseMetaData.COLUMN_NAME_INDEX];
                byte[] familyBytes = rowKeyMetaData[PhoenixDatabaseMetaData.FAMILY_NAME_INDEX];
                if (familyBytes == null || familyBytes.length == 0) {
                    byte[] indexRowKey = ByteUtil.concat(indexInfo[0],QueryConstants.SEPARATOR_BYTE_ARRAY, indexInfo[1], QueryConstants.SEPARATOR_BYTE_ARRAY, columnBytes);
                    KeyRange keyRange = PDataType.VARBINARY.getKeyRange(indexRowKey, true, indexRowKey, true);
                    indexRowsToUpdate.add(keyRange);
                }
            }
            ScanRanges ranges = ScanRanges.create(Collections.singletonList(indexRowsToUpdate), SchemaUtil.VAR_BINARY_SCHEMA);
            Scan indexScan = new Scan();
            scan.addFamily(TABLE_FAMILY_BYTES);
            indexScan.setFilter(ranges.getSkipScanFilter());
            ResultScanner indexScanner = table.getScanner(indexScan);
            while ((result = indexScanner.next()) != null) {
                byte[] rowKey = result.getRow();
                byte[][] rowKeyMetaData = new byte[3][];
                getVarChars(rowKey, rowKeyMetaData);
                byte[] schemaBytes = rowKeyMetaData[PhoenixDatabaseMetaData.SCHEMA_NAME_INDEX];
                byte[] tableBytes = rowKeyMetaData[PhoenixDatabaseMetaData.TABLE_NAME_INDEX];
                byte[] columnBytes = rowKeyMetaData[PhoenixDatabaseMetaData.COLUMN_NAME_INDEX];
                Delete del = new Delete(rowKey);
                // All this to add a ':' to the beginning of the column name...
                byte[] newRowKey = ByteUtil.concat(schemaBytes,QueryConstants.SEPARATOR_BYTE_ARRAY, tableBytes, QueryConstants.SEPARATOR_BYTE_ARRAY, IndexUtil.INDEX_COLUMN_NAME_SEP_BYTES, columnBytes);
                Put put = new Put(newRowKey);
                for (KeyValue kv : result.raw()) {
                    byte[] cf = kv.getFamily();
                    byte[] cq= kv.getQualifier();
                    long ts = kv.getTimestamp();
                    del.deleteColumn(cf, cq, ts);
                    put.add(cf,cq,ts,kv.getValue());
                }
                mutations.add(del);
                mutations.add(put);
            }
        }
        if (!mutations.isEmpty()) {
            if (logger.isInfoEnabled()) {
                logger.info("Performing batched mutation of " + mutations.size() + " index column rows to update" );
            }
            try {
                table.batch(mutations);
            } catch (InterruptedException e) {
                throw new IOException(e);
            }
        }
        
        // Finally, at the end, modify the system table
        // which will include the flag that'll prevent this
        // update from occurring again
        admin.disableTable(TYPE_TABLE_NAME_BYTES);
        admin.modifyTable(TYPE_TABLE_NAME_BYTES, newDesc);
        admin.enableTable(TYPE_TABLE_NAME_BYTES);
        if (logger.isInfoEnabled()) {
            logger.info("Upgrade to 2.1.0 completed successfully" );
        }
    }

    private boolean isCompatible(Long serverVersion) {
        if (serverVersion == null) {
            return false;
        }
        return MetaDataUtil.areClientAndServerCompatible(serverVersion);
    }

    private void checkClientServerCompatibility() throws SQLException {
        StringBuilder buf = new StringBuilder("The following servers require an updated " + QueryConstants.DEFAULT_COPROCESS_PATH + " to be put in the classpath of HBase: ");
        boolean isIncompatible = false;
        int minHBaseVersion = Integer.MAX_VALUE;
        try {
            List<HRegionLocation> locations = this.getAllTableRegions(TYPE_TABLE_NAME_BYTES);
            Set<HRegionLocation> serverMap = Sets.newHashSetWithExpectedSize(locations.size());
            TreeMap<byte[], HRegionLocation> regionMap = Maps.newTreeMap(Bytes.BYTES_COMPARATOR);
            List<byte[]> regionKeys = Lists.newArrayListWithExpectedSize(locations.size());
            for (HRegionLocation entry : locations) {
                if (!serverMap.contains(entry)) {
                    regionKeys.add(entry.getRegionInfo().getStartKey());
                    regionMap.put(entry.getRegionInfo().getRegionName(), entry);
                    serverMap.add(entry);
                }
            }
            final TreeMap<byte[],Long> results = Maps.newTreeMap(Bytes.BYTES_COMPARATOR);
            connection.processExecs(MetaDataProtocol.class, regionKeys,
                    PhoenixDatabaseMetaData.TYPE_TABLE_NAME_BYTES, this.getDelegate().getExecutor(), new Batch.Call<MetaDataProtocol,Long>() {
                        @Override
                        public Long call(MetaDataProtocol instance) throws IOException {
                            return instance.getVersion();
                        }
                    }, 
                    new Batch.Callback<Long>(){
                        @Override
                        public void update(byte[] region, byte[] row, Long value) {
                          results.put(region, value);
                        }
                    });
            for (Map.Entry<byte[],Long> result : results.entrySet()) {
                // This is the "phoenix.jar" is in-place, but server is out-of-sync with client case.
                if (!isCompatible(result.getValue())) {
                    isIncompatible = true;
                    HRegionLocation name = regionMap.get(result.getKey());
                    buf.append(name);
                    buf.append(';');
                }
                if (minHBaseVersion > MetaDataUtil.decodeHBaseVersion(result.getValue())) {
                    minHBaseVersion = MetaDataUtil.decodeHBaseVersion(result.getValue());
                }
            }
            lowestClusterHBaseVersion = minHBaseVersion;
        } catch (Throwable t) {
            // This is the case if the "phoenix.jar" is not on the classpath of HBase on the region server
            throw new SQLExceptionInfo.Builder(SQLExceptionCode.INCOMPATIBLE_CLIENT_SERVER_JAR).setRootCause(t)
                .setMessage("Ensure that " + QueryConstants.DEFAULT_COPROCESS_PATH + " is put on the classpath of HBase in every region server: " + t.getMessage())
                .build().buildException();
        }
        if (isIncompatible) {
            buf.setLength(buf.length()-1);
            throw new SQLExceptionInfo.Builder(SQLExceptionCode.OUTDATED_JARS).setMessage(buf.toString()).build().buildException();
        }
    }

    /**
     * Invoke meta data coprocessor with one retry if the key was found to not be in the regions
     * (due to a table split)
     */
    private MetaDataMutationResult metaDataCoprocessorExec(byte[] tableKey, Batch.Call<MetaDataProtocol, MetaDataMutationResult> callable) throws SQLException {
        try {
            boolean retried = false;
            while (true) {
                HRegionLocation regionLocation = retried ? connection.relocateRegion(PhoenixDatabaseMetaData.TYPE_TABLE_NAME_BYTES, tableKey) : connection.locateRegion(PhoenixDatabaseMetaData.TYPE_TABLE_NAME_BYTES, tableKey);
                List<byte[]> regionKeys = Collections.singletonList(regionLocation.getRegionInfo().getStartKey());
                final Map<byte[],MetaDataMutationResult> results = Maps.newHashMapWithExpectedSize(1);
                connection.processExecs(MetaDataProtocol.class, regionKeys,
                        PhoenixDatabaseMetaData.TYPE_TABLE_NAME_BYTES, this.getDelegate().getExecutor(), callable, 
                        new Batch.Callback<MetaDataMutationResult>(){
                            @Override
                            public void update(byte[] region, byte[] row, MetaDataMutationResult value) {
                              results.put(region, value);
                            }
                        });
                assert(results.size() == 1);
                MetaDataMutationResult result = results.values().iterator().next();
                if (result.getMutationCode() == MutationCode.TABLE_NOT_IN_REGION) {
                    if (retried) return result;
                    retried = true;
                    continue;
                }
                return result;
            }
        } catch (IOException e) {
            throw ServerUtil.parseServerException(e);
        } catch (Throwable t) {
            throw new SQLException(t);
        }
    }

    @Override
    public MetaDataMutationResult createTable(final List<Mutation> tableMetaData, PTableType tableType, Map<String,Object> tableProps,
            final List<Pair<byte[],Map<String,Object>>> families, byte[][] splits) throws SQLException {
        byte[][] rowKeyMetadata = new byte[2][];
        Mutation m = tableMetaData.get(0);
        byte[] key = m.getRow();
        SchemaUtil.getVarChars(key, rowKeyMetadata);
        byte[] schemaBytes = rowKeyMetadata[PhoenixDatabaseMetaData.SCHEMA_NAME_INDEX];
        byte[] tableBytes = rowKeyMetadata[PhoenixDatabaseMetaData.TABLE_NAME_INDEX];
        byte[] tableName = SchemaUtil.getTableNameAsBytes(schemaBytes, tableBytes);
        ensureTableCreated(tableName, tableType, tableProps, families, splits);

        byte[] tableKey = SchemaUtil.getTableKey(schemaBytes, tableBytes);
        MetaDataMutationResult result = metaDataCoprocessorExec(tableKey,
            new Batch.Call<MetaDataProtocol, MetaDataMutationResult>() {
                @Override
                public MetaDataMutationResult call(MetaDataProtocol instance) throws IOException {
                  return instance.createTable(tableMetaData);
                }
            });
        return result;
    }

    @Override
    public MetaDataMutationResult getTable(final byte[] schemaBytes, final byte[] tableBytes,
            final long tableTimestamp, final long clientTimestamp) throws SQLException {
        byte[] tableKey = SchemaUtil.getTableKey(schemaBytes, tableBytes);
        return metaDataCoprocessorExec(tableKey,
                new Batch.Call<MetaDataProtocol, MetaDataMutationResult>() {
                    @Override
                    public MetaDataMutationResult call(MetaDataProtocol instance) throws IOException {
                      return instance.getTable(schemaBytes, tableBytes, tableTimestamp, clientTimestamp);
                    }
                });
    }

    @Override
    public MetaDataMutationResult dropTable(final List<Mutation> tableMetaData, final PTableType tableType) throws SQLException {
        byte[][] rowKeyMetadata = new byte[2][];
        SchemaUtil.getVarChars(tableMetaData.get(0).getRow(), rowKeyMetadata);
        byte[] tableKey = SchemaUtil.getTableKey(rowKeyMetadata[PhoenixDatabaseMetaData.SCHEMA_NAME_INDEX], rowKeyMetadata[PhoenixDatabaseMetaData.TABLE_NAME_INDEX]);
        return metaDataCoprocessorExec(tableKey,
                new Batch.Call<MetaDataProtocol, MetaDataMutationResult>() {
                    @Override
                    public MetaDataMutationResult call(MetaDataProtocol instance) throws IOException {
                      return instance.dropTable(tableMetaData, tableType.getSerializedValue());
                    }
                });
    }

    @Override
    public MetaDataMutationResult addColumn(final List<Mutation> tableMetaData, PTableType tableType, Pair<byte[],Map<String,Object>> family) throws SQLException {
        byte[][] rowKeyMetaData = new byte[2][];
        byte[] rowKey = tableMetaData.get(0).getRow();
        SchemaUtil.getVarChars(rowKey, rowKeyMetaData);
        byte[] schemaBytes = rowKeyMetaData[PhoenixDatabaseMetaData.SCHEMA_NAME_INDEX];
        byte[] tableBytes = rowKeyMetaData[PhoenixDatabaseMetaData.TABLE_NAME_INDEX];
        byte[] tableKey = SchemaUtil.getTableKey(schemaBytes, tableBytes);
        byte[] tableName = SchemaUtil.getTableNameAsBytes(schemaBytes, tableBytes);
        if (family != null) {
            ensureFamilyCreated(tableName, tableType, family);
        }
        MetaDataMutationResult result =  metaDataCoprocessorExec(tableKey,
            new Batch.Call<MetaDataProtocol, MetaDataMutationResult>() {
                @Override
                public MetaDataMutationResult call(MetaDataProtocol instance) throws IOException {
                    return instance.addColumn(tableMetaData);
                }
            });
        return result;
    }

    @Override
    public MetaDataMutationResult dropColumn(final List<Mutation> tableMetaData, PTableType tableType, byte[] emptyCF) throws SQLException {
        byte[][] rowKeyMetadata = new byte[2][];
        SchemaUtil.getVarChars(tableMetaData.get(0).getRow(), rowKeyMetadata);
        byte[] schemaBytes = rowKeyMetadata[PhoenixDatabaseMetaData.SCHEMA_NAME_INDEX];
        byte[] tableBytes = rowKeyMetadata[PhoenixDatabaseMetaData.TABLE_NAME_INDEX];
        byte[] tableName = SchemaUtil.getTableNameAsBytes(schemaBytes, tableBytes);
        byte[] tableKey = SchemaUtil.getTableKey(schemaBytes, tableBytes);
        if (emptyCF != null) {
            this.ensureFamilyCreated(tableName, tableType, new Pair<byte[],Map<String,Object>>(emptyCF,Collections.<String,Object>emptyMap()));
        }
        MetaDataMutationResult result = metaDataCoprocessorExec(tableKey,
            new Batch.Call<MetaDataProtocol, MetaDataMutationResult>() {
                @Override
                public MetaDataMutationResult call(MetaDataProtocol instance) throws IOException {
                    return instance.dropColumn(tableMetaData);
                }
            });
        return result;
    }

    @Override
    public void init(String url, Properties props) throws SQLException {
        props = new Properties(props);
        props.setProperty(PhoenixRuntime.CURRENT_SCN_ATTRIB, Long.toString(MetaDataProtocol.MIN_SYSTEM_TABLE_TIMESTAMP));
        PhoenixConnection metaConnection = new PhoenixConnection(this, url, props, PMetaDataImpl.EMPTY_META_DATA);
        SQLException sqlE = null;
        try {
            metaConnection.createStatement().executeUpdate(QueryConstants.CREATE_METADATA);
        } catch (TableAlreadyExistsException e) {
            SchemaUtil.updateSystemTableTo2(metaConnection, e.getTable());
        } catch (SQLException e) {
            sqlE = e;
        } finally {
            try {
                metaConnection.close();
            } catch (SQLException e) {
                if (sqlE != null) {
                    sqlE.setNextException(e);
                } else {
                    sqlE = e;
                }
            }
            if (sqlE != null) {
                throw sqlE;
            }
        }
    }

    @Override
    public MutationState updateData(MutationPlan plan) throws SQLException { 
        return plan.execute();
    }

    @Override
    public int getLowestClusterHBaseVersion() {
        return lowestClusterHBaseVersion;
    }

    /**
     * Clears the Phoenix meta data cache on each region server
     * @throws SQLException
     */
    protected void clearCache() throws SQLException {
        try {
            SQLException sqlE = null;
            HTableInterface htable = this.getTable(PhoenixDatabaseMetaData.TYPE_TABLE_NAME_BYTES);
            try {
                htable.coprocessorExec(MetaDataProtocol.class, HConstants.EMPTY_START_ROW,
                        HConstants.EMPTY_END_ROW, new Batch.Call<MetaDataProtocol, Void>() {
                    @Override
                    public Void call(MetaDataProtocol instance) throws IOException {
                      instance.clearCache();
                      return null;
                    }
                  });
            } catch (IOException e) {
                throw ServerUtil.parseServerException(e);
            } catch (Throwable e) {
                sqlE = new SQLException(e);
            } finally {
                try {
                    htable.close();
                } catch (IOException e) {
                    if (sqlE == null) {
                        sqlE = ServerUtil.parseServerException(e);
                    } else {
                        sqlE.setNextException(ServerUtil.parseServerException(e));
                    }
                } finally {
                    if (sqlE != null) {
                        throw sqlE;
                    }
                }
            }
        } catch (Exception e) {
            throw new SQLException(ServerUtil.parseServerException(e));
        }
    }

    @Override
    public HBaseAdmin getAdmin() throws SQLException {
        try {
            return new HBaseAdmin(config);
        } catch (IOException e) {
            throw new PhoenixIOException(e);
        }
    }

    @Override
    public MetaDataMutationResult updateIndexState(final List<Mutation> tableMetaData, String parentTableName) throws SQLException {
        byte[][] rowKeyMetadata = new byte[2][];
        SchemaUtil.getVarChars(tableMetaData.get(0).getRow(), rowKeyMetadata);
        byte[] tableKey = SchemaUtil.getTableKey(rowKeyMetadata[PhoenixDatabaseMetaData.SCHEMA_NAME_INDEX], rowKeyMetadata[PhoenixDatabaseMetaData.TABLE_NAME_INDEX]);
        return metaDataCoprocessorExec(tableKey,
                new Batch.Call<MetaDataProtocol, MetaDataMutationResult>() {
                    @Override
                    public MetaDataMutationResult call(MetaDataProtocol instance) throws IOException {
                      return instance.updateIndexState(tableMetaData);
                    }
                });
    }
}<|MERGE_RESOLUTION|>--- conflicted
+++ resolved
@@ -98,7 +98,6 @@
 import com.salesforce.phoenix.jdbc.PhoenixConnection;
 import com.salesforce.phoenix.jdbc.PhoenixDatabaseMetaData;
 import com.salesforce.phoenix.jdbc.PhoenixEmbeddedDriver.ConnectionInfo;
-import com.salesforce.phoenix.join.HashJoiningRegionObserver;
 import com.salesforce.phoenix.schema.MetaDataSplitPolicy;
 import com.salesforce.phoenix.schema.PColumn;
 import com.salesforce.phoenix.schema.PDataType;
@@ -481,14 +480,9 @@
             if (!descriptor.hasCoprocessor(GroupedAggregateRegionObserver.class.getName())) {
                 descriptor.addCoprocessor(GroupedAggregateRegionObserver.class.getName(), null, 1, null);
             }
-            if (!descriptor.hasCoprocessor(HashJoiningRegionObserver.class.getName())) {
-                descriptor.addCoprocessor(HashJoiningRegionObserver.class.getName(), null, 1, null);
-            }
             if (!descriptor.hasCoprocessor(ServerCachingEndpointImpl.class.getName())) {
                 descriptor.addCoprocessor(ServerCachingEndpointImpl.class.getName(), null, 1, null);
             }
-<<<<<<< HEAD
-=======
             // TODO: better encapsulation for this
             // Since indexes can't have indexes, don't install our indexing coprocessor for indexes. Also,
             // don't install on the metadata table until we fix the TODO there.
@@ -499,7 +493,6 @@
                 Indexer.enableIndexing(descriptor, PhoenixIndexBuilder.class, opts);
             }
             
->>>>>>> 9c6ddf40
             // Setup split policy on Phoenix metadata table to ensure that the key values of a Phoenix table
             // stay on the same region.
             if (SchemaUtil.isMetaTable(tableName)) {
@@ -740,11 +733,11 @@
                     existingDesc.removeCoprocessor(ScanRegionObserver.class.getName());
                     existingDesc.removeCoprocessor(UngroupedAggregateRegionObserver.class.getName());
                     existingDesc.removeCoprocessor(GroupedAggregateRegionObserver.class.getName());
-                    existingDesc.removeCoprocessor(HashJoiningRegionObserver.class.getName());
+                    existingDesc.removeCoprocessor(ServerCachingEndpointImpl.class.getName());                    
                     existingDesc.addCoprocessor(ScanRegionObserver.class.getName(), null, 1, null);
                     existingDesc.addCoprocessor(UngroupedAggregateRegionObserver.class.getName(), null, 1, null);
                     existingDesc.addCoprocessor(GroupedAggregateRegionObserver.class.getName(), null, 1, null);
-                    existingDesc.addCoprocessor(HashJoiningRegionObserver.class.getName(), null, 1, null);
+                    existingDesc.addCoprocessor(ServerCachingEndpointImpl.class.getName(), null, 1, null);
                     boolean wasEnabled = admin.isTableEnabled(tableName);
                     if (wasEnabled) {
                         admin.disableTable(tableName);
