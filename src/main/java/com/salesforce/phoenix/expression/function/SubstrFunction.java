--- conflicted
+++ resolved
@@ -80,13 +80,9 @@
         isOffsetConstant = getOffsetExpression() instanceof LiteralExpression;
         isLengthConstant = getLengthExpression() instanceof LiteralExpression;
         hasLengthExpression = !isLengthConstant || ((LiteralExpression)getLengthExpression()).getValue() != null;
-<<<<<<< HEAD
-        isFixedWidth = getStrExpression().getDataType().isFixedWidth() && ((hasLengthExpression && isLengthConstant) || (!hasLengthExpression && isOffsetConstant));
-=======
         // If we have a constant length expression, we still may have variable length if the underlying string parameter is not fixed length.
         // This is because we allow the offset and/or offset+length to exceed the string length which can lead to variable length results.
         isFixedWidth = getStrExpression().getDataType().isFixedWidth() && ((hasLengthExpression && isLengthConstant) || isOffsetConstant);
->>>>>>> 5ccf34dd
         if (hasLengthExpression && isLengthConstant) {
             Integer maxLength = ((Number)((LiteralExpression)getLengthExpression()).getValue()).intValue();
             this.maxLength = maxLength >= 0 ? maxLength : 0;
