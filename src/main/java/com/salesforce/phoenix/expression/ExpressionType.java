--- conflicted
+++ resolved
@@ -128,17 +128,13 @@
     RowValueConstructorExpression(RowValueConstructorExpression.class),
     MD5Function(MD5Function.class),
     SqlTableType(SqlTableType.class),
-<<<<<<< HEAD
-    IndexKeyValue(IndexKeyValueColumnExpression.class),
-    ProjectedColumnExpression(ProjectedColumnExpression.class);
-=======
     CeilingDecimalExpression(CeilingDecimalExpression.class),
     CeilingTimestampExpression(CeilingTimestampExpression.class),
     FloorDecimalExpression(FloorDecimalExpression.class),
     FloorTimestampExpression(FloorTimestampExpression.class),
     IndexKeyValue(IndexKeyValueColumnExpression.class),
-    IndexStateName(IndexStateNameFunction.class);
->>>>>>> 37371748
+    IndexStateName(IndexStateNameFunction.class),
+    ProjectedColumnExpression(ProjectedColumnExpression.class);
     
     ExpressionType(Class<? extends Expression> clazz) {
         this.clazz = clazz;
