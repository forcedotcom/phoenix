--- conflicted
+++ resolved
@@ -51,10 +51,7 @@
 import com.salesforce.phoenix.schema.PColumn;
 import com.salesforce.phoenix.schema.PColumnFamily;
 import com.salesforce.phoenix.schema.PDataType;
-<<<<<<< HEAD
 import com.salesforce.phoenix.schema.PName;
-=======
->>>>>>> 8e15d6ea
 import com.salesforce.phoenix.schema.TableRef;
 import com.salesforce.phoenix.schema.tuple.Tuple;
 import com.salesforce.phoenix.util.ByteUtil;
@@ -164,16 +161,12 @@
                             }
                             projector = new RowProjector(projector,false);
                         }
-<<<<<<< HEAD
+                        QueryPlan plan = new AggregatePlan(context, SelectStatement.COUNT_ONE, tableRef, projector, null, OrderBy.EMPTY_ORDER_BY, null, GroupBy.EMPTY_GROUP_BY, null);
                         PName tenantId = connection.getTenantId();
                         if (tenantId != null && tableRef.getTable().isTenantSpecificTable()) {
                             scan.setStartRow(tenantId.getBytes());
                             scan.setStopRow(ByteUtil.nextKey(tenantId.getBytes()));
                         }
-                        QueryPlan plan = new AggregatePlan(context, SelectStatement.COUNT_ONE, tableRef, projector, null, OrderBy.EMPTY_ORDER_BY, new SpoolingResultIteratorFactory(connection.getQueryServices()), GroupBy.EMPTY_GROUP_BY, null);
-=======
-                        QueryPlan plan = new AggregatePlan(context, SelectStatement.COUNT_ONE, tableRef, projector, null, OrderBy.EMPTY_ORDER_BY, null, GroupBy.EMPTY_GROUP_BY, null);
->>>>>>> 8e15d6ea
                         Scanner scanner = plan.getScanner();
                         ResultIterator iterator = scanner.iterator();
                         try {
