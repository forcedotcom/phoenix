/*******************************************************************************
 * Copyright (c) 2013, Salesforce.com, Inc.
 * All rights reserved.
 * 
 * Redistribution and use in source and binary forms, with or without
 * modification, are permitted provided that the following conditions are met:
 * 
 *     Redistributions of source code must retain the above copyright notice,
 *     this list of conditions and the following disclaimer.
 *     Redistributions in binary form must reproduce the above copyright notice,
 *     this list of conditions and the following disclaimer in the documentation
 *     and/or other materials provided with the distribution.
 *     Neither the name of Salesforce.com nor the names of its contributors may 
 *     be used to endorse or promote products derived from this software without 
 *     specific prior written permission.
 * 
 * THIS SOFTWARE IS PROVIDED BY THE COPYRIGHT HOLDERS AND CONTRIBUTORS "AS IS" AND
 * ANY EXPRESS OR IMPLIED WARRANTIES, INCLUDING, BUT NOT LIMITED TO, THE IMPLIED
 * WARRANTIES OF MERCHANTABILITY AND FITNESS FOR A PARTICULAR PURPOSE ARE
 * DISCLAIMED. IN NO EVENT SHALL THE COPYRIGHT HOLDER OR CONTRIBUTORS BE LIABLE 
 * FOR ANY DIRECT, INDIRECT, INCIDENTAL, SPECIAL, EXEMPLARY, OR CONSEQUENTIAL 
 * DAMAGES (INCLUDING, BUT NOT LIMITED TO, PROCUREMENT OF SUBSTITUTE GOODS OR 
 * SERVICES; LOSS OF USE, DATA, OR PROFITS; OR BUSINESS INTERRUPTION) HOWEVER 
 * CAUSED AND ON ANY THEORY OF LIABILITY, WHETHER IN CONTRACT, STRICT LIABILITY, 
 * OR TORT (INCLUDING NEGLIGENCE OR OTHERWISE) ARISING IN ANY WAY OUT OF THE USE 
 * OF THIS SOFTWARE, EVEN IF ADVISED OF THE POSSIBILITY OF SUCH DAMAGE.
 ******************************************************************************/
package com.salesforce.phoenix.compile;

import java.sql.SQLException;
import java.util.ArrayList;
import java.util.Collections;
import java.util.Iterator;
import java.util.List;
import java.util.Map;
import java.util.NavigableSet;
import java.util.Set;

import org.apache.hadoop.hbase.client.Scan;
import org.apache.hadoop.hbase.util.Bytes;

import com.google.common.collect.Iterators;
import com.google.common.collect.Lists;
import com.google.common.collect.Sets;
import com.salesforce.phoenix.compile.GroupByCompiler.GroupBy;
import com.salesforce.phoenix.coprocessor.GroupedAggregateRegionObserver;
import com.salesforce.phoenix.expression.CoerceExpression;
import com.salesforce.phoenix.expression.Expression;
import com.salesforce.phoenix.expression.aggregator.ClientAggregators;
import com.salesforce.phoenix.expression.aggregator.ServerAggregators;
import com.salesforce.phoenix.expression.function.SingleAggregateFunction;
import com.salesforce.phoenix.expression.visitor.SingleAggregateFunctionVisitor;
import com.salesforce.phoenix.parse.AliasedNode;
import com.salesforce.phoenix.parse.BindParseNode;
import com.salesforce.phoenix.parse.ColumnParseNode;
import com.salesforce.phoenix.parse.FamilyWildcardParseNode;
import com.salesforce.phoenix.parse.ParseNode;
import com.salesforce.phoenix.parse.SelectStatement;
import com.salesforce.phoenix.parse.WildcardParseNode;
import com.salesforce.phoenix.schema.ArgumentTypeMismatchException;
import com.salesforce.phoenix.schema.ColumnNotFoundException;
import com.salesforce.phoenix.schema.ColumnRef;
import com.salesforce.phoenix.schema.PColumn;
import com.salesforce.phoenix.schema.PColumnFamily;
import com.salesforce.phoenix.schema.PDataType;
import com.salesforce.phoenix.schema.PTable;
import com.salesforce.phoenix.schema.PTableType;
import com.salesforce.phoenix.schema.RowKeySchema;
import com.salesforce.phoenix.schema.TableRef;
import com.salesforce.phoenix.util.IndexUtil;
import com.salesforce.phoenix.util.SizedUtil;


/**
 * 
 * Class that iterates through expressions in SELECT clause and adds projected
 * columns to scan.
 *
 * @author jtaylor
 * @since 0.1
 */
public class ProjectionCompiler {
    
    private ProjectionCompiler() {
    }
    
    private static void projectAllColumnFamilies(PTable table, Scan scan) {
        // Will project all known/declared column families
        scan.getFamilyMap().clear();
        for (PColumnFamily family : table.getColumnFamilies()) {
            scan.addFamily(family.getName().getBytes());
        }
    }

    private static void projectColumnFamily(PTable table, Scan scan, byte[] family) {
        // Will project all colmuns for given CF
        scan.addFamily(family);
    }
    
    public static RowProjector compile(StatementContext context, SelectStatement statement, GroupBy groupBy) throws SQLException  {
        return compile(context, statement, groupBy, null);
    }
    
    private static void projectAllTableColumns(StatementContext context, TableRef tableRef, List<Expression> projectedExpressions, List<ExpressionProjector> projectedColumns) throws SQLException {
        PTable table = tableRef.getTable();
        for (int i = table.getBucketNum() == null ? 0 : 1; i < table.getColumns().size(); i++) {
            ColumnRef ref = new ColumnRef(tableRef,i);
            Expression expression = ref.newColumnExpression();
            projectedExpressions.add(expression);
            projectedColumns.add(new ExpressionProjector(ref.getColumn().getName().getString(), table.getName().getString(), expression, false));
        }
    }
    
    private static void projectAllIndexColumns(StatementContext context, TableRef tableRef, List<Expression> projectedExpressions, List<ExpressionProjector> projectedColumns) throws SQLException {
        PTable index = tableRef.getTable();
        PTable table = context.getConnection().getPMetaData().getTable(index.getParentName().getString());
        int tableOffset = table.getBucketNum() == null ? 0 : 1;
        int indexOffset = index.getBucketNum() == null ? 0 : 1;
        if (index.getColumns().size()-indexOffset != table.getColumns().size()-tableOffset) {
            // We'll end up not using this by the optimizer, so just throw
            throw new ColumnNotFoundException(WildcardParseNode.INSTANCE.toString());
        }
        for (int i = tableOffset; i < table.getColumns().size(); i++) {
            PColumn tableColumn = table.getColumns().get(i);
            PColumn indexColumn = index.getColumn(IndexUtil.getIndexColumnName(tableColumn));
            ColumnRef ref = new ColumnRef(tableRef,indexColumn.getPosition());
            Expression expression = ref.newColumnExpression();
            projectedExpressions.add(expression);
            ExpressionProjector projector = new ExpressionProjector(tableColumn.getName().getString(), table.getName().getString(), expression, false);
            projectedColumns.add(projector);
        }
    }
    
    private static void projectTableColumnFamily(StatementContext context, String cfName, TableRef tableRef, List<Expression> projectedExpressions, List<ExpressionProjector> projectedColumns) throws SQLException {
        PTable table = tableRef.getTable();
        PColumnFamily pfamily = table.getColumnFamily(cfName);
        for (PColumn column : pfamily.getColumns()) {
            ColumnRef ref = new ColumnRef(tableRef, column.getPosition());
            Expression expression = ref.newColumnExpression();
            projectedExpressions.add(expression);
            projectedColumns.add(new ExpressionProjector(column.getName().toString(), table.getName()
                    .getString(), expression, false));
        }
    }

    private static void projectIndexColumnFamily(StatementContext context, String cfName, TableRef tableRef, List<Expression> projectedExpressions, List<ExpressionProjector> projectedColumns) throws SQLException {
        PTable index = tableRef.getTable();
        PTable table = context.getConnection().getPMetaData().getTable(index.getParentName().getString());
        PColumnFamily pfamily = table.getColumnFamily(cfName);
        for (PColumn column : pfamily.getColumns()) {
            PColumn indexColumn = index.getColumn(IndexUtil.getIndexColumnName(column));
            ColumnRef ref = new ColumnRef(tableRef, indexColumn.getPosition());
            Expression expression = ref.newColumnExpression();
            projectedExpressions.add(expression);
            projectedColumns.add(new ExpressionProjector(column.getName().toString(), 
                    table.getName().getString(), expression, false));
        }
    }
    
    /**
     * Builds the projection for the scan
     * @param context query context kept between compilation of different query clauses
     * @param statement TODO
     * @param groupBy compiled GROUP BY clause
     * @param targetColumns list of columns, parallel to aliasedNodes, that are being set for an
     * UPSERT SELECT statement. Used to coerce expression types to the expected target type.
     * @return projector used to access row values during scan
     * @throws SQLException 
     */
    public static RowProjector compile(StatementContext context, SelectStatement statement, GroupBy groupBy, PColumn[] targetColumns) throws SQLException {
        List<AliasedNode> aliasedNodes = statement.getSelect();
        // Setup projected columns in Scan
        SelectClauseVisitor selectVisitor = new SelectClauseVisitor(context, groupBy);
        List<ExpressionProjector> projectedColumns = new ArrayList<ExpressionProjector>();
        TableRef tableRef = context.getCurrentTable();
        PTable table = tableRef.getTable();
        boolean isWildcard = false;
        Scan scan = context.getScan();
        int index = 0;
        List<Expression> projectedExpressions = Lists.newArrayListWithExpectedSize(aliasedNodes.size());
        List<byte[]> projectedFamilies = Lists.newArrayListWithExpectedSize(aliasedNodes.size());
        for (AliasedNode aliasedNode : aliasedNodes) {
            ParseNode node = aliasedNode.getNode();
            // TODO: visitor?
            if (node instanceof WildcardParseNode) {
                if (statement.isAggregate()) {
                    ExpressionCompiler.throwNonAggExpressionInAggException(node.toString());
                }
                isWildcard = true;
<<<<<<< HEAD
                boolean disambiguateWithTable = context.disambiguateWithTable();
                List<TableRef> tableRefs;
                if (context.disambiguateWithTable()) {
                    tableRefs = context.getResolver().getTables();
                } else {
                    tableRefs = new ArrayList<TableRef>();
                    tableRefs.add(tableRef);
                }
                for (TableRef tRef : tableRefs) {
                    PTable t = tRef.getTable();
                    for (int i = t.getBucketNum() == null ? 0 : 1; i < t.getColumns().size(); i++) {
                        ColumnRef ref = new ColumnRef(tRef,i,disambiguateWithTable);
                        Expression expression = ref.newColumnExpression();
                        projectedExpressions.add(expression);
                        projectedColumns.add(new ExpressionProjector(ref.getColumn().getName().getString(), t.getName().getString(), expression, false));
                    }                    
=======
               if (tableRef.getTable().getType() == PTableType.INDEX && ((WildcardParseNode)node).isRewrite()) {
                   projectAllIndexColumns(context, tableRef, projectedExpressions, projectedColumns);
                } else {
                    projectAllTableColumns(context, tableRef, projectedExpressions, projectedColumns);
>>>>>>> 9c6ddf40
                }
            } else if (node instanceof  FamilyWildcardParseNode){
                // Project everything for SELECT cf.*
<<<<<<< HEAD
                // TODO: support cf.* expressions for multiple tables the same way with *.
        		PColumnFamily pfamily = table.getColumnFamily(((FamilyParseNode) node).getFamilyName());
        		// Delay projecting to scan, as when any other column in the column family gets
        		// added to the scan, it overwrites that we want to project the entire column
        		// family. Instead, we do the projection at the end.
        		// TODO: consider having a ScanUtil.addColumn and ScanUtil.addFamily to work
        		// around this, as this code depends on this function being the last place where
        		// columns are projected (which is currently true, but could change).
        		projectedFamilies.add(pfamily.getName().getBytes());
        		for (PColumn column : pfamily.getColumns()) {
        			ColumnRef ref = new ColumnRef(tableRef,column.getPosition());
                    Expression expression = ref.newColumnExpression();
                    projectedExpressions.add(expression);
        		 	projectedColumns.add(new ExpressionProjector(column.getName().toString(), table.getName().getString(),expression, false));
        		}
=======
                String cfName = ((FamilyWildcardParseNode) node).getName();
                // Delay projecting to scan, as when any other column in the column family gets
                // added to the scan, it overwrites that we want to project the entire column
                // family. Instead, we do the projection at the end.
                // TODO: consider having a ScanUtil.addColumn and ScanUtil.addFamily to work
                // around this, as this code depends on this function being the last place where
                // columns are projected (which is currently true, but could change).
               projectedFamilies.add(Bytes.toBytes(cfName));
               if (tableRef.getTable().getType() == PTableType.INDEX && ((FamilyWildcardParseNode)node).isRewrite()) {
                   projectIndexColumnFamily(context, cfName, tableRef, projectedExpressions, projectedColumns);
                } else {
                    projectTableColumnFamily(context, cfName, tableRef, projectedExpressions, projectedColumns);
                }
>>>>>>> 9c6ddf40
            } else {
                Expression expression = node.accept(selectVisitor);
                projectedExpressions.add(expression);
                if (targetColumns != null && index < targetColumns.length && targetColumns[index].getDataType() != expression.getDataType()) {
                    PDataType targetType = targetColumns[index].getDataType();
                    // Check if coerce allowed using more relaxed isComparable check, since we promote INTEGER to LONG 
                    // during expression evaluation and then convert back to INTEGER on UPSERT SELECT (and we don't have
                    // (an actual value we can specifically check against).
                    if (expression.getDataType() != null && !expression.getDataType().isComparableTo(targetType)) {
                        throw new ArgumentTypeMismatchException(targetType, expression.getDataType(), "column: " + targetColumns[index]);
                    }
                    expression = CoerceExpression.create(expression, targetType);
                }
                if (node instanceof BindParseNode) {
                    context.getBindManager().addParamMetaData((BindParseNode)node, expression);
                }
                if (!node.isConstant()) {
                    if (!selectVisitor.isAggregate() && statement.isAggregate()) {
                        ExpressionCompiler.throwNonAggExpressionInAggException(expression.toString());
                    }
                }
                String columnAlias = aliasedNode.getAlias();
                boolean isCaseSensitive = aliasedNode.isCaseSensitve() || selectVisitor.isCaseSensitive;
                String name = columnAlias == null ? node.toString() : columnAlias;
                List<PTable> tables = selectVisitor.getTables();
                String tableName = tables.isEmpty() ? table.getName().getString() : tables.get(0).getName().getString();
                projectedColumns.add(new ExpressionProjector(name, tableName, expression, isCaseSensitive));
            }
            selectVisitor.reset();
            index++;
        }

        // TODO make estimatedByteSize more accurate by counting the joined columns.
        int estimatedKeySize = table.getRowKeySchema().getEstimatedValueLength();
        int estimatedByteSize = 0;
        for (Map.Entry<byte[],NavigableSet<byte[]>> entry : scan.getFamilyMap().entrySet()) {
            PColumnFamily family = table.getColumnFamily(entry.getKey());
            if (entry.getValue() == null) {
                for (PColumn column : family.getColumns()) {
                    Integer byteSize = column.getByteSize();
                    estimatedByteSize += SizedUtil.KEY_VALUE_SIZE + estimatedKeySize + (byteSize == null ? RowKeySchema.ESTIMATED_VARIABLE_LENGTH_SIZE : byteSize);
                }
            } else {
                for (byte[] cq : entry.getValue()) {
                    PColumn column = family.getColumn(cq);
                    Integer byteSize = column.getByteSize();
                    estimatedByteSize += SizedUtil.KEY_VALUE_SIZE + estimatedKeySize + (byteSize == null ? RowKeySchema.ESTIMATED_VARIABLE_LENGTH_SIZE : byteSize);
                }
            }
        }
        
        selectVisitor.compile();
        // Since we don't have the empty key value in read-only tables,
        // we must project everything.
        boolean isProjectEmptyKeyValue = table.getType() != PTableType.VIEW && !isWildcard;
        if (isProjectEmptyKeyValue) {
            for (byte[] family : projectedFamilies) {
                projectColumnFamily(table, scan, family);       
            }
        } else {
            /* 
             * TODO: this could be optimized by detecting:
             * - if a column is projected that's not in the where clause
             * - if a column is grouped by that's not in the where clause
             * - if we're not using IS NULL or CASE WHEN expressions
             */
             projectAllColumnFamilies(table,scan);
        }
        return new RowProjector(projectedColumns, estimatedByteSize, isProjectEmptyKeyValue);
    }
        
    private static class SelectClauseVisitor extends ExpressionCompiler {
        private static int getMinNullableIndex(List<SingleAggregateFunction> aggFuncs, boolean isUngroupedAggregation) {
            int minNullableIndex = aggFuncs.size();
            for (int i = 0; i < aggFuncs.size(); i++) {
                SingleAggregateFunction aggFunc = aggFuncs.get(i);
                if (isUngroupedAggregation ? aggFunc.getAggregator().isNullable() : aggFunc.getAggregatorExpression().isNullable()) {
                    minNullableIndex = i;
                    break;
                }
            }
            return minNullableIndex;
        }
        
        /**
         * Track whether or not the projection expression is case sensitive. We use this
         * information to determine whether or not we normalize the column name passed
         */
        private boolean isCaseSensitive;
        private int elementCount;
        
        private SelectClauseVisitor(StatementContext context, GroupBy groupBy) {
            super(context, groupBy);
            reset();
        }


        /**
         * Compiles projection by:
         * 1) Adding RowCount aggregate function if not present when limiting rows. We need this
         *    to track how many rows have been scanned.
         * 2) Reordering aggregation functions (by putting fixed length aggregates first) to
         *    optimize the positional access of the aggregated value.
         */
        private void compile() throws SQLException {
            final Set<SingleAggregateFunction> aggFuncSet = Sets.newHashSetWithExpectedSize(context.getExpressionManager().getExpressionCount());
    
            Iterator<Expression> expressions = context.getExpressionManager().getExpressions();
            while (expressions.hasNext()) {
                Expression expression = expressions.next();
                expression.accept(new SingleAggregateFunctionVisitor() {
                    @Override
                    public Iterator<Expression> visitEnter(SingleAggregateFunction function) {
                        aggFuncSet.add(function);
                        return Iterators.emptyIterator();
                    }
                });
            }
            if (aggFuncSet.isEmpty() && groupBy.isEmpty()) {
                return;
            }
            List<SingleAggregateFunction> aggFuncs = new ArrayList<SingleAggregateFunction>(aggFuncSet);
            Collections.sort(aggFuncs, SingleAggregateFunction.SCHEMA_COMPARATOR);
    
            int minNullableIndex = getMinNullableIndex(aggFuncs,groupBy.isEmpty());
            context.getScan().setAttribute(GroupedAggregateRegionObserver.AGGREGATORS, ServerAggregators.serialize(aggFuncs, minNullableIndex));
            ClientAggregators clientAggregators = new ClientAggregators(aggFuncs, minNullableIndex);
            context.getAggregationManager().setAggregators(clientAggregators);
        }
        
        @Override
        public void reset() {
            super.reset();
            elementCount = 0;
            isCaseSensitive = true;
        }
        
        @Override
        protected ColumnRef resolveColumn(ColumnParseNode node) throws SQLException {
            ColumnRef ref = super.resolveColumn(node);
            isCaseSensitive = isCaseSensitive && node.isCaseSensitive();
            return ref;
        }
        
        @Override
        public void addElement(List<Expression> l, Expression element) {
            elementCount++;
            isCaseSensitive &= elementCount == 1;
            super.addElement(l, element);
        }
    }
}<|MERGE_RESOLUTION|>--- conflicted
+++ resolved
@@ -102,12 +102,22 @@
     }
     
     private static void projectAllTableColumns(StatementContext context, TableRef tableRef, List<Expression> projectedExpressions, List<ExpressionProjector> projectedColumns) throws SQLException {
-        PTable table = tableRef.getTable();
-        for (int i = table.getBucketNum() == null ? 0 : 1; i < table.getColumns().size(); i++) {
-            ColumnRef ref = new ColumnRef(tableRef,i);
-            Expression expression = ref.newColumnExpression();
-            projectedExpressions.add(expression);
-            projectedColumns.add(new ExpressionProjector(ref.getColumn().getName().getString(), table.getName().getString(), expression, false));
+        List<TableRef> tableRefs;
+        if (context.disambiguateWithTable()) {
+            tableRefs = context.getResolver().getTables();
+        } else {
+            tableRefs = new ArrayList<TableRef>();
+            tableRefs.add(tableRef);
+        }
+        
+        for (TableRef tRef : tableRefs) {
+            PTable table = tRef.getTable();
+            for (int i = table.getBucketNum() == null ? 0 : 1; i < table.getColumns().size(); i++) {
+                ColumnRef ref = new ColumnRef(tableRef,i);
+                Expression expression = ref.newColumnExpression();
+                projectedExpressions.add(expression);
+                projectedColumns.add(new ExpressionProjector(ref.getColumn().getName().getString(), table.getName().getString(), expression, false));
+            }
         }
     }
     
@@ -186,50 +196,15 @@
                 if (statement.isAggregate()) {
                     ExpressionCompiler.throwNonAggExpressionInAggException(node.toString());
                 }
-                isWildcard = true;
-<<<<<<< HEAD
-                boolean disambiguateWithTable = context.disambiguateWithTable();
-                List<TableRef> tableRefs;
-                if (context.disambiguateWithTable()) {
-                    tableRefs = context.getResolver().getTables();
-                } else {
-                    tableRefs = new ArrayList<TableRef>();
-                    tableRefs.add(tableRef);
-                }
-                for (TableRef tRef : tableRefs) {
-                    PTable t = tRef.getTable();
-                    for (int i = t.getBucketNum() == null ? 0 : 1; i < t.getColumns().size(); i++) {
-                        ColumnRef ref = new ColumnRef(tRef,i,disambiguateWithTable);
-                        Expression expression = ref.newColumnExpression();
-                        projectedExpressions.add(expression);
-                        projectedColumns.add(new ExpressionProjector(ref.getColumn().getName().getString(), t.getName().getString(), expression, false));
-                    }                    
-=======
-               if (tableRef.getTable().getType() == PTableType.INDEX && ((WildcardParseNode)node).isRewrite()) {
-                   projectAllIndexColumns(context, tableRef, projectedExpressions, projectedColumns);
+                isWildcard = true;                
+                if (tableRef.getTable().getType() == PTableType.INDEX && ((WildcardParseNode)node).isRewrite()) {
+                    projectAllIndexColumns(context, tableRef, projectedExpressions, projectedColumns);
                 } else {
                     projectAllTableColumns(context, tableRef, projectedExpressions, projectedColumns);
->>>>>>> 9c6ddf40
                 }
             } else if (node instanceof  FamilyWildcardParseNode){
                 // Project everything for SELECT cf.*
-<<<<<<< HEAD
                 // TODO: support cf.* expressions for multiple tables the same way with *.
-        		PColumnFamily pfamily = table.getColumnFamily(((FamilyParseNode) node).getFamilyName());
-        		// Delay projecting to scan, as when any other column in the column family gets
-        		// added to the scan, it overwrites that we want to project the entire column
-        		// family. Instead, we do the projection at the end.
-        		// TODO: consider having a ScanUtil.addColumn and ScanUtil.addFamily to work
-        		// around this, as this code depends on this function being the last place where
-        		// columns are projected (which is currently true, but could change).
-        		projectedFamilies.add(pfamily.getName().getBytes());
-        		for (PColumn column : pfamily.getColumns()) {
-        			ColumnRef ref = new ColumnRef(tableRef,column.getPosition());
-                    Expression expression = ref.newColumnExpression();
-                    projectedExpressions.add(expression);
-        		 	projectedColumns.add(new ExpressionProjector(column.getName().toString(), table.getName().getString(),expression, false));
-        		}
-=======
                 String cfName = ((FamilyWildcardParseNode) node).getName();
                 // Delay projecting to scan, as when any other column in the column family gets
                 // added to the scan, it overwrites that we want to project the entire column
@@ -237,13 +212,12 @@
                 // TODO: consider having a ScanUtil.addColumn and ScanUtil.addFamily to work
                 // around this, as this code depends on this function being the last place where
                 // columns are projected (which is currently true, but could change).
-               projectedFamilies.add(Bytes.toBytes(cfName));
-               if (tableRef.getTable().getType() == PTableType.INDEX && ((FamilyWildcardParseNode)node).isRewrite()) {
-                   projectIndexColumnFamily(context, cfName, tableRef, projectedExpressions, projectedColumns);
+                projectedFamilies.add(Bytes.toBytes(cfName));
+                if (tableRef.getTable().getType() == PTableType.INDEX && ((FamilyWildcardParseNode)node).isRewrite()) {
+                    projectIndexColumnFamily(context, cfName, tableRef, projectedExpressions, projectedColumns);
                 } else {
                     projectTableColumnFamily(context, cfName, tableRef, projectedExpressions, projectedColumns);
                 }
->>>>>>> 9c6ddf40
             } else {
                 Expression expression = node.accept(selectVisitor);
                 projectedExpressions.add(expression);
