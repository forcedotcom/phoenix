--- conflicted
+++ resolved
@@ -106,15 +106,10 @@
     public static ColumnResolver getResolver(SelectStatement statement, PhoenixConnection connection)
             throws SQLException {
         List<TableNode> fromNodes = statement.getFrom();
-<<<<<<< HEAD
         MultiTableColumnResolver visitor = new MultiTableColumnResolver(connection);
         for (TableNode node : fromNodes) {
             node.accept(visitor);
         }
-=======
-        if (fromNodes.size() > 1) { throw new SQLFeatureNotSupportedException("Joins not supported"); }
-        SingleTableColumnResolver visitor = new SingleTableColumnResolver(connection, (NamedTableNode)fromNodes.get(0), false);
->>>>>>> 9c6ddf40
         return visitor;
     }
 
