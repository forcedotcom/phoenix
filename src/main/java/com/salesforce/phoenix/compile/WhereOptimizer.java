/*******************************************************************************
 * Copyright (c) 2013, Salesforce.com, Inc.
 * All rights reserved.
 *
 * Redistribution and use in source and binary forms, with or without
 * modification, are permitted provided that the following conditions are met:
 *
 *     Redistributions of source code must retain the above copyright notice,
 *     this list of conditions and the following disclaimer.
 *     Redistributions in binary form must reproduce the above copyright notice,
 *     this list of conditions and the following disclaimer in the documentation
 *     and/or other materials provided with the distribution.
 *     Neither the name of Salesforce.com nor the names of its contributors may
 *     be used to endorse or promote products derived from this software without
 *     specific prior written permission.
 *
 * THIS SOFTWARE IS PROVIDED BY THE COPYRIGHT HOLDERS AND CONTRIBUTORS "AS IS" AND
 * ANY EXPRESS OR IMPLIED WARRANTIES, INCLUDING, BUT NOT LIMITED TO, THE IMPLIED
 * WARRANTIES OF MERCHANTABILITY AND FITNESS FOR A PARTICULAR PURPOSE ARE
 * DISCLAIMED. IN NO EVENT SHALL THE COPYRIGHT HOLDER OR CONTRIBUTORS BE LIABLE
 * FOR ANY DIRECT, INDIRECT, INCIDENTAL, SPECIAL, EXEMPLARY, OR CONSEQUENTIAL
 * DAMAGES (INCLUDING, BUT NOT LIMITED TO, PROCUREMENT OF SUBSTITUTE GOODS OR
 * SERVICES; LOSS OF USE, DATA, OR PROFITS; OR BUSINESS INTERRUPTION) HOWEVER
 * CAUSED AND ON ANY THEORY OF LIABILITY, WHETHER IN CONTRACT, STRICT LIABILITY,
 * OR TORT (INCLUDING NEGLIGENCE OR OTHERWISE) ARISING IN ANY WAY OUT OF THE USE
 * OF THIS SOFTWARE, EVEN IF ADVISED OF THE POSSIBILITY OF SUCH DAMAGE.
 ******************************************************************************/
package com.salesforce.phoenix.compile;

import java.util.*;

import org.apache.hadoop.hbase.filter.CompareFilter.CompareOp;

import com.google.common.base.Preconditions;
import com.google.common.collect.Iterators;
import com.google.common.collect.Lists;
import com.salesforce.phoenix.expression.*;
import com.salesforce.phoenix.expression.function.ScalarFunction;
import com.salesforce.phoenix.expression.visitor.TraverseNoExpressionVisitor;
import com.salesforce.phoenix.query.KeyRange;
import com.salesforce.phoenix.query.KeyRange.Bound;
import com.salesforce.phoenix.schema.*;
import com.salesforce.phoenix.util.*;

/**
 *
 * Class that pushes row key expressions from the where clause to form the start/stop
 * key of the scan and removes the expressions from the where clause when possible.
 *
 * @author jtaylor
 * @since 0.1
 */
public class WhereOptimizer {

    private WhereOptimizer() {
    }

    /**
     * Pushes row key expressions from the where clause into the start/stop key of the scan.
     * @param context the shared context during query compilation
     * @param whereClause the where clause expression
     * @return the new where clause with the key expressions removed
     */
    public static Expression pushKeyExpressionsToScan(StatementContext context, Expression whereClause) {
        return pushKeyExpressionsToScan(context, whereClause, null);
    }
        
    // For testing so that the extractedNodes can be verified
    public static Expression pushKeyExpressionsToScan(StatementContext context, Expression whereClause, Set<Expression> extractNodes) {
        if (whereClause == null) {
            context.setScanRanges(ScanRanges.EVERYTHING);
            return whereClause;
        }
        if (whereClause == LiteralExpression.FALSE_EXPRESSION) {
            context.setScanRanges(ScanRanges.NOTHING);
            return null;
        }
        // TODO: Single table for now
        PTable table = context.getResolver().getTables().get(0).getTable();
        KeyExpressionVisitor visitor = new KeyExpressionVisitor(table);
        // TODO:: When we only have one where clause, the keySlots returns as a single slot object,
        // instead of an array of slots for the corresponding column. Change the behavior so it
        // becomes consistent.
        KeyExpressionVisitor.KeySlots keySlots = whereClause.accept(visitor);

        if (keySlots == null) {
            context.setScanRanges(ScanRanges.EVERYTHING);
            return whereClause;
        }
        // If a parameter is bound to null (as will be the case for calculating ResultSetMetaData and
        // ParameterMetaData), this will be the case. It can also happen for an equality comparison
        // for unequal lengths.
        if (keySlots == KeyExpressionVisitor.DEGENERATE_KEY_PARTS) {
            context.setScanRanges(ScanRanges.NOTHING);
            return null;
        }

        if (extractNodes == null) {
            extractNodes = new HashSet<Expression>(table.getPKColumns().size());
        }

        int pkPos = table.getBucketNum() == null ? -1 : 0;
        LinkedList<List<KeyRange>> cnf = new LinkedList<List<KeyRange>>();
        boolean hasUnboundedRange = false;
        // Concat byte arrays of literals to form scan start key
        for (KeyExpressionVisitor.KeySlot slot : keySlots) {
            // If the position of the pk columns in the query skips any part of the row k
            // then we have to handle in the next phase through a key filter.
            // If the slot is null this means we have no entry for this pk position.
            if (slot == null || slot.getPKPosition() != pkPos + 1) {
                break;
            }
            KeyPart keyPart = slot.getKeyPart();
            pkPos = slot.getPKPosition();
            cnf.add(slot.getKeyRanges());
            for (KeyRange range : slot.getKeyRanges()) {
                hasUnboundedRange |= range.isUnbound();
            }
            
            // Will be null in cases for which only part of the expression was factored out here
            // to set the start/end key. An example would be <column> LIKE 'foo%bar' where we can
            // set the start key to 'foo' but still need to match the regex at filter time.
            List<Expression> nodesToExtract = keyPart.getExtractNodes();
            extractNodes.addAll(nodesToExtract);
            // Stop building start/stop key once we encounter a non single key range.
            // TODO: remove this soon after more testing on SkipScanFilter
            if (hasUnboundedRange) {
                // TODO: when stats are available, we may want to continue this loop if the
                // cardinality of this slot is low. We could potentially even continue this
                // loop in the absence of a range for a key slot.
                break;
            }
        }
        if (table.getBucketNum() != null) {
            List<KeyRange> saltByteRange = getSaltByteRanges(cnf, table.getRowKeySchema(), table.getBucketNum());
            cnf.addFirst(saltByteRange);
        }
        context.setScanRanges(ScanRanges.create(cnf, table.getRowKeySchema()));
        return whereClause.accept(new RemoveExtractedNodesVisitor(extractNodes));
    }
<<<<<<< HEAD
    
=======

    public static List<KeyRange> getSaltByteRanges(List<List<KeyRange>> ranges, RowKeySchema schema, int bucketNum) {
        if (ScanRanges.isSingleRowScan(ranges, schema, false)) {
            int[] position = new int[ranges.size()];
            int maxLength = ScanUtil.estimateKeyLength(schema, 1, ranges, new int[ranges.size()], Bound.LOWER);
            byte[] key = new byte[maxLength + 1];
            ScanUtil.setKey(schema, ranges, position, Bound.LOWER, key, 1, 0, ranges.size(), 1);
            byte saltByte = SaltingUtil.getSaltingByte(key, 1, key.length - 1, bucketNum);
            KeyRange saltRange = SaltingUtil.SALTING_COLUMN.getDataType().getKeyRange(new byte[] {saltByte}, true, new byte[] {saltByte}, true);
            List<KeyRange> saltRangeList = Collections.<KeyRange>singletonList(saltRange);
            return saltRangeList;
        }
        return Collections.<KeyRange>singletonList(SaltingUtil.SALTING_COLUMN.getDataType().getKeyRange(
                new byte[] {0}, true, 
                new byte[] {(byte) bucketNum}, true));
    }

>>>>>>> 0bd16033
    private static class RemoveExtractedNodesVisitor extends TraverseNoExpressionVisitor<Expression> {
        private final Set<Expression> nodesToRemove;

        private RemoveExtractedNodesVisitor(Set<Expression> nodesToRemove) {
            this.nodesToRemove = nodesToRemove;
        }

        @Override
        public Expression defaultReturn(Expression node, List<Expression> e) {
            return nodesToRemove.contains(node) ? null : node;
        }

        @Override
        public Iterator<Expression> visitEnter(OrExpression node) {
            return node.getChildren().iterator();
        }

        @Override
        public Iterator<Expression> visitEnter(AndExpression node) {
            return node.getChildren().iterator();
        }

        @Override
        public Expression visitLeave(AndExpression node, List<Expression> l) {
            if (l.size() != node.getChildren().size()) {
                if (l.isEmpty()) {
                    // Don't return null here, because then our defaultReturn will kick in
                    return LiteralExpression.TRUE_EXPRESSION;
                }
                if (l.size() == 1) {
                    return l.get(0);
                }
                return new AndExpression(l);
            }
            return node;
        }
    }

    /*
     * TODO: We could potentially rewrite simple expressions to move constants to the RHS
     * such that we can form a start/stop key for a scan. For example, rewrite this:
     *     WHEREH a + 1 < 5
     * to this instead:
     *     WHERE a < 5 - 1
     * Currently the first case would not be optimized. This includes other arithmetic
     * operators, CASE statements, and string concatenation.
     */
    public static class KeyExpressionVisitor extends TraverseNoExpressionVisitor<KeyExpressionVisitor.KeySlots> {
        private static final List<KeyRange> EVERYTHING_RANGES = Collections.<KeyRange>singletonList(KeyRange.EVERYTHING_RANGE);
        private static final KeySlots DEGENERATE_KEY_PARTS = new KeySlots() {
            @Override
            public Iterator<KeySlot> iterator() {
                return Iterators.emptyIterator();
            }
        };

        private static boolean isDegenerate(List<KeyRange> keyRanges) {
            return keyRanges == null || keyRanges.size() == 1 && keyRanges.get(0) == KeyRange.EMPTY_RANGE;
        }
        
        private static KeySlots newKeyParts(KeySlot slot, Expression extractNode, KeyRange keyRange) {
            return newKeyParts(slot, extractNode, Collections.<KeyRange>singletonList(keyRange));
        }

        private static KeySlots newKeyParts(KeySlot slot, Expression extractNode, List<KeyRange> keyRanges) {
            if (isDegenerate(keyRanges)) {
                return DEGENERATE_KEY_PARTS;
            }
            
            List<Expression> extractNodes = extractNode == null || slot.getKeyPart().getExtractNodes().isEmpty()
                  ? Collections.<Expression>emptyList()
                  : Collections.<Expression>singletonList(extractNode);
            return new SingleKeySlot(new BaseKeyPart(slot.getKeyPart().getColumn(), extractNodes), slot.getPKPosition(), keyRanges);
        }

        private static KeySlots newScalarFunctionKeyPart(KeySlot slot, ScalarFunction node) {
            if (isDegenerate(slot.getKeyRanges())) {
                return DEGENERATE_KEY_PARTS;
            }
            KeyPart part = node.newKeyPart(slot.getKeyPart());
            if (part == null) {
                return null;
            }
            
            return new SingleKeySlot(part, slot.getPKPosition(), slot.getKeyRanges());
        }

        private KeySlots andKeySlots(AndExpression andExpression, List<KeySlots> childSlots) {
            int nColumns = table.getPKColumns().size();
            KeySlot[] keySlot = new KeySlot[nColumns];
            for (KeySlots childSlot : childSlots) {
                if (childSlot == DEGENERATE_KEY_PARTS) {
                    return DEGENERATE_KEY_PARTS;
                }
                for (KeySlot slot : childSlot) {
                    // We have a nested AND with nothing for this slot, so continue
                    if (slot == null) {
                        continue;
                    }
                    int position = slot.getPKPosition();
                    KeySlot existing = keySlot[position];
                    if (existing == null) {
                        keySlot[position] = slot;
                    } else {
                        keySlot[position] = existing.intersect(slot);
                        if (keySlot[position] == null) {
                            return DEGENERATE_KEY_PARTS;
                        }
                    }
                }
            }

            List<KeySlot> keySlots = Arrays.asList(keySlot);
            // If we have a salt column, skip that slot because
            // they'll never be an expression contained by it.
            if (table.getBucketNum() != null) {
                keySlots = keySlots.subList(1, keySlots.size());
            }
            return new MultiKeySlot(keySlots);
        }

        private KeySlots orKeySlots(OrExpression orExpression, List<KeySlots> childSlots) {
            // If any children were filtered out, filter out the entire
            // OR expression because we don't have enough information to
            // constraint the scan start/stop key. An example would be:
            // WHERE organization_id=? OR key_value_column = 'x'
            // In this case, we cannot simply filter the key_value_column,
            // because we end up bubbling up only the organization_id=?
            // expression to form the start/stop key which is obviously wrong.
            // For an OR expression, you need to be able to extract
            // everything or nothing.
            if (orExpression.getChildren().size() != childSlots.size()) {
                return null;
            }
            KeySlot theSlot = null;
            List<KeyRange> union = Lists.newArrayList();
            for (KeySlots childSlot : childSlots) {
                if (childSlot == DEGENERATE_KEY_PARTS) {
                    // TODO: can this ever happen and can we safely filter the expression tree?
                    continue;
                }
                for (KeySlot slot : childSlot) {
                    // We have a nested OR with nothing for this slot, so continue
                    if (slot == null) {
                        continue;
                    }
                    /*
                     * If we see a different PK column than before, we can't
                     * optimize it because our SkipScanFilter only handles
                     * top level expressions that are ANDed together (where in
                     * the same column expressions may be ORed together).
                     * For example, WHERE a=1 OR b=2 cannot be handled, while
                     *  WHERE (a=1 OR a=2) AND (b=2 OR b=3) can be handled.
                     * TODO: We could potentially handle these cases through
                     * multiple, nested SkipScanFilters, where each OR expression
                     * is handled by its own SkipScanFilter and the outer one
                     * increments the child ones and picks the one with the smallest
                     * key.
                     */
                    if (theSlot == null) {
                        theSlot = slot;
                    } else if (theSlot.getPKPosition() != slot.getPKPosition()) {
                        return null;
                    }
                    union.addAll(slot.getKeyRanges());
                }
            }

            return theSlot == null ? null : newKeyParts(theSlot, orExpression, KeyRange.coalesce(union));
        }

        private final PTable table;

        public KeyExpressionVisitor(PTable table) {
            this.table = table;
        }

        @Override
        public KeySlots defaultReturn(Expression node, List<KeySlots> l) {
            // Passes the CompositeKeyExpression up the tree
            return l.size() == 1 ? l.get(0) : null;
        }


        // TODO: same visitEnter/visitLeave for OrExpression once we optimize it
        @Override
        public Iterator<Expression> visitEnter(AndExpression node) {
            return node.getChildren().iterator();
        }

        @Override
        public KeySlots visitLeave(AndExpression node, List<KeySlots> l) {
            KeySlots keyExpr = andKeySlots(node, l);
            return keyExpr;
        }

        @Override
        public Iterator<Expression> visitEnter(OrExpression node) {
            return node.getChildren().iterator();
        }

        @Override
        public KeySlots visitLeave(OrExpression node, List<KeySlots> l) {
            KeySlots keySlots = orKeySlots(node, l);
            if (keySlots == null) {
                // If we don't clear the child list, we end up passing some of
                // the child expressions of the OR up the tree, causing only
                // those expressions to form the scan start/stop key.
                l.clear();
                return null;
            }
            return keySlots;
        }

        @Override
        public KeySlots visit(RowKeyColumnExpression node) {
            PColumn column = table.getPKColumns().get(node.getPosition());
            return new SingleKeySlot(new BaseKeyPart(column, Collections.<Expression>singletonList(node)), node.getPosition(), EVERYTHING_RANGES);
        }

        // TODO: get rid of datum and backing datum and just use the extracted node
        // If extracted node becomes empty, then nothing to contribute for that branch
        // Ok to pass up original backing datum all the way up to the point were exract
        // node means something - don't need to pass function expression up, I don't think
        @Override
        public Iterator<Expression> visitEnter(ComparisonExpression node) {
            Expression rhs = node.getChildren().get(1);
            if (! (rhs instanceof LiteralExpression)  || node.getFilterOp() == CompareOp.NOT_EQUAL) {
                return Iterators.emptyIterator();
            }
            return Iterators.singletonIterator(node.getChildren().get(0));
        }

        @Override
        public KeySlots visitLeave(ComparisonExpression node, List<KeySlots> childParts) {
            // Delay adding to extractedNodes, until we're done traversing,
            // since we can't yet tell whether or not the PK column references
            // are contiguous
            if (childParts.isEmpty()) {
                return null;
            }
            // If we have a keyLength, then we need to wrap the column with a delegate
            // that reflects the subsetting done by the function invocation. Else if
            // keyLength is null, then the underlying function preserves order and
            // does not subsetting and can then be ignored.
            byte[] key = ((LiteralExpression)node.getChildren().get(1)).getBytes();
            // If the expression is an equality expression against a fixed length column
            // and the key length doesn't match the column length, the expression can
            // never be true.
            Integer fixedLength = node.getChildren().get(0).getByteSize();
            if (node.getFilterOp() == CompareOp.EQUAL && fixedLength != null && key.length != fixedLength) {
                return DEGENERATE_KEY_PARTS;
            }
            KeySlot childSlot = childParts.get(0).iterator().next();
            KeyRange keyRange = childSlot.getKeyPart().getKeyRange(node.getFilterOp(), key);
            return newKeyParts(childSlot, node, keyRange);
        }

        // TODO: consider supporting expression substitution in the PK for pre-joined tables
        // You'd need to register the expression for a given PK and substitute with a column
        // reference for this during ExpressionBuilder.
        @Override
        public Iterator<Expression> visitEnter(ScalarFunction node) {
            int index = node.getKeyFormationTraversalIndex();
            if (index < 0) {
                return Iterators.emptyIterator();
            }
            return Iterators.singletonIterator(node.getChildren().get(index));
        }

        @Override
        public KeySlots visitLeave(ScalarFunction node, List<KeySlots> childParts) {
            if (childParts.isEmpty()) {
                return null;
            }
            return newScalarFunctionKeyPart(childParts.get(0).iterator().next(), node);
        }

        @Override
        public Iterator<Expression> visitEnter(LikeExpression node) {
            // TODO: can we optimize something that starts with '_' like this: foo LIKE '_a%' ?
            if (! (node.getChildren().get(1) instanceof LiteralExpression) || node.startsWithWildcard()) {
                return Iterators.emptyIterator();
            }

            return Iterators.singletonIterator(node.getChildren().get(0));
        }

        @Override
        public KeySlots visitLeave(LikeExpression node, List<KeySlots> childParts) {
            if (childParts.isEmpty()) {
                return null;
            }
            // for SUBSTR(<column>,1,3) LIKE 'foo%'
            KeySlot childSlot = childParts.get(0).iterator().next();
            final String startsWith = node.getLiteralPrefix();
            byte[] key = PDataType.CHAR.toBytes(startsWith, node.getChildren().get(0).getColumnModifier());
            // If the expression is an equality expression against a fixed length column
            // and the key length doesn't match the column length, the expression can
            // never be true.
            // An zero length byte literal is null which can never be compared against as true
            Integer childNodeFixedLength = node.getChildren().get(0).getByteSize();
            if (childNodeFixedLength != null && key.length > childNodeFixedLength) {
                return DEGENERATE_KEY_PARTS;
            }
            // TODO: is there a case where we'd need to go through the childPart to calculate the key range?
            PColumn column = childSlot.getKeyPart().getColumn();
            PDataType type = column.getDataType();
            KeyRange keyRange = type.getKeyRange(key, true, ByteUtil.nextKey(key), false);
            Integer columnFixedLength = column.getByteSize();
            if (columnFixedLength != null) {
                keyRange = keyRange.fill(columnFixedLength);
            }
            // Only extract LIKE expression if pattern ends with a wildcard and everything else was extracted
            return newKeyParts(childSlot, node.endsWithOnlyWildcard() ? node : null, keyRange);
        }

        @Override
        public Iterator<Expression> visitEnter(InListExpression node) {
            return Iterators.singletonIterator(node.getChildren().get(0));
        }

        // TODO: optimize same as OR by having set of key ranges
        @Override
        public KeySlots visitLeave(InListExpression node, List<KeySlots> childParts) {
            if (childParts.isEmpty()) {
                return null;
            }

            List<byte[]> keys = node.getKeys();
            List<KeyRange> ranges = Lists.newArrayListWithExpectedSize(keys.size());
            KeySlot childSlot = childParts.get(0).iterator().next();
            KeyPart childPart = childSlot.getKeyPart();
            // Handles cases like WHERE substr(foo,1,3) IN ('aaa','bbb')
            for (byte[] key : keys) {
                ranges.add(childPart.getKeyRange(CompareOp.EQUAL, key));
            }
            return newKeyParts(childSlot, node, ranges);
        }

        @Override
        public Iterator<Expression> visitEnter(IsNullExpression node) {
            return Iterators.singletonIterator(node.getChildren().get(0));
        }

        @Override
        public KeySlots visitLeave(IsNullExpression node, List<KeySlots> childParts) {
            if (childParts.isEmpty()) {
                return null;
            }
            KeySlot childSlot = childParts.get(0).iterator().next();
            PColumn column = childSlot.getKeyPart().getColumn();
            PDataType type = column.getDataType();
            boolean isFixedWidth = type.isFixedWidth();
            if (isFixedWidth) { // if column can't be null
                return node.isNegate() ? null : 
                    newKeyParts(childSlot, node, type.getKeyRange(new byte[column.getByteSize()], true,
                                                                  KeyRange.UNBOUND, true));
            } else {
                KeyRange keyRange = node.isNegate() ? KeyRange.IS_NOT_NULL_RANGE : KeyRange.IS_NULL_RANGE;
                return newKeyParts(childSlot, node, keyRange);
            }
        }

        private static interface KeySlots extends Iterable<KeySlot> {
            @Override public Iterator<KeySlot> iterator();
        }

        private static final class KeySlot {
            private final int pkPosition;
            private final KeyPart keyPart;
            private final List<KeyRange> keyRanges;

            private KeySlot(KeyPart keyPart, int pkPosition, List<KeyRange> keyRanges) {
                this.pkPosition = pkPosition;
                this.keyPart = keyPart;
                this.keyRanges = keyRanges;
            }

            public KeyPart getKeyPart() {
                return keyPart;
            }

            public int getPKPosition() {
                return pkPosition;
            }

            public List<KeyRange> getKeyRanges() {
                return keyRanges;
            }

            public final KeySlot intersect(KeySlot that) {
                if (this.getPKPosition() != that.getPKPosition()) {
                    throw new IllegalArgumentException("Position must be equal for intersect");
                }
                Preconditions.checkArgument(!this.keyRanges.isEmpty());
                Preconditions.checkArgument(!that.keyRanges.isEmpty());

                List<KeyRange> keyRanges = KeyRange.intersect(this.getKeyRanges(), that.getKeyRanges());
                if (isDegenerate(keyRanges)) {
                    return null;
                }
                return new KeySlot(
                        new BaseKeyPart(this.getKeyPart().getColumn(),
                                    SchemaUtil.concat(this.getKeyPart().getExtractNodes(),
                                                      that.getKeyPart().getExtractNodes())),
                        this.getPKPosition(),
                        keyRanges);
            }
        }

        private static class MultiKeySlot implements KeySlots {
            private final List<KeySlot> childSlots;

            private MultiKeySlot(List<KeySlot> childSlots) {
                this.childSlots = childSlots;
            }

            @Override
            public Iterator<KeySlot> iterator() {
                return childSlots.iterator();
            }
        }

        private static class SingleKeySlot implements KeySlots {
            private final KeySlot slot;
            
            private SingleKeySlot(KeySlot slot) {
                this.slot = slot;
            }
            
            private SingleKeySlot(KeyPart part, int pkPosition, List<KeyRange> ranges) {
                this.slot = new KeySlot(part, pkPosition, ranges);
            }
            
            @Override
            public Iterator<KeySlot> iterator() {
                return Iterators.<KeySlot>singletonIterator(slot);
            }
            
        }
        
        private static class BaseKeyPart implements KeyPart {
            @Override
            public KeyRange getKeyRange(CompareOp op, byte[] key) {
                // If the column is fixed width, fill is up to it's byte size
                PDataType type = getColumn().getDataType();
                if (type.isFixedWidth()) {
                    Integer length = getColumn().getByteSize();
                    if (length != null) {
                        key = ByteUtil.fillKey(key, length);
                    }
                }
                switch (op) {
                case EQUAL:
                    return type.getKeyRange(key, true, key, true);
                case GREATER:
                    return type.getKeyRange(key, false, KeyRange.UNBOUND, false);
                case GREATER_OR_EQUAL:
                    return type.getKeyRange(key, true, KeyRange.UNBOUND, false);
                case LESS:
                    return type.getKeyRange(KeyRange.UNBOUND, false, key, false);
                case LESS_OR_EQUAL:
                    return type.getKeyRange(KeyRange.UNBOUND, false, key, true);
                default:
                    throw new IllegalArgumentException("Unknown operator " + op);
                }
            }

            private final PColumn column;
            // sorted non-overlapping key ranges.  may be empty, but won't be null or contain nulls
            private final List<Expression> nodes;

            private BaseKeyPart(PColumn column, List<Expression> nodes) {
                this.column = column;
                this.nodes = nodes;
            }

            @Override
            public List<Expression> getExtractNodes() {
                return nodes;
            }

            @Override
            public PColumn getColumn() {
                return column;
            }
        }
    }
}<|MERGE_RESOLUTION|>--- conflicted
+++ resolved
@@ -138,9 +138,6 @@
         context.setScanRanges(ScanRanges.create(cnf, table.getRowKeySchema()));
         return whereClause.accept(new RemoveExtractedNodesVisitor(extractNodes));
     }
-<<<<<<< HEAD
-    
-=======
 
     public static List<KeyRange> getSaltByteRanges(List<List<KeyRange>> ranges, RowKeySchema schema, int bucketNum) {
         if (ScanRanges.isSingleRowScan(ranges, schema, false)) {
@@ -158,7 +155,6 @@
                 new byte[] {(byte) bucketNum}, true));
     }
 
->>>>>>> 0bd16033
     private static class RemoveExtractedNodesVisitor extends TraverseNoExpressionVisitor<Expression> {
         private final Set<Expression> nodesToRemove;
 
