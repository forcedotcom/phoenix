/*******************************************************************************
 * Copyright (c) 2013, Salesforce.com, Inc.
 * All rights reserved.
 * 
 * Redistribution and use in source and binary forms, with or without
 * modification, are permitted provided that the following conditions are met:
 * 
 *     Redistributions of source code must retain the above copyright notice,
 *     this list of conditions and the following disclaimer.
 *     Redistributions in binary form must reproduce the above copyright notice,
 *     this list of conditions and the following disclaimer in the documentation
 *     and/or other materials provided with the distribution.
 *     Neither the name of Salesforce.com nor the names of its contributors may 
 *     be used to endorse or promote products derived from this software without 
 *     specific prior written permission.
 * 
 * THIS SOFTWARE IS PROVIDED BY THE COPYRIGHT HOLDERS AND CONTRIBUTORS "AS IS" AND
 * ANY EXPRESS OR IMPLIED WARRANTIES, INCLUDING, BUT NOT LIMITED TO, THE IMPLIED
 * WARRANTIES OF MERCHANTABILITY AND FITNESS FOR A PARTICULAR PURPOSE ARE
 * DISCLAIMED. IN NO EVENT SHALL THE COPYRIGHT HOLDER OR CONTRIBUTORS BE LIABLE 
 * FOR ANY DIRECT, INDIRECT, INCIDENTAL, SPECIAL, EXEMPLARY, OR CONSEQUENTIAL 
 * DAMAGES (INCLUDING, BUT NOT LIMITED TO, PROCUREMENT OF SUBSTITUTE GOODS OR 
 * SERVICES; LOSS OF USE, DATA, OR PROFITS; OR BUSINESS INTERRUPTION) HOWEVER 
 * CAUSED AND ON ANY THEORY OF LIABILITY, WHETHER IN CONTRACT, STRICT LIABILITY, 
 * OR TORT (INCLUDING NEGLIGENCE OR OTHERWISE) ARISING IN ANY WAY OUT OF THE USE 
 * OF THIS SOFTWARE, EVEN IF ADVISED OF THE POSSIBILITY OF SUCH DAMAGE.
 ******************************************************************************/
package com.salesforce.phoenix.compile;

import java.io.IOException;
import java.sql.SQLException;
import java.sql.SQLFeatureNotSupportedException;
import java.util.List;
import java.util.Map;

import org.apache.hadoop.hbase.client.Scan;
import org.apache.hadoop.hbase.io.ImmutableBytesWritable;
import com.salesforce.phoenix.compile.GroupByCompiler.GroupBy;
import com.salesforce.phoenix.compile.JoinCompiler.JoinSpec;
import com.salesforce.phoenix.compile.JoinCompiler.JoinTable;
import com.salesforce.phoenix.compile.JoinCompiler.StarJoinType;
import com.salesforce.phoenix.compile.OrderByCompiler.OrderBy;
import com.salesforce.phoenix.execute.*;
import com.salesforce.phoenix.expression.Expression;
import com.salesforce.phoenix.iterate.ParallelIterators.ParallelIteratorFactory;
import com.salesforce.phoenix.iterate.SpoolingResultIterator.SpoolingResultIteratorFactory;
import com.salesforce.phoenix.jdbc.PhoenixConnection;
import com.salesforce.phoenix.jdbc.PhoenixDatabaseMetaData;
import com.salesforce.phoenix.parse.ParseNode;
import com.salesforce.phoenix.parse.SelectStatement;
import com.salesforce.phoenix.join.HashCacheClient;
import com.salesforce.phoenix.join.HashJoinInfo;
import com.salesforce.phoenix.parse.*;
import com.salesforce.phoenix.parse.JoinTableNode.JoinType;
import com.salesforce.phoenix.query.QueryConstants;
import com.salesforce.phoenix.schema.*;



/**
 * 
 * Class used to build an executable query plan
 *
 * @author jtaylor
 * @since 0.1
 */
public class QueryCompiler {
    /* 
     * Not using Scan.setLoadColumnFamiliesOnDemand(true) because we don't 
     * want to introduce a dependency on 0.94.5 (where this feature was
     * introduced). This will do the same thing. Once we do have a 
     * dependency on 0.94.5 or above, switch this around.
     */
    private static final String LOAD_COLUMN_FAMILIES_ON_DEMAND_ATTR = "_ondemand_";
    private final PhoenixConnection connection;
    private final Scan scan;
    private final Scan scanCopy;
    private final int maxRows;
    private final PColumn[] targetColumns;
    private final ParallelIteratorFactory parallelIteratorFactory;

    public QueryCompiler(PhoenixConnection connection, int maxRows) throws SQLException {
        this(connection, maxRows, new Scan());
    }
    
<<<<<<< HEAD
    public QueryCompiler(PhoenixConnection connection, int maxRows, Scan scan) throws SQLException {
        this(connection, maxRows, scan, null);
    }
    
    public QueryCompiler(PhoenixConnection connection, int maxRows, PColumn[] targetDatums) throws SQLException {
        this(connection, maxRows, new Scan(), targetDatums);
    }

    public QueryCompiler(PhoenixConnection connection, int maxRows, Scan scan, PColumn[] targetDatums) throws SQLException {
=======
    public QueryCompiler(PhoenixConnection connection, int maxRows, Scan scan) {
        this(connection, maxRows, scan, null, new SpoolingResultIteratorFactory(connection.getQueryServices()));
    }
    
    public QueryCompiler(PhoenixConnection connection, int maxRows, PColumn[] targetDatums, ParallelIteratorFactory parallelIteratorFactory) {
        this(connection, maxRows, new Scan(), targetDatums, parallelIteratorFactory);
    }

    public QueryCompiler(PhoenixConnection connection, int maxRows, Scan scan, PColumn[] targetDatums, ParallelIteratorFactory parallelIteratorFactory) {
>>>>>>> 4550d572
        this.connection = connection;
        this.maxRows = maxRows;
        this.scan = scan;
        this.targetColumns = targetDatums;
        this.parallelIteratorFactory = parallelIteratorFactory;
        if (connection.getQueryServices().getLowestClusterHBaseVersion() >= PhoenixDatabaseMetaData.ESSENTIAL_FAMILY_VERSION_THRESHOLD) {
            this.scan.setAttribute(LOAD_COLUMN_FAMILIES_ON_DEMAND_ATTR, QueryConstants.TRUE);
        }
        try {
            this.scanCopy = new Scan(scan);
        } catch (IOException e) {
            throw new SQLException(e);
        }
    }

    /**
     * Builds an executable query plan from a parsed SQL statement
     * @param statement parsed SQL statement
     * @param binds values of bind variables
     * @return executable query plan
     * @throws SQLException if mismatched types are found, bind value do not match binds,
     * or invalid function arguments are encountered.
     * @throws SQLFeatureNotSupportedException if an unsupported construct is encountered
     * @throws TableNotFoundException if table name not found in schema
     * @throws ColumnNotFoundException if column name could not be resolved
     * @throws AmbiguousColumnException if an unaliased column name is ambiguous across multiple tables
     */
<<<<<<< HEAD
    public QueryPlan compile(SelectStatement statement, List<Object> binds) throws SQLException{
        return compile(statement, binds, scan);
    }
    
    protected QueryPlan compile(SelectStatement statement, List<Object> binds, Scan scan) throws SQLException{        
        assert(binds.size() == statement.getBindCount());
        
        statement = RHSLiteralStatementRewriter.normalize(statement);
        List<TableNode> fromNodes = statement.getFrom();
        if (fromNodes.size() == 1) {
            ColumnResolver resolver = FromCompiler.getResolver(statement, connection);
            StatementContext context = new StatementContext(connection, resolver, binds, statement.getBindCount(), scan, statement.getHint());
            return compileSingleQuery(context, statement, binds);
        }
        
        JoinSpec join = JoinCompiler.getJoinSpec(statement, connection);
        StatementContext context = new StatementContext(connection, join.getColumnResolver(), binds, statement.getBindCount(), scan, statement.getHint(), new HashCacheClient(connection.getQueryServices(), connection.getTenantId()));
        return compileJoinQuery(context, statement, binds, join);
    }
    
    @SuppressWarnings("unchecked")
    protected QueryPlan compileJoinQuery(StatementContext context, SelectStatement statement, List<Object> binds, JoinSpec join) throws SQLException {
        List<JoinTable> joinTables = join.getJoinTables();
        if (joinTables.isEmpty())
            return compileSingleQuery(context, statement, binds);
        
        StarJoinType starJoin = JoinCompiler.getStarJoinType(join);
        if (starJoin == StarJoinType.BASIC || starJoin == StarJoinType.EXTENDED) {
            int count = joinTables.size();
            ImmutableBytesWritable[] joinIds = new ImmutableBytesWritable[count];
            List<Expression>[] joinExpressions = (List<Expression>[]) new List[count];
            List<Expression>[] hashExpressions = (List<Expression>[]) new List[count];
            JoinType[] joinTypes = new JoinType[count];
            QueryPlan[] joinPlans = new QueryPlan[count];
            for (int i = 0; i < count; i++) {
                JoinTable joinTable = joinTables.get(i);
                joinIds[i] = new ImmutableBytesWritable(HashCacheClient.nextJoinId());
                if (!joinTable.isEquiJoin())
                    throw new UnsupportedOperationException("Do not support non equi-joins.");
                joinExpressions[i] = joinTable.getLeftTableConditions();
                hashExpressions[i] = joinTable.getRightTableConditions();
                joinTypes[i] = joinTable.getType();
                try {
                    joinPlans[i] = compile(joinTable.getAsSubquery(), binds, new Scan(scanCopy));
                } catch (IOException e) {
                    throw new SQLException(e);
                }
            }
            Expression postJoinFilterExpression = JoinCompiler.getPostJoinFilterExpression(join, null);
            HashJoinInfo joinInfo = new HashJoinInfo(joinIds, joinExpressions, joinTypes, postJoinFilterExpression);
            HashJoinInfo.serializeHashJoinIntoScan(context.getScan(), joinInfo);
            BasicQueryPlan plan = compileSingleQuery(context, JoinCompiler.getSubqueryWithoutJoin(statement, join), binds);
            return new HashJoinPlan(plan, joinIds, hashExpressions, joinPlans);
        }
        
        JoinTable lastJoinTable = joinTables.get(joinTables.size() - 1);
        JoinType type = lastJoinTable.getType();
        if (type == JoinType.Full)
            throw new UnsupportedOperationException("Does not support full join.");
        
        if (type == JoinType.Right
                || (type == JoinType.Inner && joinTables.size() > 1)) {
            SelectStatement lhs = JoinCompiler.getSubQueryWithoutLastJoin(statement, join);
            SelectStatement rhs = JoinCompiler.getSubqueryForLastJoinTable(statement, join);
            JoinSpec lhsJoin = JoinCompiler.getSubJoinSpec(join);
            StatementContext lhsCtx = new StatementContext(connection, join.getColumnResolver(), binds, statement.getBindCount(), scan, statement.getHint(), new HashCacheClient(connection.getQueryServices(), connection.getTenantId()));
            QueryPlan lhsPlan = compileJoinQuery(lhsCtx, lhs, binds, lhsJoin);
            byte[] joinId = HashCacheClient.nextJoinId();
            ImmutableBytesWritable[] joinIds = new ImmutableBytesWritable[] {new ImmutableBytesWritable(joinId)};
            if (!lastJoinTable.isEquiJoin())
                throw new UnsupportedOperationException("Do not support non equi-joins.");
            Expression postJoinFilterExpression = JoinCompiler.getPostJoinFilterExpression(join, lastJoinTable);
            HashJoinInfo joinInfo = new HashJoinInfo(joinIds, new List[] {lastJoinTable.getRightTableConditions()}, new JoinType[] {JoinType.Left}, postJoinFilterExpression);
            HashJoinInfo.serializeHashJoinIntoScan(context.getScan(), joinInfo);
            BasicQueryPlan rhsPlan = compileSingleQuery(context, rhs, binds);
            return new HashJoinPlan(rhsPlan, joinIds, new List[] {lastJoinTable.getLeftTableConditions()}, new QueryPlan[] {lhsPlan});
        }
        
        SelectStatement lhs = JoinCompiler.getSubQueryWithoutLastJoinAsFinalPlan(statement, join);
        SelectStatement rhs = lastJoinTable.getAsSubquery();
        QueryPlan rhsPlan;
        try {
            rhsPlan = compile(rhs, binds, new Scan(scanCopy));
        } catch (IOException e) {
            throw new SQLException(e);
        }
        byte[] joinId = HashCacheClient.nextJoinId();
        ImmutableBytesWritable[] joinIds = new ImmutableBytesWritable[] {new ImmutableBytesWritable(joinId)};
        if (!lastJoinTable.isEquiJoin())
            throw new UnsupportedOperationException("Do not support non equi-joins.");
        Expression postJoinFilterExpression = JoinCompiler.getPostJoinFilterExpression(join, null);
        HashJoinInfo joinInfo = new HashJoinInfo(joinIds, new List[] {lastJoinTable.getLeftTableConditions()}, new JoinType[] {JoinType.Left}, postJoinFilterExpression);
        HashJoinInfo.serializeHashJoinIntoScan(context.getScan(), joinInfo);
        BasicQueryPlan lhsPlan = compileSingleQuery(context, lhs, binds);
        return new HashJoinPlan(lhsPlan, joinIds, new List[] {lastJoinTable.getRightTableConditions()}, new QueryPlan[] {rhsPlan});
    }
    
    protected BasicQueryPlan compileSingleQuery(StatementContext context, SelectStatement statement, List<Object> binds) throws SQLException{
        ColumnResolver resolver = context.getResolver();
        TableRef tableRef = resolver.getTables().get(0);
        PTable table = tableRef.getTable();
        if (table.getType() == PTableType.INDEX && table.getIndexState() != PIndexState.ACTIVE) {
            return new DegenerateQueryPlan(context, tableRef);
        }
        
        Map<String, ParseNode> aliasParseNodeMap = ProjectionCompiler.buildAliasParseNodeMap(context, statement.getSelect());
        Integer limit = LimitCompiler.getLimit(context, statement.getLimit());
=======
    public QueryPlan compile(SelectStatement statement, List<Object> binds) throws SQLException {
        assert(binds.size() == statement.getBindCount());
        
        statement = StatementNormalizer.normalize(statement);
        ColumnResolver resolver = FromCompiler.getResolver(statement, connection);
        TableRef tableRef = resolver.getTables().get(0);
        StatementContext context = new StatementContext(statement, connection, resolver, binds, scan);
        // Short circuit out if we're compiling an index query and the index isn't active.
        // We must do this after the ColumnResolver resolves the table, as we may be updating the local
        // cache of the index table and it may now be inactive.
        if (tableRef.getTable().getType() == PTableType.INDEX && tableRef.getTable().getIndexState() != PIndexState.ACTIVE) {
            return new DegenerateQueryPlan(context, statement, tableRef);
        }
        Map<String, ParseNode> aliasMap = ProjectionCompiler.buildAliasMap(context, statement);
        Integer limit = LimitCompiler.compile(context, statement);
>>>>>>> 4550d572

        GroupBy groupBy = GroupByCompiler.compile(context, statement, aliasMap);
        // Optimize the HAVING clause by finding any group by expressions that can be moved
        // to the WHERE clause
        statement = HavingCompiler.rewrite(context, statement, groupBy);
        Expression having = HavingCompiler.compile(context, statement, groupBy);
        // Don't pass groupBy when building where clause expression, because we do not want to wrap these
        // expressions as group by key expressions since they're pre, not post filtered.
        WhereCompiler.compile(context, statement);
        OrderBy orderBy = OrderByCompiler.compile(context, statement, aliasMap, groupBy, limit); 
        RowProjector projector = ProjectionCompiler.compile(context, statement, groupBy, targetColumns);
        
        // Final step is to build the query plan
        if (maxRows > 0) {
            if (limit != null) {
                limit = Math.min(limit, maxRows);
            } else {
                limit = maxRows;
            }
        }
        if (statement.isAggregate() || statement.isDistinct()) {
            return new AggregatePlan(context, statement, tableRef, projector, limit, orderBy, parallelIteratorFactory, groupBy, having);
        } else {
            return new ScanPlan(context, statement, tableRef, projector, limit, orderBy, parallelIteratorFactory);
        }
    }
}<|MERGE_RESOLUTION|>--- conflicted
+++ resolved
@@ -34,7 +34,6 @@
 import java.util.Map;
 
 import org.apache.hadoop.hbase.client.Scan;
-import org.apache.hadoop.hbase.io.ImmutableBytesWritable;
 import com.salesforce.phoenix.compile.GroupByCompiler.GroupBy;
 import com.salesforce.phoenix.compile.JoinCompiler.JoinSpec;
 import com.salesforce.phoenix.compile.JoinCompiler.JoinTable;
@@ -54,6 +53,7 @@
 import com.salesforce.phoenix.parse.JoinTableNode.JoinType;
 import com.salesforce.phoenix.query.QueryConstants;
 import com.salesforce.phoenix.schema.*;
+import com.salesforce.phoenix.util.ImmutableBytesPtr;
 
 
 
@@ -83,27 +83,15 @@
         this(connection, maxRows, new Scan());
     }
     
-<<<<<<< HEAD
     public QueryCompiler(PhoenixConnection connection, int maxRows, Scan scan) throws SQLException {
-        this(connection, maxRows, scan, null);
-    }
-    
-    public QueryCompiler(PhoenixConnection connection, int maxRows, PColumn[] targetDatums) throws SQLException {
-        this(connection, maxRows, new Scan(), targetDatums);
-    }
-
-    public QueryCompiler(PhoenixConnection connection, int maxRows, Scan scan, PColumn[] targetDatums) throws SQLException {
-=======
-    public QueryCompiler(PhoenixConnection connection, int maxRows, Scan scan) {
         this(connection, maxRows, scan, null, new SpoolingResultIteratorFactory(connection.getQueryServices()));
     }
     
-    public QueryCompiler(PhoenixConnection connection, int maxRows, PColumn[] targetDatums, ParallelIteratorFactory parallelIteratorFactory) {
+    public QueryCompiler(PhoenixConnection connection, int maxRows, PColumn[] targetDatums, ParallelIteratorFactory parallelIteratorFactory) throws SQLException {
         this(connection, maxRows, new Scan(), targetDatums, parallelIteratorFactory);
     }
 
-    public QueryCompiler(PhoenixConnection connection, int maxRows, Scan scan, PColumn[] targetDatums, ParallelIteratorFactory parallelIteratorFactory) {
->>>>>>> 4550d572
+    public QueryCompiler(PhoenixConnection connection, int maxRows, Scan scan, PColumn[] targetDatums, ParallelIteratorFactory parallelIteratorFactory) throws SQLException {
         this.connection = connection;
         this.maxRows = maxRows;
         this.scan = scan;
@@ -131,7 +119,6 @@
      * @throws ColumnNotFoundException if column name could not be resolved
      * @throws AmbiguousColumnException if an unaliased column name is ambiguous across multiple tables
      */
-<<<<<<< HEAD
     public QueryPlan compile(SelectStatement statement, List<Object> binds) throws SQLException{
         return compile(statement, binds, scan);
     }
@@ -139,16 +126,16 @@
     protected QueryPlan compile(SelectStatement statement, List<Object> binds, Scan scan) throws SQLException{        
         assert(binds.size() == statement.getBindCount());
         
-        statement = RHSLiteralStatementRewriter.normalize(statement);
+        statement = StatementNormalizer.normalize(statement);
         List<TableNode> fromNodes = statement.getFrom();
         if (fromNodes.size() == 1) {
             ColumnResolver resolver = FromCompiler.getResolver(statement, connection);
-            StatementContext context = new StatementContext(connection, resolver, binds, statement.getBindCount(), scan, statement.getHint());
+            StatementContext context = new StatementContext(statement, connection, resolver, binds, scan, null);
             return compileSingleQuery(context, statement, binds);
         }
         
         JoinSpec join = JoinCompiler.getJoinSpec(statement, connection);
-        StatementContext context = new StatementContext(connection, join.getColumnResolver(), binds, statement.getBindCount(), scan, statement.getHint(), new HashCacheClient(connection.getQueryServices(), connection.getTenantId()));
+        StatementContext context = new StatementContext(statement, connection, join.getColumnResolver(), binds, scan, new HashCacheClient(connection));
         return compileJoinQuery(context, statement, binds, join);
     }
     
@@ -161,14 +148,14 @@
         StarJoinType starJoin = JoinCompiler.getStarJoinType(join);
         if (starJoin == StarJoinType.BASIC || starJoin == StarJoinType.EXTENDED) {
             int count = joinTables.size();
-            ImmutableBytesWritable[] joinIds = new ImmutableBytesWritable[count];
+            ImmutableBytesPtr[] joinIds = new ImmutableBytesPtr[count];
             List<Expression>[] joinExpressions = (List<Expression>[]) new List[count];
             List<Expression>[] hashExpressions = (List<Expression>[]) new List[count];
             JoinType[] joinTypes = new JoinType[count];
             QueryPlan[] joinPlans = new QueryPlan[count];
             for (int i = 0; i < count; i++) {
                 JoinTable joinTable = joinTables.get(i);
-                joinIds[i] = new ImmutableBytesWritable(HashCacheClient.nextJoinId());
+                joinIds[i] = new ImmutableBytesPtr(); // place-holder
                 if (!joinTable.isEquiJoin())
                     throw new UnsupportedOperationException("Do not support non equi-joins.");
                 joinExpressions[i] = joinTable.getLeftTableConditions();
@@ -197,10 +184,9 @@
             SelectStatement lhs = JoinCompiler.getSubQueryWithoutLastJoin(statement, join);
             SelectStatement rhs = JoinCompiler.getSubqueryForLastJoinTable(statement, join);
             JoinSpec lhsJoin = JoinCompiler.getSubJoinSpec(join);
-            StatementContext lhsCtx = new StatementContext(connection, join.getColumnResolver(), binds, statement.getBindCount(), scan, statement.getHint(), new HashCacheClient(connection.getQueryServices(), connection.getTenantId()));
+            StatementContext lhsCtx = new StatementContext(statement, connection, join.getColumnResolver(), binds, scan, context.getHashClient());
             QueryPlan lhsPlan = compileJoinQuery(lhsCtx, lhs, binds, lhsJoin);
-            byte[] joinId = HashCacheClient.nextJoinId();
-            ImmutableBytesWritable[] joinIds = new ImmutableBytesWritable[] {new ImmutableBytesWritable(joinId)};
+            ImmutableBytesPtr[] joinIds = new ImmutableBytesPtr[] {new ImmutableBytesPtr()};
             if (!lastJoinTable.isEquiJoin())
                 throw new UnsupportedOperationException("Do not support non equi-joins.");
             Expression postJoinFilterExpression = JoinCompiler.getPostJoinFilterExpression(join, lastJoinTable);
@@ -218,8 +204,7 @@
         } catch (IOException e) {
             throw new SQLException(e);
         }
-        byte[] joinId = HashCacheClient.nextJoinId();
-        ImmutableBytesWritable[] joinIds = new ImmutableBytesWritable[] {new ImmutableBytesWritable(joinId)};
+        ImmutableBytesPtr[] joinIds = new ImmutableBytesPtr[] {new ImmutableBytesPtr()};
         if (!lastJoinTable.isEquiJoin())
             throw new UnsupportedOperationException("Do not support non equi-joins.");
         Expression postJoinFilterExpression = JoinCompiler.getPostJoinFilterExpression(join, null);
@@ -232,21 +217,6 @@
     protected BasicQueryPlan compileSingleQuery(StatementContext context, SelectStatement statement, List<Object> binds) throws SQLException{
         ColumnResolver resolver = context.getResolver();
         TableRef tableRef = resolver.getTables().get(0);
-        PTable table = tableRef.getTable();
-        if (table.getType() == PTableType.INDEX && table.getIndexState() != PIndexState.ACTIVE) {
-            return new DegenerateQueryPlan(context, tableRef);
-        }
-        
-        Map<String, ParseNode> aliasParseNodeMap = ProjectionCompiler.buildAliasParseNodeMap(context, statement.getSelect());
-        Integer limit = LimitCompiler.getLimit(context, statement.getLimit());
-=======
-    public QueryPlan compile(SelectStatement statement, List<Object> binds) throws SQLException {
-        assert(binds.size() == statement.getBindCount());
-        
-        statement = StatementNormalizer.normalize(statement);
-        ColumnResolver resolver = FromCompiler.getResolver(statement, connection);
-        TableRef tableRef = resolver.getTables().get(0);
-        StatementContext context = new StatementContext(statement, connection, resolver, binds, scan);
         // Short circuit out if we're compiling an index query and the index isn't active.
         // We must do this after the ColumnResolver resolves the table, as we may be updating the local
         // cache of the index table and it may now be inactive.
@@ -255,7 +225,6 @@
         }
         Map<String, ParseNode> aliasMap = ProjectionCompiler.buildAliasMap(context, statement);
         Integer limit = LimitCompiler.compile(context, statement);
->>>>>>> 4550d572
 
         GroupBy groupBy = GroupByCompiler.compile(context, statement, aliasMap);
         // Optimize the HAVING clause by finding any group by expressions that can be moved
