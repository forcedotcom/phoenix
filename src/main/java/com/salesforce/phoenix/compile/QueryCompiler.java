--- conflicted
+++ resolved
@@ -42,26 +42,16 @@
 import com.salesforce.phoenix.compile.JoinCompiler.JoinedColumnResolver;
 import com.salesforce.phoenix.compile.JoinCompiler.StarJoinType;
 import com.salesforce.phoenix.compile.OrderByCompiler.OrderBy;
-<<<<<<< HEAD
 import com.salesforce.phoenix.execute.*;
 import com.salesforce.phoenix.expression.Expression;
 import com.salesforce.phoenix.jdbc.PhoenixConnection;
 import com.salesforce.phoenix.jdbc.PhoenixDatabaseMetaData;
 import com.salesforce.phoenix.parse.ParseNode;
 import com.salesforce.phoenix.parse.SelectStatement;
-=======
-import com.salesforce.phoenix.execute.AggregatePlan;
-import com.salesforce.phoenix.execute.BasicQueryPlan;
-import com.salesforce.phoenix.execute.HashJoinPlan;
-import com.salesforce.phoenix.execute.ScanPlan;
-import com.salesforce.phoenix.expression.Expression;
-import com.salesforce.phoenix.jdbc.PhoenixConnection;
-import com.salesforce.phoenix.jdbc.PhoenixDatabaseMetaData;
 import com.salesforce.phoenix.join.HashCacheClient;
 import com.salesforce.phoenix.join.HashJoinInfo;
 import com.salesforce.phoenix.parse.*;
 import com.salesforce.phoenix.parse.JoinTableNode.JoinType;
->>>>>>> 04d62ac6
 import com.salesforce.phoenix.query.QueryConstants;
 import com.salesforce.phoenix.schema.*;
 
@@ -126,20 +116,15 @@
         assert(binds.size() == statement.getBindCount());
         
         statement = RHSLiteralStatementRewriter.normalize(statement);
-<<<<<<< HEAD
-        ColumnResolver resolver = FromCompiler.getResolver(statement, connection);
-        TableRef tableRef = resolver.getTables().get(0);
-        PTable table = tableRef.getTable();
-        StatementContext context = new StatementContext(connection, resolver, binds, statement.getBindCount(), scan, statement.getHint());
-        if (table.getType() == PTableType.INDEX && table.getIndexState() != PIndexState.ACTIVE) {
-            return new DegenerateQueryPlan(context, tableRef);
-        }
-=======
-        
         List<TableNode> fromNodes = statement.getFrom();
         if (fromNodes.size() == 1) {
             ColumnResolver resolver = FromCompiler.getResolver(statement, connection);
+            TableRef tableRef = resolver.getTables().get(0);
+            PTable table = tableRef.getTable();
             StatementContext context = new StatementContext(connection, resolver, binds, statement.getBindCount(), scan, statement.getHint());
+            if (table.getType() == PTableType.INDEX && table.getIndexState() != PIndexState.ACTIVE) {
+                return new DegenerateQueryPlan(context, tableRef);
+            }
             return compile(context, statement, binds);
         }
         
@@ -177,7 +162,7 @@
     
     protected BasicQueryPlan compile(StatementContext context, SelectStatement statement, List<Object> binds) throws SQLException{
         ColumnResolver resolver = context.getResolver();
->>>>>>> 04d62ac6
+        TableRef tableRef = resolver.getTables().get(0);
         Map<String, ParseNode> aliasParseNodeMap = ProjectionCompiler.buildAliasParseNodeMap(context, statement.getSelect());
         Integer limit = LimitCompiler.getLimit(context, statement.getLimit());
 
