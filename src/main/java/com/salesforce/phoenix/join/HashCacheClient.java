/*******************************************************************************
 * Copyright (c) 2013, Salesforce.com, Inc.
 * All rights reserved.
 * 
 * Redistribution and use in source and binary forms, with or without
 * modification, are permitted provided that the following conditions are met:
 * 
 *     Redistributions of source code must retain the above copyright notice,
 *     this list of conditions and the following disclaimer.
 *     Redistributions in binary form must reproduce the above copyright notice,
 *     this list of conditions and the following disclaimer in the documentation
 *     and/or other materials provided with the distribution.
 *     Neither the name of Salesforce.com nor the names of its contributors may 
 *     be used to endorse or promote products derived from this software without 
 *     specific prior written permission.
 * 
 * THIS SOFTWARE IS PROVIDED BY THE COPYRIGHT HOLDERS AND CONTRIBUTORS "AS IS" AND
 * ANY EXPRESS OR IMPLIED WARRANTIES, INCLUDING, BUT NOT LIMITED TO, THE IMPLIED
 * WARRANTIES OF MERCHANTABILITY AND FITNESS FOR A PARTICULAR PURPOSE ARE
 * DISCLAIMED. IN NO EVENT SHALL THE COPYRIGHT HOLDER OR CONTRIBUTORS BE LIABLE 
 * FOR ANY DIRECT, INDIRECT, INCIDENTAL, SPECIAL, EXEMPLARY, OR CONSEQUENTIAL 
 * DAMAGES (INCLUDING, BUT NOT LIMITED TO, PROCUREMENT OF SUBSTITUTE GOODS OR 
 * SERVICES; LOSS OF USE, DATA, OR PROFITS; OR BUSINESS INTERRUPTION) HOWEVER 
 * CAUSED AND ON ANY THEORY OF LIABILITY, WHETHER IN CONTRACT, STRICT LIABILITY, 
 * OR TORT (INCLUDING NEGLIGENCE OR OTHERWISE) ARISING IN ANY WAY OUT OF THE USE 
 * OF THIS SOFTWARE, EVEN IF ADVISED OF THE POSSIBILITY OF SUCH DAMAGE.
 ******************************************************************************/
package com.salesforce.phoenix.join;

import java.io.*;
import java.sql.SQLException;
import java.util.*;
import java.util.concurrent.*;

import org.apache.commons.logging.Log;
import org.apache.commons.logging.LogFactory;
import org.apache.hadoop.hbase.HRegionInfo;
import org.apache.hadoop.hbase.ServerName;
import org.apache.hadoop.hbase.client.*;
import org.apache.hadoop.hbase.io.ImmutableBytesWritable;
import org.apache.hadoop.hbase.util.Bytes;
import org.apache.hadoop.io.WritableUtils;
import org.xerial.snappy.Snappy;

import com.google.common.collect.ImmutableSet;
import com.salesforce.phoenix.expression.Expression;
import com.salesforce.phoenix.expression.ExpressionType;
import com.salesforce.phoenix.iterate.ResultIterator;
import com.salesforce.phoenix.job.JobManager.JobCallable;
import com.salesforce.phoenix.memory.MemoryManager.MemoryChunk;
import com.salesforce.phoenix.query.*;
import com.salesforce.phoenix.query.Scanner;
import com.salesforce.phoenix.schema.TableRef;
import com.salesforce.phoenix.schema.tuple.Tuple;
import com.salesforce.phoenix.util.*;

/**
 * 
 * Client for adding cache of one side of a join to region servers
 *306
 * @author jtaylor
 * @since 0.1
 */
public class HashCacheClient {
    public static final int DEFAULT_HASH_CACHE_SIZE = 1024*1024*20;  // 20 Mb
    private static final int DEFAULT_THREAD_TIMEOUT_MS = 60000; // 1min
    private static final int DEFAULT_MAX_HASH_CACHE_SIZE = 1024*1024*100;  // 100 Mb
    
    private static final Log LOG = LogFactory.getLog(HashCacheClient.class);
    private static final String JOIN_KEY_PREFIX = "joinKey";
<<<<<<< HEAD
    private final TableRef iterateOverTableName;
=======
>>>>>>> 04d62ac6
    private final byte[] tenantId;
    private final ConnectionQueryServices services;
    private final Map<Integer, byte[]> tableNameMap = new HashMap<Integer, byte[]>();

    /**
     * Construct client used to create a serialized cached snapshot of a table and send it to each region server
     * for caching during hash join processing.
     * @param services the global services
     * @param iterateOverTableName table name
     * @param tenantId the tenantId or null if not applicable
     */
<<<<<<< HEAD
    public HashCacheClient(ConnectionQueryServices services, TableRef iterateOverTableName, byte[] tenantId) {
=======
    public HashCacheClient(ConnectionQueryServices services, byte[] tenantId) {
>>>>>>> 04d62ac6
        this.services = services;
        this.tenantId = tenantId;
    }

    /**
     * Client-side representation of a hash cache.  Call {@link #close()} when scan doing join
     * is complete to free cache up on region server
     *
     * @author jtaylor
     * @since 0.1
     */
    public class HashCache implements SQLCloseable {
        private final int size;
        private final byte[] joinId;
        private final ImmutableSet<ServerName> servers;
        
        public HashCache(byte[] joinId, Set<ServerName> servers, int size) {
            this.joinId = joinId;
            this.servers = ImmutableSet.copyOf(servers);
            this.size = size;
        }

        /**
         * Gets the size in bytes of hash cache
         */
        public int getSize() {
            return size;
        }

        /**
         * Gets the unique identifier for this hash cache
         */
        public byte[] getJoinId() {
            return joinId;
        }

        /**
         * Call to free up cache on region servers when no longer needed
         */
        @Override
        public void close() throws SQLException {
            removeHashCache(joinId, servers);
        }

    }
    
    /**
     * Send the results of scanning the hashCacheTable (using the hashCacheScan) to all
     * region servers for the table being iterated over (i.e. the other table involved in
     * the join that is not being hashed).
     * @param scanner scanner for the table or intermediate results being cached
     * @param tableName table name being scanned or null when hash cache will not be used
     * in an outer join. TODO: switch to List<byte[]> for multi-table case if we go with
     * single column layout
     * @param cfs column families for table being scanned or null when hash cache will not
     * be used in an outer join.  TODO: switch to List<byte[][]> for multi-table case if
     * we go with single column layout
     * @return client-side {@link HashCache} representing the added hash cache
     * @throws SQLException 
     * @throws MaxHashCacheSizeExceededException if size of hash cache exceeds max allowed
     * size
     */
    public HashCache addHashCache(final byte[] joinId, Scanner scanner, List<Expression> onExpressions, byte[] iterateOverTableName) throws SQLException {
        tableNameMap.put(Bytes.mapKey(joinId), iterateOverTableName);
        /**
         * Serialize and compress hashCacheTable
         */
        HashCache hashCacheSpec = null;
        SQLException firstException = null;
        ResultIterator iterator = null;
        ImmutableBytesWritable hashCache = null;
        List<Closeable> closeables = new ArrayList<Closeable>();
        MemoryChunk chunk = services.getMemoryManager().allocate(scanner.getEstimatedSize());
        closeables.add(chunk);
        try {
            iterator = scanner.iterator();        
            hashCache = serialize(iterator, onExpressions, chunk);
        } finally {
            if (iterator != null) {
                iterator.close();
            }
        }
        
        /**
         * Execute EndPoint in parallel on each server to send compressed hash cache 
         */
        // TODO: generalize and package as a per region server EndPoint caller
        // (ideally this would be functionality provided by the coprocessor framework)
        final ImmutableBytesWritable theHashCache = hashCache;
        boolean success = false;
        ExecutorService executor = services.getExecutor();
        List<Future<Boolean>> futures = Collections.emptyList();
        try {
            NavigableMap<HRegionInfo, ServerName> locations = services.getAllTableRegions(iterateOverTableName);
            int nRegions = locations.size();
            // Size these based on worst case
            futures = new ArrayList<Future<Boolean>>(nRegions);
            Set<ServerName> servers = new HashSet<ServerName>(nRegions);
            for (Map.Entry<HRegionInfo, ServerName> entry : locations.entrySet()) {
                // Keep track of servers we've sent to and only send once
                if (!servers.contains(entry.getValue())) {  // Call RPC once per server
                    servers.add(entry.getValue());
                    final byte[] key = entry.getKey().getStartKey();
                    final HTableInterface iterateOverTable = services.getTable(iterateOverTableName.getTableName());
                    closeables.add(iterateOverTable);
                    futures.add(executor.submit(new JobCallable<Boolean>() {
                        
                        @Override
                        public Boolean call() throws Exception {
                            HashCacheProtocol protocol = iterateOverTable.coprocessorProxy(HashCacheProtocol.class, key);
                            return protocol.addHashCache(tenantId, joinId, theHashCache);
                        }

                        /**
                         * Defines the grouping for round robin behavior.  All threads spawned to process
                         * this scan will be grouped together and time sliced with other simultaneously
                         * executing parallel scans.
                         */
                        @Override
                        public Object getJobId() {
                            return HashCacheClient.this;
                        }
                    }));
                }
            }
            
            hashCacheSpec = new HashCache(joinId,servers,theHashCache.getSize());
            // Execute in parallel
            int timeoutMs = services.getProps().getInt(QueryServices.THREAD_TIMEOUT_MS_ATTRIB, DEFAULT_THREAD_TIMEOUT_MS);
            for (Future<Boolean> future : futures) {
                future.get(timeoutMs, TimeUnit.MILLISECONDS);
            }
            
            success = true;
        } catch (SQLException e) {
            firstException = e;
        } catch (Exception e) {
            firstException = new SQLException(e);
        } finally {
            if (!success) {
                SQLCloseables.closeAllQuietly(Collections.singletonList(hashCacheSpec));
                for (Future<Boolean> future : futures) {
                    future.cancel(true);
                }
            }
            try {
                Closeables.closeAll(closeables);
            } catch (IOException e) {
                if (firstException == null) {
                    firstException = new SQLException(e);
                }
            } finally {
                if (firstException != null) {
                    throw firstException;
                }
            }
        }
        return hashCacheSpec;
    }

    /**
     * Remove the cached table from all region servers
     * @param joinId unique identifier for the hash join (returned from {@link #addHashCache(HTable, Scan, Set)})
     * @param servers list of servers upon which table was cached (filled in by {@link #addHashCache(HTable, Scan, Set)})
     * @throws SQLException
     * @throws IllegalStateException if hashed table cannot be removed on any region server on which it was added
     */
    private void removeHashCache(byte[] joinId, Set<ServerName> servers) throws SQLException {
        Throwable lastThrowable = null;
<<<<<<< HEAD
        HTableInterface iterateOverTable = services.getTable(iterateOverTableName.getTableName());
        NavigableMap<HRegionInfo, ServerName> locations = services.getAllTableRegions(iterateOverTableName);
=======
        byte[] iterateOverTableName = tableNameMap.get(Bytes.mapKey(joinId));
        if (iterateOverTableName == null) {
            LOG.warn("The joinId '" + Bytes.toString(joinId) + "' does not exist. Can't remove hash cache.");
            return;
        }
        HTableInterface iterateOverTable = services.getTable(iterateOverTableName);
        NavigableMap<HRegionInfo, ServerName> locations;
        try {
            locations = MetaScanner.allTableRegions(services.getConfig(), iterateOverTableName, false);
        } catch (IOException e) {
            throw new PhoenixIOException(e);
        }
>>>>>>> 04d62ac6
        Set<ServerName> remainingOnServers = new HashSet<ServerName>(servers); 
        for (Map.Entry<HRegionInfo, ServerName> entry : locations.entrySet()) {
            if (remainingOnServers.contains(entry.getValue())) {  // Call once per server
                try {
                    byte[] key = entry.getKey().getStartKey();
                    HashCacheProtocol protocol = iterateOverTable.coprocessorProxy(HashCacheProtocol.class, key);
                    protocol.removeHashCache(tenantId, joinId);
                    remainingOnServers.remove(entry.getValue());
                } catch (Throwable t) {
                    lastThrowable = t;
                    LOG.error("Error trying to remove hash cache for " + entry.getValue(), t);
                }
            }
        }
        if (!remainingOnServers.isEmpty()) {
            LOG.warn("Unable to remove hash cache for " + remainingOnServers, lastThrowable);
        }
        tableNameMap.remove(Bytes.mapKey(joinId));
    }

    /**
     * Create a join ID to keep the cached information across other joins independent.
     */
    public static synchronized byte[] nextJoinId() {
        return Bytes.toBytes(JOIN_KEY_PREFIX + UUID.randomUUID().toString());
    }
 
    // package private for testing
    ImmutableBytesWritable serialize(ResultIterator scanner, List<Expression> onExpressions, MemoryChunk chunk) throws SQLException {
        try {
            long maxSize = services.getProps().getLong(QueryServices.MAX_HASH_CACHE_SIZE_ATTRIB, DEFAULT_MAX_HASH_CACHE_SIZE);
            long estimatedSize = Math.min(chunk.getSize(), maxSize);
            if (estimatedSize > Integer.MAX_VALUE) {
                throw new IllegalStateException("Estimated size(" + estimatedSize + ") must not be greater than Integer.MAX_VALUE(" + Integer.MAX_VALUE + ")");
            }
            TrustedByteArrayOutputStream baOut = new TrustedByteArrayOutputStream((int)estimatedSize);
            DataOutputStream out = new DataOutputStream(baOut);
            // Write onExpressions first, for hash key evaluation along with deserialization
            out.writeInt(onExpressions.size());
            for (Expression expression : onExpressions) {
                WritableUtils.writeVInt(out, ExpressionType.valueOf(expression).ordinal());
                expression.write(out);                
            }
            int exprSize = baOut.size() + Bytes.SIZEOF_INT;
            out.writeInt(exprSize);
            int nRows = 0;
            out.writeInt(nRows); // In the end will be replaced with total number of rows            
            for (Tuple result = scanner.next(); result != null; result = scanner.next()) {
                TupleUtil.write(result, out);
                if (baOut.size() > estimatedSize) {
                    if (baOut.size() > maxSize) {
                        throw new MaxHashCacheSizeExceededException("Size of hash cache (" + baOut.size() + " bytes) exceeds the maximum allowed size (" + maxSize + " bytes)");
                    }
                    estimatedSize *= 1.5d;
                    chunk.resize(estimatedSize);
                }
                nRows++;
            }
            TrustedByteArrayOutputStream sizeOut = new TrustedByteArrayOutputStream(Bytes.SIZEOF_INT);
            DataOutputStream dataOut = new DataOutputStream(sizeOut);
            try {
                dataOut.writeInt(nRows);
                dataOut.flush();
                byte[] cache = baOut.getBuffer();
                // Replace number of rows written above with the correct value.
                System.arraycopy(sizeOut.getBuffer(), 0, cache, exprSize, sizeOut.size());
                // Reallocate to actual size plus compressed buffer size (which is allocated below)
                int maxCompressedSize = Snappy.maxCompressedLength(baOut.size());
                chunk.resize(baOut.size() + maxCompressedSize);
                byte[] compressed = new byte[maxCompressedSize]; // size for worst case
                int compressedSize = Snappy.compress(baOut.getBuffer(), 0, baOut.size(), compressed, 0);
                // Last realloc to size of compressed buffer.
                chunk.resize(compressedSize);
                return new ImmutableBytesWritable(compressed,0,compressedSize);
            } finally {
                dataOut.close();
            }
        } catch (IOException e) {
            throw ServerUtil.parseServerException(e);
        }
    }
}<|MERGE_RESOLUTION|>--- conflicted
+++ resolved
@@ -68,13 +68,9 @@
     
     private static final Log LOG = LogFactory.getLog(HashCacheClient.class);
     private static final String JOIN_KEY_PREFIX = "joinKey";
-<<<<<<< HEAD
-    private final TableRef iterateOverTableName;
-=======
->>>>>>> 04d62ac6
     private final byte[] tenantId;
     private final ConnectionQueryServices services;
-    private final Map<Integer, byte[]> tableNameMap = new HashMap<Integer, byte[]>();
+    private final Map<Integer, TableRef> iterateOverTableMap = new HashMap<Integer, TableRef>();
 
     /**
      * Construct client used to create a serialized cached snapshot of a table and send it to each region server
@@ -83,11 +79,7 @@
      * @param iterateOverTableName table name
      * @param tenantId the tenantId or null if not applicable
      */
-<<<<<<< HEAD
-    public HashCacheClient(ConnectionQueryServices services, TableRef iterateOverTableName, byte[] tenantId) {
-=======
     public HashCacheClient(ConnectionQueryServices services, byte[] tenantId) {
->>>>>>> 04d62ac6
         this.services = services;
         this.tenantId = tenantId;
     }
@@ -150,8 +142,8 @@
      * @throws MaxHashCacheSizeExceededException if size of hash cache exceeds max allowed
      * size
      */
-    public HashCache addHashCache(final byte[] joinId, Scanner scanner, List<Expression> onExpressions, byte[] iterateOverTableName) throws SQLException {
-        tableNameMap.put(Bytes.mapKey(joinId), iterateOverTableName);
+    public HashCache addHashCache(final byte[] joinId, Scanner scanner, List<Expression> onExpressions, TableRef iterateOverTableName) throws SQLException {
+        iterateOverTableMap.put(Bytes.mapKey(joinId), iterateOverTableName);
         /**
          * Serialize and compress hashCacheTable
          */
@@ -257,23 +249,13 @@
      */
     private void removeHashCache(byte[] joinId, Set<ServerName> servers) throws SQLException {
         Throwable lastThrowable = null;
-<<<<<<< HEAD
-        HTableInterface iterateOverTable = services.getTable(iterateOverTableName.getTableName());
-        NavigableMap<HRegionInfo, ServerName> locations = services.getAllTableRegions(iterateOverTableName);
-=======
-        byte[] iterateOverTableName = tableNameMap.get(Bytes.mapKey(joinId));
+        TableRef iterateOverTableName = iterateOverTableMap.get(Bytes.mapKey(joinId));
         if (iterateOverTableName == null) {
             LOG.warn("The joinId '" + Bytes.toString(joinId) + "' does not exist. Can't remove hash cache.");
             return;
         }
-        HTableInterface iterateOverTable = services.getTable(iterateOverTableName);
-        NavigableMap<HRegionInfo, ServerName> locations;
-        try {
-            locations = MetaScanner.allTableRegions(services.getConfig(), iterateOverTableName, false);
-        } catch (IOException e) {
-            throw new PhoenixIOException(e);
-        }
->>>>>>> 04d62ac6
+        HTableInterface iterateOverTable = services.getTable(iterateOverTableName.getTableName());
+        NavigableMap<HRegionInfo, ServerName> locations = services.getAllTableRegions(iterateOverTableName);
         Set<ServerName> remainingOnServers = new HashSet<ServerName>(servers); 
         for (Map.Entry<HRegionInfo, ServerName> entry : locations.entrySet()) {
             if (remainingOnServers.contains(entry.getValue())) {  // Call once per server
@@ -291,7 +273,7 @@
         if (!remainingOnServers.isEmpty()) {
             LOG.warn("Unable to remove hash cache for " + remainingOnServers, lastThrowable);
         }
-        tableNameMap.remove(Bytes.mapKey(joinId));
+        iterateOverTableMap.remove(Bytes.mapKey(joinId));
     }
 
     /**
