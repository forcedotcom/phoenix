/*******************************************************************************
 * Copyright (c) 2013, Salesforce.com, Inc.
 * All rights reserved.
 * 
 * Redistribution and use in source and binary forms, with or without
 * modification, are permitted provided that the following conditions are met:
 * 
 *     Redistributions of source code must retain the above copyright notice,
 *     this list of conditions and the following disclaimer.
 *     Redistributions in binary form must reproduce the above copyright notice,
 *     this list of conditions and the following disclaimer in the documentation
 *     and/or other materials provided with the distribution.
 *     Neither the name of Salesforce.com nor the names of its contributors may 
 *     be used to endorse or promote products derived from this software without 
 *     specific prior written permission.
 * 
 * THIS SOFTWARE IS PROVIDED BY THE COPYRIGHT HOLDERS AND CONTRIBUTORS "AS IS" AND
 * ANY EXPRESS OR IMPLIED WARRANTIES, INCLUDING, BUT NOT LIMITED TO, THE IMPLIED
 * WARRANTIES OF MERCHANTABILITY AND FITNESS FOR A PARTICULAR PURPOSE ARE
 * DISCLAIMED. IN NO EVENT SHALL THE COPYRIGHT HOLDER OR CONTRIBUTORS BE LIABLE 
 * FOR ANY DIRECT, INDIRECT, INCIDENTAL, SPECIAL, EXEMPLARY, OR CONSEQUENTIAL 
 * DAMAGES (INCLUDING, BUT NOT LIMITED TO, PROCUREMENT OF SUBSTITUTE GOODS OR 
 * SERVICES; LOSS OF USE, DATA, OR PROFITS; OR BUSINESS INTERRUPTION) HOWEVER 
 * CAUSED AND ON ANY THEORY OF LIABILITY, WHETHER IN CONTRACT, STRICT LIABILITY, 
 * OR TORT (INCLUDING NEGLIGENCE OR OTHERWISE) ARISING IN ANY WAY OUT OF THE USE 
 * OF THIS SOFTWARE, EVEN IF ADVISED OF THE POSSIBILITY OF SUCH DAMAGE.
 ******************************************************************************/
package com.salesforce.phoenix.join;

import java.io.*;
import java.util.ArrayList;
import java.util.List;

import org.apache.hadoop.hbase.client.Scan;
import org.apache.hadoop.io.WritableUtils;

import com.salesforce.phoenix.expression.Expression;
import com.salesforce.phoenix.expression.ExpressionType;
import com.salesforce.phoenix.parse.JoinTableNode.JoinType;
import com.salesforce.phoenix.util.ImmutableBytesPtr;

public class HashJoinInfo {
    private static final String HASH_JOIN = "HashJoin";
    
    private ImmutableBytesPtr[] joinIds;
    private List<Expression>[] joinExpressions;
    private JoinType[] joinTypes;
    private Expression postJoinFilterExpression;
    
<<<<<<< HEAD
    public HashJoinInfo(ImmutableBytesWritable[] joinIds, List<Expression>[] joinExpressions, JoinType[] joinTypes, Expression postJoinFilterExpression) {
=======
    private HashJoinInfo(ImmutableBytesPtr[] joinIds, List<Expression>[] joinExpressions, JoinType[] joinTypes) {
>>>>>>> 4550d572
        this.joinIds = joinIds;
        this.joinExpressions = joinExpressions;
        this.joinTypes = joinTypes;
        this.postJoinFilterExpression = postJoinFilterExpression;
    }
    
    public ImmutableBytesPtr[] getJoinIds() {
        return joinIds;
    }
    
    public List<Expression>[] getJoinExpressions() {
        return joinExpressions;
    }
    
    public JoinType[] getJoinTypes() {
        return joinTypes;
    }
    
    public Expression getPostJoinFilterExpression() {
        return postJoinFilterExpression;
    }
    
    public static void serializeHashJoinIntoScan(Scan scan, HashJoinInfo joinInfo) {
        ByteArrayOutputStream stream = new ByteArrayOutputStream();
        try {
            DataOutputStream output = new DataOutputStream(stream);
            int count = joinInfo.joinIds.length;
            WritableUtils.writeVInt(output, count);
            for (int i = 0; i < count; i++) {
                joinInfo.joinIds[i].write(output);
                WritableUtils.writeVInt(output, joinInfo.joinExpressions[i].size());
                for (Expression expr : joinInfo.joinExpressions[i]) {
                    WritableUtils.writeVInt(output, ExpressionType.valueOf(expr).ordinal());
                    expr.write(output);
                }
                WritableUtils.writeVInt(output, joinInfo.joinTypes[i].ordinal());
            }
            if (joinInfo.postJoinFilterExpression != null) {
                WritableUtils.writeVInt(output, ExpressionType.valueOf(joinInfo.postJoinFilterExpression).ordinal());
                joinInfo.postJoinFilterExpression.write(output);
            } else {
                WritableUtils.writeVInt(output, -1);
            }
            scan.setAttribute(HASH_JOIN, stream.toByteArray());
        } catch (IOException e) {
            throw new RuntimeException(e);
        } finally {
            try {
                stream.close();
            } catch (IOException e) {
                throw new RuntimeException(e);
            }
        }
        
    }
    
    @SuppressWarnings("unchecked")
    public static HashJoinInfo deserializeHashJoinFromScan(Scan scan) {
        byte[] join = scan.getAttribute(HASH_JOIN);
        if (join == null) {
            return null;
        }
        ByteArrayInputStream stream = new ByteArrayInputStream(join);
        try {
            DataInputStream input = new DataInputStream(stream);
            int count = WritableUtils.readVInt(input);
            ImmutableBytesPtr[] joinIds = new ImmutableBytesPtr[count];
            List<Expression>[] joinExpressions = new List[count];
            JoinType[] joinTypes = new JoinType[count];
            for (int i = 0; i < count; i++) {
                joinIds[i] = new ImmutableBytesPtr();
                joinIds[i].readFields(input);
                int nExprs = WritableUtils.readVInt(input);
                joinExpressions[i] = new ArrayList<Expression>(nExprs);
                for (int j = 0; j < nExprs; j++) {
                    int expressionOrdinal = WritableUtils.readVInt(input);
                    Expression expression = ExpressionType.values()[expressionOrdinal].newInstance();
                    expression.readFields(input);
                    joinExpressions[i].add(expression);                    
                }
                int type = WritableUtils.readVInt(input);
                joinTypes[i] = JoinType.values()[type];
            }
            Expression postJoinFilterExpression = null;
            int expressionOrdinal = WritableUtils.readVInt(input);
            if (expressionOrdinal != -1) {
                postJoinFilterExpression = ExpressionType.values()[expressionOrdinal].newInstance();
                postJoinFilterExpression.readFields(input);
            }
            return new HashJoinInfo(joinIds, joinExpressions, joinTypes, postJoinFilterExpression);
        } catch (IOException e) {
            throw new RuntimeException(e);
        } finally {
            try {
                stream.close();
            } catch (IOException e) {
                throw new RuntimeException(e);
            }
        }
    }

}<|MERGE_RESOLUTION|>--- conflicted
+++ resolved
@@ -47,11 +47,7 @@
     private JoinType[] joinTypes;
     private Expression postJoinFilterExpression;
     
-<<<<<<< HEAD
-    public HashJoinInfo(ImmutableBytesWritable[] joinIds, List<Expression>[] joinExpressions, JoinType[] joinTypes, Expression postJoinFilterExpression) {
-=======
-    private HashJoinInfo(ImmutableBytesPtr[] joinIds, List<Expression>[] joinExpressions, JoinType[] joinTypes) {
->>>>>>> 4550d572
+    public HashJoinInfo(ImmutableBytesPtr[] joinIds, List<Expression>[] joinExpressions, JoinType[] joinTypes, Expression postJoinFilterExpression) {
         this.joinIds = joinIds;
         this.joinExpressions = joinExpressions;
         this.joinTypes = joinTypes;
