/*******************************************************************************
 * Copyright (c) 2013, Salesforce.com, Inc.
 * All rights reserved.
 * 
 * Redistribution and use in source and binary forms, with or without
 * modification, are permitted provided that the following conditions are met:
 * 
 *     Redistributions of source code must retain the above copyright notice,
 *     this list of conditions and the following disclaimer.
 *     Redistributions in binary form must reproduce the above copyright notice,
 *     this list of conditions and the following disclaimer in the documentation
 *     and/or other materials provided with the distribution.
 *     Neither the name of Salesforce.com nor the names of its contributors may 
 *     be used to endorse or promote products derived from this software without 
 *     specific prior written permission.
 * 
 * THIS SOFTWARE IS PROVIDED BY THE COPYRIGHT HOLDERS AND CONTRIBUTORS "AS IS" AND
 * ANY EXPRESS OR IMPLIED WARRANTIES, INCLUDING, BUT NOT LIMITED TO, THE IMPLIED
 * WARRANTIES OF MERCHANTABILITY AND FITNESS FOR A PARTICULAR PURPOSE ARE
 * DISCLAIMED. IN NO EVENT SHALL THE COPYRIGHT HOLDER OR CONTRIBUTORS BE LIABLE 
 * FOR ANY DIRECT, INDIRECT, INCIDENTAL, SPECIAL, EXEMPLARY, OR CONSEQUENTIAL 
 * DAMAGES (INCLUDING, BUT NOT LIMITED TO, PROCUREMENT OF SUBSTITUTE GOODS OR 
 * SERVICES; LOSS OF USE, DATA, OR PROFITS; OR BUSINESS INTERRUPTION) HOWEVER 
 * CAUSED AND ON ANY THEORY OF LIABILITY, WHETHER IN CONTRACT, STRICT LIABILITY, 
 * OR TORT (INCLUDING NEGLIGENCE OR OTHERWISE) ARISING IN ANY WAY OUT OF THE USE 
 * OF THIS SOFTWARE, EVEN IF ADVISED OF THE POSSIBILITY OF SUCH DAMAGE.
 ******************************************************************************/
package com.salesforce.phoenix.cache;

import java.io.Closeable;
import java.sql.SQLException;
import java.util.Collections;
import java.util.concurrent.TimeUnit;

import org.apache.hadoop.hbase.io.ImmutableBytesWritable;

import com.google.common.cache.*;
import com.salesforce.phoenix.coprocessor.ServerCachingProtocol.ServerCacheFactory;
import com.salesforce.phoenix.memory.MemoryManager;
import com.salesforce.phoenix.memory.MemoryManager.MemoryChunk;
<<<<<<< HEAD
import com.salesforce.phoenix.schema.tuple.ResultTuple;
import com.salesforce.phoenix.schema.tuple.Tuple;
=======
import com.salesforce.phoenix.util.Closeables;
>>>>>>> 4550d572
import com.salesforce.phoenix.util.ImmutableBytesPtr;

/**
 * 
 * Cache per tenant on server side.  Tracks memory usage for each
 * tenat as well and rolling up usage to global memory manager.
 * 
 * @author jtaylor
 * @since 0.1
 */
public class TenantCacheImpl implements TenantCache {
    private final int maxTimeToLiveMs;
    private final MemoryManager memoryManager;
    private volatile Cache<ImmutableBytesPtr, Closeable> serverCaches;

    public TenantCacheImpl(MemoryManager memoryManager, int maxTimeToLiveMs) {
        this.memoryManager = memoryManager;
        this.maxTimeToLiveMs = maxTimeToLiveMs;
    }
    
    @Override
    public MemoryManager getMemoryManager() {
        return memoryManager;
    }

    private Cache<ImmutableBytesPtr,Closeable> getServerCaches() {
        /* Delay creation of this map until it's needed */
        if (serverCaches == null) {
            synchronized(this) {
                if (serverCaches == null) {
                    serverCaches = CacheBuilder.newBuilder()
                        .expireAfterAccess(maxTimeToLiveMs, TimeUnit.MILLISECONDS)
                        .removalListener(new RemovalListener<ImmutableBytesPtr, Closeable>(){
                            @Override
                            public void onRemoval(RemovalNotification<ImmutableBytesPtr, Closeable> notification) {
                                Closeables.closeAllQuietly(Collections.singletonList(notification.getValue()));
                            }
                        })
                        .build();
                }
            }
        }
        return serverCaches;
    }
    
    @Override
    public Closeable getServerCache(ImmutableBytesPtr cacheId) {
        return getServerCaches().getIfPresent(cacheId);
    }
    
    @Override
    public Closeable addServerCache(ImmutableBytesPtr cacheId, ImmutableBytesWritable cachePtr, ServerCacheFactory cacheFactory) throws SQLException {
        MemoryChunk chunk = this.getMemoryManager().allocate(cachePtr.getLength());
        Closeable element = cacheFactory.newCache(cachePtr, chunk);
        getServerCaches().put(cacheId, element);
        return element;
    }
    
    @Override
<<<<<<< HEAD
    public HashCache removeHashCache(ImmutableBytesWritable joinId) throws SQLException {
        AgeOutWrapper wrapper = getHashCaches().remove(joinId);
        if (wrapper == null) {
            return null;
        }
        wrapper.close();
        return wrapper.getHashCache();
    }
    
    private class AgeOutWrapper implements SQLCloseable {
        private final HashCache hashCache;
        private final ScheduledFuture<?> future;
        private volatile long lastAccessTime;
        
        private AgeOutWrapper(final ImmutableBytesWritable joinId, final ImmutableBytesWritable hashCacheBytes) {
            hashCache = new AgeOutHashCache(hashCacheBytes);
            // Setup timer task to age-out hash cache after a configurable amount of time.
            // This is necessary in case the client that added the cache dies before the
            // cache is removed.
            Callable<Void> command = new Callable<Void>() {
                @Override
                public Void call() throws SQLException {
                    if (System.currentTimeMillis() - lastAccessTime >= maxHashCacheTimeToLiveMs) {
                        removeHashCache(joinId);
                    }
                    return null;
                }
            };
            lastAccessTime = System.currentTimeMillis();
            future = timerExecutor.schedule(command, maxHashCacheTimeToLiveMs, TimeUnit.MILLISECONDS);
        }
        
        public HashCache getHashCache() {
            return hashCache;
        }

        @Override
        public void close() throws SQLException {
            try {
                future.cancel(true);
            } finally {
                hashCache.close();
            }
        }

        @Immutable
        private class AgeOutHashCache implements HashCache {
            private final Map<ImmutableBytesPtr,List<Tuple>> hashCache;
            private final MemoryChunk memoryChunk;
            
            private AgeOutHashCache(ImmutableBytesWritable hashCacheBytes) {
                try {
                    byte[] hashCacheByteArray = hashCacheBytes.get();
                    int offset = hashCacheBytes.getOffset();
                    ByteArrayInputStream input = new ByteArrayInputStream(hashCacheByteArray, offset, hashCacheBytes.getLength());
                    DataInputStream dataInput = new DataInputStream(input);
                    int nExprs = dataInput.readInt();
                    List<Expression> onExpressions = new ArrayList<Expression>(nExprs);
                    for (int i = 0; i < nExprs; i++) {
                        int expressionOrdinal = WritableUtils.readVInt(dataInput);
                        Expression expression = ExpressionType.values()[expressionOrdinal].newInstance();
                        expression.readFields(dataInput);
                        onExpressions.add(expression);                        
                    }
                    int exprSize = dataInput.readInt();
                    offset += exprSize;
                    int nRows = dataInput.readInt();
                    int estimatedSize = SizedUtil.sizeOfMap(nRows, SizedUtil.IMMUTABLE_BYTES_WRITABLE_SIZE, SizedUtil.RESULT_SIZE) + hashCacheBytes.getLength();
                    this.memoryChunk = memoryManager.allocate(estimatedSize);
                    HashMap<ImmutableBytesPtr,List<Tuple>> hashCacheMap = new HashMap<ImmutableBytesPtr,List<Tuple>>(nRows * 5 / 4);
                    offset += Bytes.SIZEOF_INT;
                    // Build Map with evaluated hash key as key and row as value
                    for (int i = 0; i < nRows; i++) {
                        int resultSize = (int)Bytes.readVLong(hashCacheByteArray, offset);
                        offset += WritableUtils.decodeVIntSize(hashCacheByteArray[offset]);
                        ImmutableBytesWritable value = new ImmutableBytesWritable(hashCacheByteArray,offset,resultSize);
                        Tuple result = new ResultTuple(new Result(value));
                        ImmutableBytesPtr key = new ImmutableBytesPtr(TupleUtil.getConcatenatedValue(result, onExpressions));
                        List<Tuple> tuples = hashCacheMap.get(key);
                        if (tuples == null) {
                            tuples = new ArrayList<Tuple>(1);
                            hashCacheMap.put(key, tuples);
                        }
                        tuples.add(result);
                        offset += resultSize;
                    }
                    this.hashCache = Collections.unmodifiableMap(hashCacheMap);
                } catch (IOException e) { // Not possible with ByteArrayInputStream
                    throw new RuntimeException(e);
                }
            }
    
            @Override
            public void close() {
                memoryChunk.close();
            }
            
            @Override
            public List<Tuple> get(ImmutableBytesWritable hashKey) {
                lastAccessTime = System.currentTimeMillis();
                return hashCache.get(new ImmutableBytesPtr(hashKey));
            }
        }
=======
    public void removeServerCache(ImmutableBytesPtr cacheId) throws SQLException {
        getServerCaches().invalidate(cacheId);
>>>>>>> 4550d572
    }
}<|MERGE_RESOLUTION|>--- conflicted
+++ resolved
@@ -38,12 +38,7 @@
 import com.salesforce.phoenix.coprocessor.ServerCachingProtocol.ServerCacheFactory;
 import com.salesforce.phoenix.memory.MemoryManager;
 import com.salesforce.phoenix.memory.MemoryManager.MemoryChunk;
-<<<<<<< HEAD
-import com.salesforce.phoenix.schema.tuple.ResultTuple;
-import com.salesforce.phoenix.schema.tuple.Tuple;
-=======
 import com.salesforce.phoenix.util.Closeables;
->>>>>>> 4550d572
 import com.salesforce.phoenix.util.ImmutableBytesPtr;
 
 /**
@@ -103,113 +98,7 @@
     }
     
     @Override
-<<<<<<< HEAD
-    public HashCache removeHashCache(ImmutableBytesWritable joinId) throws SQLException {
-        AgeOutWrapper wrapper = getHashCaches().remove(joinId);
-        if (wrapper == null) {
-            return null;
-        }
-        wrapper.close();
-        return wrapper.getHashCache();
-    }
-    
-    private class AgeOutWrapper implements SQLCloseable {
-        private final HashCache hashCache;
-        private final ScheduledFuture<?> future;
-        private volatile long lastAccessTime;
-        
-        private AgeOutWrapper(final ImmutableBytesWritable joinId, final ImmutableBytesWritable hashCacheBytes) {
-            hashCache = new AgeOutHashCache(hashCacheBytes);
-            // Setup timer task to age-out hash cache after a configurable amount of time.
-            // This is necessary in case the client that added the cache dies before the
-            // cache is removed.
-            Callable<Void> command = new Callable<Void>() {
-                @Override
-                public Void call() throws SQLException {
-                    if (System.currentTimeMillis() - lastAccessTime >= maxHashCacheTimeToLiveMs) {
-                        removeHashCache(joinId);
-                    }
-                    return null;
-                }
-            };
-            lastAccessTime = System.currentTimeMillis();
-            future = timerExecutor.schedule(command, maxHashCacheTimeToLiveMs, TimeUnit.MILLISECONDS);
-        }
-        
-        public HashCache getHashCache() {
-            return hashCache;
-        }
-
-        @Override
-        public void close() throws SQLException {
-            try {
-                future.cancel(true);
-            } finally {
-                hashCache.close();
-            }
-        }
-
-        @Immutable
-        private class AgeOutHashCache implements HashCache {
-            private final Map<ImmutableBytesPtr,List<Tuple>> hashCache;
-            private final MemoryChunk memoryChunk;
-            
-            private AgeOutHashCache(ImmutableBytesWritable hashCacheBytes) {
-                try {
-                    byte[] hashCacheByteArray = hashCacheBytes.get();
-                    int offset = hashCacheBytes.getOffset();
-                    ByteArrayInputStream input = new ByteArrayInputStream(hashCacheByteArray, offset, hashCacheBytes.getLength());
-                    DataInputStream dataInput = new DataInputStream(input);
-                    int nExprs = dataInput.readInt();
-                    List<Expression> onExpressions = new ArrayList<Expression>(nExprs);
-                    for (int i = 0; i < nExprs; i++) {
-                        int expressionOrdinal = WritableUtils.readVInt(dataInput);
-                        Expression expression = ExpressionType.values()[expressionOrdinal].newInstance();
-                        expression.readFields(dataInput);
-                        onExpressions.add(expression);                        
-                    }
-                    int exprSize = dataInput.readInt();
-                    offset += exprSize;
-                    int nRows = dataInput.readInt();
-                    int estimatedSize = SizedUtil.sizeOfMap(nRows, SizedUtil.IMMUTABLE_BYTES_WRITABLE_SIZE, SizedUtil.RESULT_SIZE) + hashCacheBytes.getLength();
-                    this.memoryChunk = memoryManager.allocate(estimatedSize);
-                    HashMap<ImmutableBytesPtr,List<Tuple>> hashCacheMap = new HashMap<ImmutableBytesPtr,List<Tuple>>(nRows * 5 / 4);
-                    offset += Bytes.SIZEOF_INT;
-                    // Build Map with evaluated hash key as key and row as value
-                    for (int i = 0; i < nRows; i++) {
-                        int resultSize = (int)Bytes.readVLong(hashCacheByteArray, offset);
-                        offset += WritableUtils.decodeVIntSize(hashCacheByteArray[offset]);
-                        ImmutableBytesWritable value = new ImmutableBytesWritable(hashCacheByteArray,offset,resultSize);
-                        Tuple result = new ResultTuple(new Result(value));
-                        ImmutableBytesPtr key = new ImmutableBytesPtr(TupleUtil.getConcatenatedValue(result, onExpressions));
-                        List<Tuple> tuples = hashCacheMap.get(key);
-                        if (tuples == null) {
-                            tuples = new ArrayList<Tuple>(1);
-                            hashCacheMap.put(key, tuples);
-                        }
-                        tuples.add(result);
-                        offset += resultSize;
-                    }
-                    this.hashCache = Collections.unmodifiableMap(hashCacheMap);
-                } catch (IOException e) { // Not possible with ByteArrayInputStream
-                    throw new RuntimeException(e);
-                }
-            }
-    
-            @Override
-            public void close() {
-                memoryChunk.close();
-            }
-            
-            @Override
-            public List<Tuple> get(ImmutableBytesWritable hashKey) {
-                lastAccessTime = System.currentTimeMillis();
-                return hashCache.get(new ImmutableBytesPtr(hashKey));
-            }
-        }
-=======
     public void removeServerCache(ImmutableBytesPtr cacheId) throws SQLException {
         getServerCaches().invalidate(cacheId);
->>>>>>> 4550d572
     }
 }