--- conflicted
+++ resolved
@@ -288,12 +288,7 @@
             // Spilled elements exhausted
             // Finally return all elements from LRU cache
             Map.Entry<ImmutableBytesPtr, Aggregator[]> entry = cacheIter.next();
-<<<<<<< HEAD
-            CacheEntry ce = new SpillManager.CacheEntry(entry.getKey(), entry.getValue());
-            return ce;
-=======
             return new CacheEntry(entry.getKey(), entry.getValue());
->>>>>>> aae7d286
         }
 
         /**
