--- conflicted
+++ resolved
@@ -160,27 +160,19 @@
         ExecutorService executor = services.getExecutor();
         List<Future<Boolean>> futures = Collections.emptyList();
         try {
-            List<HRegionLocation> locations = services.getAllTableRegions(cacheUsingTableRef.getTable().getName().getBytes());
+            List<HRegionLocation> locations = services.getAllTableRegions(cacheUsingTableRef.getTable().getPhysicalName().getBytes());
             int nRegions = locations.size();
             // Size these based on worst case
             futures = new ArrayList<Future<Boolean>>(nRegions);
             Set<HRegionLocation> servers = new HashSet<HRegionLocation>(nRegions);
             for (HRegionLocation entry : locations) {
                 // Keep track of servers we've sent to and only send once
-<<<<<<< HEAD
-                if ( ! servers.contains(entry.getValue()) && 
-                        keyRanges.intersect(entry.getKey().getStartKey(), entry.getKey().getEndKey())) {  // Call RPC once per server
-                    servers.add(entry.getValue());
-                    final byte[] key = entry.getKey().getStartKey();
-                    final HTableInterface htable = services.getTable(cacheUsingTableRef.getTable().getPhysicalName().getBytes());
-=======
                 if ( ! servers.contains(entry) && 
                         keyRanges.intersect(entry.getRegionInfo().getStartKey(), entry.getRegionInfo().getEndKey())) {  // Call RPC once per server
                     servers.add(entry);
                     if (LOG.isDebugEnabled()) {LOG.debug("Adding cache entry to be sent for " + entry);}
                     final byte[] key = entry.getRegionInfo().getStartKey();
-                    final HTableInterface htable = services.getTable(cacheUsingTableRef.getTable().getName().getBytes());
->>>>>>> 8e15d6ea
+                    final HTableInterface htable = services.getTable(cacheUsingTableRef.getTable().getPhysicalName().getBytes());
                     closeables.add(htable);
                     futures.add(executor.submit(new JobCallable<Boolean>() {
                         
@@ -252,16 +244,10 @@
     private void removeServerCache(byte[] cacheId, Set<HRegionLocation> servers) throws SQLException {
         ConnectionQueryServices services = connection.getQueryServices();
         Throwable lastThrowable = null;
-<<<<<<< HEAD
-        HTableInterface iterateOverTable = services.getTable(cacheUsingTableRef.getTable().getPhysicalName().getBytes());
-        NavigableMap<HRegionInfo, ServerName> locations = services.getAllTableRegions(cacheUsingTableRef);
-        Set<ServerName> remainingOnServers = new HashSet<ServerName>(servers);
-=======
-        byte[] tableName = cacheUsingTableRef.getTable().getName().getBytes();
+        byte[] tableName = cacheUsingTableRef.getTable().getPhysicalName().getBytes();
         HTableInterface iterateOverTable = services.getTable(tableName);
         List<HRegionLocation> locations = services.getAllTableRegions(tableName);
         Set<HRegionLocation> remainingOnServers = new HashSet<HRegionLocation>(servers);
->>>>>>> 8e15d6ea
         /**
          * Allow for the possibility that the region we based where to send our cache has split and been
          * relocated to another region server *after* we sent it, but before we removed it. To accommodate
@@ -273,13 +259,8 @@
                 try {
                     byte[] key = entry.getRegionInfo().getStartKey();
                     ServerCachingProtocol protocol = iterateOverTable.coprocessorProxy(ServerCachingProtocol.class, key);
-<<<<<<< HEAD
                     protocol.removeServerCache(connection.getTenantId() == null ? null : connection.getTenantId().getBytes(), cacheId);
-                    remainingOnServers.remove(entry.getValue());
-=======
-                    protocol.removeServerCache(connection.getTenantId(), cacheId);
                     remainingOnServers.remove(entry);
->>>>>>> 8e15d6ea
                 } catch (Throwable t) {
                     lastThrowable = t;
                     LOG.error("Error trying to remove hash cache for " + entry, t);
