/*******************************************************************************
 * Copyright (c) 2013, Salesforce.com, Inc.
 * All rights reserved.
 * 
 * Redistribution and use in source and binary forms, with or without
 * modification, are permitted provided that the following conditions are met:
 * 
 *     Redistributions of source code must retain the above copyright notice,
 *     this list of conditions and the following disclaimer.
 *     Redistributions in binary form must reproduce the above copyright notice,
 *     this list of conditions and the following disclaimer in the documentation
 *     and/or other materials provided with the distribution.
 *     Neither the name of Salesforce.com nor the names of its contributors may 
 *     be used to endorse or promote products derived from this software without 
 *     specific prior written permission.
 * 
 * THIS SOFTWARE IS PROVIDED BY THE COPYRIGHT HOLDERS AND CONTRIBUTORS "AS IS" AND
 * ANY EXPRESS OR IMPLIED WARRANTIES, INCLUDING, BUT NOT LIMITED TO, THE IMPLIED
 * WARRANTIES OF MERCHANTABILITY AND FITNESS FOR A PARTICULAR PURPOSE ARE
 * DISCLAIMED. IN NO EVENT SHALL THE COPYRIGHT HOLDER OR CONTRIBUTORS BE LIABLE 
 * FOR ANY DIRECT, INDIRECT, INCIDENTAL, SPECIAL, EXEMPLARY, OR CONSEQUENTIAL 
 * DAMAGES (INCLUDING, BUT NOT LIMITED TO, PROCUREMENT OF SUBSTITUTE GOODS OR 
 * SERVICES; LOSS OF USE, DATA, OR PROFITS; OR BUSINESS INTERRUPTION) HOWEVER 
 * CAUSED AND ON ANY THEORY OF LIABILITY, WHETHER IN CONTRACT, STRICT LIABILITY, 
 * OR TORT (INCLUDING NEGLIGENCE OR OTHERWISE) ARISING IN ANY WAY OUT OF THE USE 
 * OF THIS SOFTWARE, EVEN IF ADVISED OF THE POSSIBILITY OF SUCH DAMAGE.
 ******************************************************************************/
package com.salesforce.phoenix.jdbc;

import java.sql.Connection;
import java.sql.DatabaseMetaData;
import java.sql.ResultSet;
import java.sql.RowIdLifetime;
import java.sql.SQLException;
import java.sql.Statement;
import java.util.ArrayList;
import java.util.Arrays;
import java.util.Collection;
import java.util.Collections;
import java.util.List;

import org.apache.commons.lang.StringEscapeUtils;
import org.apache.hadoop.hbase.KeyValue;
import org.apache.hadoop.hbase.io.ImmutableBytesWritable;
import org.apache.hadoop.hbase.util.Bytes;

import com.google.common.collect.Lists;
import com.salesforce.phoenix.compile.ColumnProjector;
import com.salesforce.phoenix.compile.ExpressionProjector;
import com.salesforce.phoenix.compile.RowProjector;
import com.salesforce.phoenix.coprocessor.MetaDataProtocol;
import com.salesforce.phoenix.exception.SQLExceptionCode;
import com.salesforce.phoenix.exception.SQLExceptionInfo;
import com.salesforce.phoenix.expression.BaseTerminalExpression;
import com.salesforce.phoenix.expression.RowKeyColumnExpression;
import com.salesforce.phoenix.expression.function.IndexStateNameFunction;
import com.salesforce.phoenix.expression.function.SqlTableType;
import com.salesforce.phoenix.expression.function.SqlTypeNameFunction;
import com.salesforce.phoenix.iterate.DelegateResultIterator;
import com.salesforce.phoenix.iterate.MaterializedResultIterator;
import com.salesforce.phoenix.iterate.ResultIterator;
import com.salesforce.phoenix.parse.HintNode.Hint;
import com.salesforce.phoenix.query.QueryConstants;
import com.salesforce.phoenix.schema.ColumnModifier;
import com.salesforce.phoenix.schema.PDataType;
import com.salesforce.phoenix.schema.PDatum;
import com.salesforce.phoenix.schema.PTableType;
import com.salesforce.phoenix.schema.RowKeyValueAccessor;
import com.salesforce.phoenix.schema.tuple.SingleKeyValueTuple;
import com.salesforce.phoenix.schema.tuple.Tuple;
import com.salesforce.phoenix.util.ByteUtil;
import com.salesforce.phoenix.util.KeyValueUtil;
import com.salesforce.phoenix.util.MetaDataUtil;
import com.salesforce.phoenix.util.SchemaUtil;


/**
 * 
 * JDBC DatabaseMetaData implementation of Phoenix reflecting read-only nature of driver.
 * Supported metadata methods include:
 * {@link #getTables(String, String, String, String[])}
 * {@link #getColumns(String, String, String, String)}
 * {@link #getTableTypes()}
 * {@link #getPrimaryKeys(String, String, String)}
 * {@link #getIndexInfo(String, String, String, boolean, boolean)}
 * {@link #getSchemas()}
 * {@link #getSchemas(String, String)}
 * {@link #getDatabaseMajorVersion()}
 * {@link #getDatabaseMinorVersion()}
 * {@link #getClientInfoProperties()}
 * {@link #getConnection()}
 * {@link #getDatabaseProductName()}
 * {@link #getDatabaseProductVersion()}
 * {@link #getDefaultTransactionIsolation()}
 * {@link #getDriverName()}
 * {@link #getDriverVersion()}
 * Other ResultSet methods return an empty result set.
 * 
 * @author jtaylor
 * @since 0.1
 */
public class PhoenixDatabaseMetaData implements DatabaseMetaData, com.salesforce.phoenix.jdbc.Jdbc7Shim.DatabaseMetaData {
    public static final int INDEX_NAME_INDEX = 4; // Shared with FAMILY_NAME_INDEX
    public static final int FAMILY_NAME_INDEX = 4;
    public static final int COLUMN_NAME_INDEX = 3;
    public static final int TABLE_NAME_INDEX = 2;
    public static final int SCHEMA_NAME_INDEX = 1;
    public static final int TENANT_ID_INDEX = 0;

    public static final String TYPE_SCHEMA = "SYSTEM";
    public static final String TYPE_TABLE = "TABLE";
    public static final String TYPE_SCHEMA_AND_TABLE = TYPE_SCHEMA + ".\"" + TYPE_TABLE + "\"";
    public static final byte[] TYPE_TABLE_BYTES = TYPE_TABLE.getBytes();
    public static final byte[] TYPE_SCHEMA_BYTES = TYPE_SCHEMA.getBytes();
    public static final String TYPE_TABLE_NAME = SchemaUtil.getTableName(TYPE_SCHEMA, TYPE_TABLE);
    public static final byte[] TYPE_TABLE_NAME_BYTES = SchemaUtil.getTableNameAsBytes(TYPE_SCHEMA_BYTES, TYPE_TABLE_BYTES);
    
    public static final String TABLE_NAME_NAME = "TABLE_NAME";
    public static final String TABLE_TYPE_NAME = "TABLE_TYPE";
    public static final byte[] TABLE_TYPE_BYTES = Bytes.toBytes(TABLE_TYPE_NAME);
    
    public static final String TABLE_CAT_NAME = "TABLE_CAT";
    public static final String TABLE_CATALOG_NAME = "TABLE_CATALOG";
    public static final String TABLE_SCHEM_NAME = "TABLE_SCHEM";
    public static final String REMARKS_NAME = "REMARKS";
    public static final String TYPE_CAT_NAME = "TYPE_CAT";
    public static final String TYPE_SCHEM_NAME = "TYPE_SCHEM";
    public static final String TYPE_NAME_NAME = "TYPE_NAME";
    public static final String SELF_REFERENCING_COL_NAME_NAME = "SELF_REFERENCING_COL_NAME";
    public static final String REF_GENERATION_NAME = "REF_GENERATION";
    public static final String PK_NAME = "PK_NAME";
    public static final byte[] PK_NAME_BYTES = Bytes.toBytes(PK_NAME);
    public static final String TABLE_SEQ_NUM = "TABLE_SEQ_NUM";
    public static final byte[] TABLE_SEQ_NUM_BYTES = Bytes.toBytes(TABLE_SEQ_NUM);
    public static final String COLUMN_COUNT = "COLUMN_COUNT";
    public static final byte[] COLUMN_COUNT_BYTES = Bytes.toBytes(COLUMN_COUNT);
    public static final String SALT_BUCKETS = "SALT_BUCKETS";
    public static final byte[] SALT_BUCKETS_BYTES = Bytes.toBytes(SALT_BUCKETS);
 
    public static final String DATA_TABLE_NAME = "DATA_TABLE_NAME";
    public static final byte[] DATA_TABLE_NAME_BYTES = Bytes.toBytes(DATA_TABLE_NAME);
    public static final String INDEX_STATE = "INDEX_STATE";
    public static final byte[] INDEX_STATE_BYTES = Bytes.toBytes(INDEX_STATE);

    public static final String TENANT_ID = "TENANT_ID";
    public static final byte[] TENANT_ID_BYTES = Bytes.toBytes(TENANT_ID);
    public static final String BASE_TABLE = "BASE_TABLE";
    
    public static final String COLUMN_NAME = "COLUMN_NAME";
    public static final String DATA_TYPE = "DATA_TYPE";
    public static final byte[] DATA_TYPE_BYTES = Bytes.toBytes(DATA_TYPE);
    public static final String TYPE_NAME = "TYPE_NAME";
    public static final String COLUMN_SIZE = "COLUMN_SIZE";
    public static final String BUFFER_LENGTH = "BUFFER_LENGTH";
    public static final String DECIMAL_DIGITS = "DECIMAL_DIGITS";
    public static final String NUM_PREC_RADIX = "NUM_PREC_RADIX";
    public static final String NULLABLE = "NULLABLE";
    public static final String COLUMN_DEF = "COLUMN_DEF";
    public static final String SQL_DATA_TYPE = "SQL_DATA_TYPE";
    public static final String SQL_DATETIME_SUB = "SQL_DATETIME_SUB";
    public static final String CHAR_OCTET_LENGTH = "CHAR_OCTET_LENGTH";
    public static final String ORDINAL_POSITION = "ORDINAL_POSITION";
    public static final String IS_NULLABLE = "IS_NULLABLE";
    public static final String SCOPE_CATALOG = "SCOPE_CATALOG";
    public static final String SCOPE_SCHEMA = "SCOPE_SCHEMA";
    public static final String SCOPE_TABLE = "SCOPE_TABLE";
    public static final String SOURCE_DATA_TYPE = "SOURCE_DATA_TYPE";
    public static final String IS_AUTOINCREMENT = "IS_AUTOINCREMENT";
    public static final String COLUMN_MODIFIER = "COLUMN_MODIFIER";
    public static final String IMMUTABLE_ROWS = "IMMUTABLE_ROWS";
    public static final byte[] IMMUTABLE_ROWS_BYTES = Bytes.toBytes(IMMUTABLE_ROWS);
    public static final String DEFAULT_COLUMN_FAMILY_NAME = "DEFAULT_COLUMN_FAMILY";
    public static final byte[] DEFAULT_COLUMN_FAMILY_NAME_BYTES = Bytes.toBytes(DEFAULT_COLUMN_FAMILY_NAME);
    public static final String TENANT_TYPE_ID = "TENANT_TYPE_ID";
    public static final byte[] TENANT_TYPE_ID_BYTES = Bytes.toBytes(TENANT_TYPE_ID);
    public static final String DISABLE_WAL = "DISABLE_WAL";
    public static final byte[] DISABLE_WAL_BYTES = Bytes.toBytes(DISABLE_WAL);
    

    public static final String TABLE_FAMILY = QueryConstants.DEFAULT_COLUMN_FAMILY;
    public static final byte[] TABLE_FAMILY_BYTES = QueryConstants.DEFAULT_COLUMN_FAMILY_BYTES;
    
<<<<<<< HEAD
    private static final Scanner EMPTY_SCANNER = new WrappedScanner(new MaterializedResultIterator(Collections.<Tuple>emptyList()), new RowProjector(Collections.<ColumnProjector>emptyList(), 0, true));
    
    public static final String TYPE_SEQUENCE = "SEQUENCE";
    public static final String SEQUENCE_SCHEMA_COLUMN = "SEQUENCE_SCHEMA";
    public static final String SEQUENCE_NAME_COLUMN = "SEQUENCE_NAME";
    public static final String CURRENT_VALUE_COLUMN = "CURRENT_VALUE";
    public static final String INCREMENT_BY_COLUMN = "INCREMENT_BY";
    
=======
>>>>>>> 02785ffd
    private final PhoenixConnection connection;
    private final ResultSet emptyResultSet;

    // Version below which we should turn off essential column family.
    public static final int ESSENTIAL_FAMILY_VERSION_THRESHOLD = MetaDataUtil.encodeVersion("0", "94", "7");
    // Version below which we should disallow usage of mutable secondary indexing.
    public static final int MUTABLE_SI_VERSION_THRESHOLD = MetaDataUtil.encodeVersion("0", "94", "10");
    /** Version below which we fall back on the generic KeyValueBuilder */
    public static final int CLIENT_KEY_VALUE_BUILDER_THRESHOLD = MetaDataUtil.encodeVersion("0", "94", "14");

    PhoenixDatabaseMetaData(PhoenixConnection connection) throws SQLException {
        this.emptyResultSet = new PhoenixResultSet(ResultIterator.EMPTY_ITERATOR, RowProjector.EMPTY_PROJECTOR, new PhoenixStatement(connection));
        this.connection = connection;
    }

    @Override
    public boolean allProceduresAreCallable() throws SQLException {
        return false;
    }

    @Override
    public boolean allTablesAreSelectable() throws SQLException {
        return true;
    }

    @Override
    public boolean autoCommitFailureClosesAllResultSets() throws SQLException {
        return false;
    }

    @Override
    public boolean dataDefinitionCausesTransactionCommit() throws SQLException {
        return false;
    }

    @Override
    public boolean dataDefinitionIgnoredInTransactions() throws SQLException {
        return false;
    }

    @Override
    public boolean deletesAreDetected(int type) throws SQLException {
        return false;
    }

    @Override
    public boolean doesMaxRowSizeIncludeBlobs() throws SQLException {
        return false;
    }

    @Override
    public ResultSet getAttributes(String catalog, String schemaPattern, String typeNamePattern,
            String attributeNamePattern) throws SQLException {
        return emptyResultSet;
    }

    @Override
    public ResultSet getBestRowIdentifier(String catalog, String schema, String table, int scope, boolean nullable)
            throws SQLException {
        return emptyResultSet;
    }

    @Override
    public String getCatalogSeparator() throws SQLException {
        return ".";
    }

    @Override
    public String getCatalogTerm() throws SQLException {
        return "Catalog";
    }

    @Override
    public ResultSet getCatalogs() throws SQLException {
        return emptyResultSet;
    }

    @Override
    public ResultSet getClientInfoProperties() throws SQLException {
        return emptyResultSet;
    }

    @Override
    public ResultSet getColumnPrivileges(String catalog, String schema, String table, String columnNamePattern)
            throws SQLException {
        return emptyResultSet;
    }
    
    private String getTenantIdWhereClause() {
        return TENANT_ID + (connection.getTenantId() == null ? 
            " IS NULL " : 
            " = '" + StringEscapeUtils.escapeSql(connection.getTenantId().getString()) + "' ");
    }

    @Override
    public ResultSet getColumns(String catalog, String schemaPattern, String tableNamePattern, String columnNamePattern)
            throws SQLException {
        StringBuilder buf = new StringBuilder("select /*+" + Hint.NO_INTRA_REGION_PARALLELIZATION + "*/" +
                TABLE_CAT_NAME + "," + // use this column for column family name
                TABLE_SCHEM_NAME + "," +
                TABLE_NAME_NAME + " ," +
                COLUMN_NAME + "," +
                DATA_TYPE + "," +
                SqlTypeNameFunction.NAME + "(" + DATA_TYPE + ") AS " + TYPE_NAME + "," +
                COLUMN_SIZE + "," +
                BUFFER_LENGTH + "," +
                DECIMAL_DIGITS + "," +
                NUM_PREC_RADIX + "," +
                NULLABLE + "," +
                COLUMN_DEF + "," +
                SQL_DATA_TYPE + "," +
                SQL_DATETIME_SUB + "," +
                CHAR_OCTET_LENGTH + "," +
                ORDINAL_POSITION + "," +
                "CASE " + NULLABLE + " WHEN " + DatabaseMetaData.attributeNoNulls +  " THEN '" + Boolean.FALSE.toString() + "' WHEN " + DatabaseMetaData.attributeNullable + " THEN '" + Boolean.TRUE.toString() + "' END AS " + IS_NULLABLE + "," +
                SCOPE_CATALOG + "," +
                SCOPE_SCHEMA + "," +
                SCOPE_TABLE + "," +
                SOURCE_DATA_TYPE + "," +
                IS_AUTOINCREMENT +
                " from " + TYPE_SCHEMA_AND_TABLE + 
                " where ");
        buf.append(getTenantIdWhereClause());
        if (schemaPattern != null) {
            buf.append(" and " + TABLE_SCHEM_NAME + (schemaPattern.length() == 0 ? " is null" : " like '" + SchemaUtil.normalizeIdentifier(schemaPattern) + "'" ));
        }
        if (tableNamePattern != null && tableNamePattern.length() > 0) {
            buf.append(" and " + TABLE_NAME_NAME + " like '" + SchemaUtil.normalizeIdentifier(tableNamePattern) + "'" );
        }
        if (catalog != null && catalog.length() > 0) { // if null or empty, will pick up all columns
            // Will pick up only KV columns
            // We supported only getting the PK columns by using catalog="", but some clients pass this through
            // instead of null (namely SQLLine), so better to just treat these the same. If only PK columns are
            // wanted, you can just stop the scan when you get to a non null TABLE_CAT_NAME
            buf.append(" and " + TABLE_CAT_NAME + " like '" + SchemaUtil.normalizeIdentifier(catalog) + "'" );
        }
        if (columnNamePattern != null && columnNamePattern.length() > 0) {
            buf.append(" and " + COLUMN_NAME + " like '" + SchemaUtil.normalizeIdentifier(columnNamePattern) + "'" );
        } else {
            buf.append(" and " + COLUMN_NAME + " is not null" );
        }
        buf.append(" order by " + TABLE_SCHEM_NAME + "," + TABLE_NAME_NAME + "," + ORDINAL_POSITION);
        Statement stmt = connection.createStatement();
        return stmt.executeQuery(buf.toString());
    }

    @Override
    public Connection getConnection() throws SQLException {
        return connection;
    }

    @Override
    public ResultSet getCrossReference(String parentCatalog, String parentSchema, String parentTable,
            String foreignCatalog, String foreignSchema, String foreignTable) throws SQLException {
        return emptyResultSet;
    }

    @Override
    public int getDatabaseMajorVersion() throws SQLException {
        return MetaDataProtocol.PHOENIX_MAJOR_VERSION;
    }

    @Override
    public int getDatabaseMinorVersion() throws SQLException {
        return MetaDataProtocol.PHOENIX_MINOR_VERSION;
    }

    @Override
    public String getDatabaseProductName() throws SQLException {
        return "Phoenix";
    }

    @Override
    public String getDatabaseProductVersion() throws SQLException {
        return Integer.toString(getDatabaseMajorVersion()) + "." + Integer.toString(getDatabaseMinorVersion());
    }

    @Override
    public int getDefaultTransactionIsolation() throws SQLException {
        return connection.getTransactionIsolation();
    }

    @Override
    public int getDriverMajorVersion() {
        return Integer.parseInt(connection.getClientInfo(PhoenixEmbeddedDriver.MAJOR_VERSION_PROP));
    }

    @Override
    public int getDriverMinorVersion() {
        return Integer.parseInt(connection.getClientInfo(PhoenixEmbeddedDriver.MINOR_VERSION_PROP));
    }

    @Override
    public String getDriverName() throws SQLException {
        return connection.getClientInfo(PhoenixEmbeddedDriver.DRIVER_NAME_PROP);
    }

    @Override
    public String getDriverVersion() throws SQLException {
        return connection.getClientInfo(PhoenixEmbeddedDriver.MAJOR_VERSION_PROP) + "." + connection.getClientInfo(PhoenixEmbeddedDriver.MINOR_VERSION_PROP);
    }

    @Override
    public ResultSet getExportedKeys(String catalog, String schema, String table) throws SQLException {
        return emptyResultSet;
    }

    @Override
    public String getExtraNameCharacters() throws SQLException {
        return "";
    }

    @Override
    public ResultSet getFunctionColumns(String catalog, String schemaPattern, String functionNamePattern,
            String columnNamePattern) throws SQLException {
        return emptyResultSet;
    }

    @Override
    public ResultSet getFunctions(String catalog, String schemaPattern, String functionNamePattern) throws SQLException {
        return emptyResultSet;
    }

    @Override
    public String getIdentifierQuoteString() throws SQLException {
        return "\"";
    }

    @Override
    public ResultSet getImportedKeys(String catalog, String schema, String table) throws SQLException {
        return emptyResultSet;
    }

    @Override
    public ResultSet getIndexInfo(String catalog, String schema, String table, boolean unique, boolean approximate)
            throws SQLException {
        // Catalogs are not supported for schemas
        if (catalog != null && catalog.length() > 0) {
            return emptyResultSet;
        }
        if (unique) { // No unique indexes
            return emptyResultSet;
        }
        StringBuilder buf = new StringBuilder("select /*+" + Hint.NO_INTRA_REGION_PARALLELIZATION + "*/\n" +
                "null " + TABLE_CAT_NAME + ",\n" + // use this column for column family name
                TABLE_SCHEM_NAME + ",\n" +
                DATA_TABLE_NAME + " " + TABLE_NAME_NAME + ",\n" +
                "true NON_UNIQUE,\n" +
                "null INDEX_QUALIFIER,\n" +
                TABLE_NAME_NAME + " INDEX_NAME,\n" +
                DatabaseMetaData.tableIndexOther + " TYPE,\n" + 
                ORDINAL_POSITION + ",\n" +
                COLUMN_NAME + ",\n" +
                "CASE WHEN " + TABLE_CAT_NAME + " IS NOT NULL THEN null WHEN " + COLUMN_MODIFIER + " = " + ColumnModifier.toSystemValue(ColumnModifier.SORT_DESC) + " THEN 'D' ELSE 'A' END ASC_OR_DESC,\n" +
                "null CARDINALITY,\n" +
                "null PAGES,\n" +
                "null FILTER_CONDITION,\n" +
                DATA_TYPE + ",\n" + // Include data type info, though not in spec
                SqlTypeNameFunction.NAME + "(" + DATA_TYPE + ") AS " + TYPE_NAME + 
                "\nfrom " + TYPE_SCHEMA_AND_TABLE + 
                "\nwhere ");
        buf.append(getTenantIdWhereClause());
        buf.append("\nand " + TABLE_SCHEM_NAME + (schema == null || schema.length() == 0 ? " is null" : " = '" + SchemaUtil.normalizeIdentifier(schema) + "'" ));
        buf.append("\nand " + DATA_TABLE_NAME + " = '" + SchemaUtil.normalizeIdentifier(table) + "'" );
        buf.append("\nand " + COLUMN_NAME + " is not null" );
        buf.append("\norder by INDEX_NAME," + ORDINAL_POSITION);
        Statement stmt = connection.createStatement();
        return stmt.executeQuery(buf.toString());
    }


    @Override
    public int getJDBCMajorVersion() throws SQLException {
        return 1;
    }

    @Override
    public int getJDBCMinorVersion() throws SQLException {
        return 0;
    }

    @Override
    public int getMaxBinaryLiteralLength() throws SQLException {
        return 0;
    }

    @Override
    public int getMaxCatalogNameLength() throws SQLException {
        return 0;
    }

    @Override
    public int getMaxCharLiteralLength() throws SQLException {
        return 4000;
    }

    @Override
    public int getMaxColumnNameLength() throws SQLException {
        return 200;
    }

    @Override
    public int getMaxColumnsInGroupBy() throws SQLException {
        return 1;
    }

    @Override
    public int getMaxColumnsInIndex() throws SQLException {
        return 0;
    }

    @Override
    public int getMaxColumnsInOrderBy() throws SQLException {
        return 0;
    }

    @Override
    public int getMaxColumnsInSelect() throws SQLException {
        return 0;
    }

    @Override
    public int getMaxColumnsInTable() throws SQLException {
        return 0;
    }

    @Override
    public int getMaxConnections() throws SQLException {
        return 0;
    }

    @Override
    public int getMaxCursorNameLength() throws SQLException {
        return 0;
    }

    @Override
    public int getMaxIndexLength() throws SQLException {
        return 0;
    }

    @Override
    public int getMaxProcedureNameLength() throws SQLException {
        return 0;
    }

    @Override
    public int getMaxRowSize() throws SQLException {
        return 0;
    }

    @Override
    public int getMaxSchemaNameLength() throws SQLException {
        return 0;
    }

    @Override
    public int getMaxStatementLength() throws SQLException {
        return 0;
    }

    @Override
    public int getMaxStatements() throws SQLException {
        return 0;
    }

    @Override
    public int getMaxTableNameLength() throws SQLException {
        return 0;
    }

    @Override
    public int getMaxTablesInSelect() throws SQLException {
        return 1;
    }

    @Override
    public int getMaxUserNameLength() throws SQLException {
        return 0;
    }

    @Override
    public String getNumericFunctions() throws SQLException {
        return "";
    }

    @Override
    public ResultSet getPrimaryKeys(String catalog, String schema, String table) throws SQLException {
        // Catalogs are not supported for schemas
        if (catalog != null && catalog.length() > 0) {
            return emptyResultSet;
        }
        if (table == null || table.length() == 0) {
            return emptyResultSet;
        }
        final int keySeqPosition = 4;
        final int pkNamePosition = 5;
        StringBuilder buf = new StringBuilder("select /*+" + Hint.NO_INTRA_REGION_PARALLELIZATION + "*/" +
                TABLE_CAT_NAME + "," + // use this column for column family name
                TABLE_SCHEM_NAME + "," +
                TABLE_NAME_NAME + " ," +
                COLUMN_NAME + "," +
                "null as KEY_SEQ," +
                "PK_NAME" + "," +
                "CASE WHEN " + COLUMN_MODIFIER + " = " + ColumnModifier.toSystemValue(ColumnModifier.SORT_DESC) + " THEN 'D' ELSE 'A' END ASC_OR_DESC," +
                DATA_TYPE + "," + // include type info, though not in spec
                SqlTypeNameFunction.NAME + "(" + DATA_TYPE + ") AS " + TYPE_NAME +
                " from " + TYPE_SCHEMA_AND_TABLE + 
                " where ");
        buf.append(getTenantIdWhereClause());
        buf.append(" and " + TABLE_SCHEM_NAME + (schema == null || schema.length() == 0 ? " is null" : " = '" + SchemaUtil.normalizeIdentifier(schema) + "'" ));
        buf.append(" and " + TABLE_NAME_NAME + " = '" + SchemaUtil.normalizeIdentifier(table) + "'" );
        buf.append(" and " + TABLE_CAT_NAME + " is null" );
        buf.append(" order by " + ORDINAL_POSITION);
        // Dynamically replaces the KEY_SEQ with an expression that gets incremented after each next call.
        Statement stmt = connection.createStatement(new PhoenixStatementFactory() {

            @Override
            public PhoenixStatement newStatement(PhoenixConnection connection) {
                final byte[] unsetValue = new byte[0];
                final ImmutableBytesWritable pkNamePtr = new ImmutableBytesWritable(unsetValue);
                final byte[] rowNumberHolder = new byte[PDataType.INTEGER.getByteSize()];
                return new PhoenixStatement(connection) {
                    @Override
                    protected PhoenixResultSet newResultSet(ResultIterator iterator, RowProjector projector) throws SQLException {
                        List<ColumnProjector> columns = new ArrayList<ColumnProjector>(projector.getColumnProjectors());
                        ColumnProjector column = columns.get(keySeqPosition);
                        
                        columns.set(keySeqPosition, new ExpressionProjector(column.getName(), column.getTableName(), 
                                new BaseTerminalExpression() {
                                    @Override
                                    public boolean evaluate(Tuple tuple, ImmutableBytesWritable ptr) {
                                        ptr.set(rowNumberHolder);
                                        return true;
                                    }

                                    @Override
                                    public PDataType getDataType() {
                                        return PDataType.INTEGER;
                                    }
                                },
                                column.isCaseSensitive())
                        );
                        column = columns.get(pkNamePosition);
                        columns.set(pkNamePosition, new ExpressionProjector(column.getName(), column.getTableName(), 
                                new BaseTerminalExpression() {
                                    @Override
                                    public boolean evaluate(Tuple tuple, ImmutableBytesWritable ptr) {
                                        if (pkNamePtr.get() == unsetValue) {
                                            KeyValue kv = tuple.getValue(TABLE_FAMILY_BYTES, PK_NAME_BYTES);
                                            if (kv == null) {
                                                ptr.set(ByteUtil.EMPTY_BYTE_ARRAY);
                                                pkNamePtr.set(ByteUtil.EMPTY_BYTE_ARRAY);
                                            } else {
                                                ptr.set(kv.getBuffer(),kv.getValueOffset(),kv.getValueLength());
                                                pkNamePtr.set(kv.getBuffer(),kv.getValueOffset(),kv.getValueLength());
                                            }
                                        } else {
                                            ptr.set(pkNamePtr.get(),pkNamePtr.getOffset(),pkNamePtr.getLength());
                                        }
                                        return true;
                                    }

                                    @Override
                                    public PDataType getDataType() {
                                        return PDataType.VARCHAR;
                                    }
                                },
                                column.isCaseSensitive())
                        );
                        final RowProjector newProjector = new RowProjector(columns, projector.getEstimatedRowByteSize(), projector.isProjectEmptyKeyValue());
                        ResultIterator delegate = new DelegateResultIterator(iterator) {
                            private int rowCount = 0;

                            @Override
                            public Tuple next() throws SQLException {
                                // Ignore first row, since it's the table row
                                PDataType.INTEGER.toBytes(rowCount++, rowNumberHolder, 0);
                                return super.next();
                            }
                        };
                        return new PhoenixResultSet(delegate, newProjector, this);
                    }
                    
                };
            }
            
        });
        ResultSet rs = stmt.executeQuery(buf.toString());
        if (rs.next()) { // Skip table row - we just use that to get the PK_NAME
            rs.getString(pkNamePosition+1); // Hack to cause the statement to cache this value
        }
        return rs;
    }

    @Override
    public ResultSet getProcedureColumns(String catalog, String schemaPattern, String procedureNamePattern,
            String columnNamePattern) throws SQLException {
        return emptyResultSet;
    }

    @Override
    public String getProcedureTerm() throws SQLException {
        return "procedure";
    }

    @Override
    public ResultSet getProcedures(String catalog, String schemaPattern, String procedureNamePattern)
            throws SQLException {
        return emptyResultSet;
    }

    @Override
    public int getResultSetHoldability() throws SQLException {
        return connection.getHoldability();
    }

    @Override
    public RowIdLifetime getRowIdLifetime() throws SQLException {
        return RowIdLifetime.ROWID_UNSUPPORTED;
    }

    @Override
    public String getSQLKeywords() throws SQLException {
        return "";
    }

    @Override
    public int getSQLStateType() throws SQLException {
        return DatabaseMetaData.sqlStateSQL99;
    }

    @Override
    public String getSchemaTerm() throws SQLException {
        return "schema";
    }

    @Override
    public ResultSet getSchemas() throws SQLException {
        return getSchemas(null, null);
    }

    @Override
    public ResultSet getSchemas(String catalog, String schemaPattern) throws SQLException {
        // Catalogs are not supported for schemas
        if (catalog != null && catalog.length() > 0) {
            return emptyResultSet;
        }
        StringBuilder buf = new StringBuilder("select /*+" + Hint.NO_INTRA_REGION_PARALLELIZATION + "*/ distinct " +
                "null " + TABLE_CATALOG_NAME + "," + // no catalog for tables
                TABLE_SCHEM_NAME +
                " from " + TYPE_SCHEMA_AND_TABLE + 
                " where " + COLUMN_NAME + " is null");
        if (schemaPattern != null) {
            buf.append(" and " + TABLE_SCHEM_NAME + " like '" + SchemaUtil.normalizeIdentifier(schemaPattern) + "'");
        }
        Statement stmt = connection.createStatement();
        return stmt.executeQuery(buf.toString());
    }

    @Override
    public String getSearchStringEscape() throws SQLException {
        return "\\";
    }

    @Override
    public String getStringFunctions() throws SQLException {
        return "";
    }

    @Override
    public ResultSet getSuperTables(String catalog, String schemaPattern, String tableNamePattern) throws SQLException {
        return emptyResultSet;
    }

    @Override
    public ResultSet getSuperTypes(String catalog, String schemaPattern, String typeNamePattern) throws SQLException {
        return emptyResultSet;
    }

    @Override
    public String getSystemFunctions() throws SQLException {
        return "";
    }

    @Override
    public ResultSet getTablePrivileges(String catalog, String schemaPattern, String tableNamePattern)
            throws SQLException {
        return emptyResultSet;
    }

    private static final PDatum TABLE_TYPE_DATUM = new PDatum() {
        @Override
        public boolean isNullable() {
            return false;
        }
        @Override
        public PDataType getDataType() {
            return PDataType.VARCHAR;
        }
        @Override
        public Integer getByteSize() {
            return null;
        }
        @Override
        public Integer getMaxLength() {
            return null;
        }
        @Override
        public Integer getScale() {
            return null;
        }
		@Override
		public ColumnModifier getColumnModifier() {
			return null;
		}
    };
    private static final RowProjector TABLE_TYPE_ROW_PROJECTOR = new RowProjector(Arrays.<ColumnProjector>asList(
            new ExpressionProjector(TABLE_TYPE_NAME, TYPE_SCHEMA_AND_TABLE, 
                    new RowKeyColumnExpression(TABLE_TYPE_DATUM,
                            new RowKeyValueAccessor(Collections.<PDatum>singletonList(TABLE_TYPE_DATUM), 0)), false)
            ), 0, true);
    private static final Collection<Tuple> TABLE_TYPE_TUPLES = Lists.newArrayListWithExpectedSize(PTableType.values().length);
    static {
        for (PTableType tableType : PTableType.values()) {
            TABLE_TYPE_TUPLES.add(new SingleKeyValueTuple(KeyValueUtil.newKeyValue(tableType.getValue().getBytes(), TABLE_FAMILY_BYTES, TABLE_TYPE_BYTES, MetaDataProtocol.MIN_TABLE_TIMESTAMP, ByteUtil.EMPTY_BYTE_ARRAY)));
        }
    }
    @Override
    public ResultSet getTableTypes() throws SQLException {
        return new PhoenixResultSet(new MaterializedResultIterator(TABLE_TYPE_TUPLES), TABLE_TYPE_ROW_PROJECTOR, new PhoenixStatement(connection));
    }

    /**
     * We support either:
     * 1) A non null tableNamePattern to find an exactly match with a table name, in which case either a single
     *    row would be returned in the ResultSet (if found) or no rows would be returned (if not
     *    found).
     * 2) A null tableNamePattern, in which case the ResultSet returned would have one row per
     *    table.
     * Note that catalog and schemaPattern must be null or an empty string and types must be null
     * or "TABLE".  Otherwise, no rows will be returned.
     */
    @Override
    public ResultSet getTables(String catalog, String schemaPattern, String tableNamePattern, String[] types)
            throws SQLException {
        // Catalogs are not supported for schemas
        if (catalog != null && catalog.length() > 0) {
            return emptyResultSet;
        }
        StringBuilder buf = new StringBuilder("select /*+" + Hint.NO_INTRA_REGION_PARALLELIZATION + "*/" +
                TABLE_CAT_NAME + "," + // no catalog for tables
                TABLE_SCHEM_NAME + "," +
                TABLE_NAME_NAME + " ," +
                SqlTableType.NAME + "(" + TABLE_TYPE_NAME + ") AS " + TABLE_TYPE_NAME + "," +
                REMARKS_NAME + " ," +
                TYPE_NAME + "," +
                SELF_REFERENCING_COL_NAME_NAME + "," +
                REF_GENERATION_NAME + "," +
                IndexStateNameFunction.NAME + "(" + INDEX_STATE + ") AS " + INDEX_STATE + "," +
                IMMUTABLE_ROWS +
                " from " + TYPE_SCHEMA_AND_TABLE + 
                " where " + COLUMN_NAME + " is null" +
                " and " + TABLE_CAT_NAME + " is null");
        buf.append(" and " + getTenantIdWhereClause());
        if (schemaPattern != null) {
            buf.append(" and " + TABLE_SCHEM_NAME + (schemaPattern.length() == 0 ? " is null" : " like '" + SchemaUtil.normalizeIdentifier(schemaPattern) + "'" ));
        }
        if (tableNamePattern != null) {
            buf.append(" and " + TABLE_NAME_NAME + " like '" + SchemaUtil.normalizeIdentifier(tableNamePattern) + "'" );
        }
        if (types != null && types.length > 0) {
            buf.append(" and " + TABLE_TYPE_NAME + " IN (");
            // For b/w compat as table types changed in 2.2.0 TODO remove in 3.0
            if (types[0].length() == 1) {
                for (String type : types) {
                    buf.append('\'');
                    buf.append(type);
                    buf.append('\'');
                    buf.append(',');
                }
            } else {
                for (String type : types) {
                    buf.append('\'');
                    buf.append(PTableType.fromValue(type).getSerializedValue());
                    buf.append('\'');
                    buf.append(',');
                }
            }
            buf.setCharAt(buf.length()-1, ')');
        }
        buf.append(" order by " + TYPE_SCHEMA_AND_TABLE + "." +TABLE_TYPE_NAME + "," + TABLE_SCHEM_NAME + "," + TABLE_NAME_NAME);
        Statement stmt = connection.createStatement();
        return stmt.executeQuery(buf.toString());
    }

    @Override
    public String getTimeDateFunctions() throws SQLException {
        return "";
    }

    @Override
    public ResultSet getTypeInfo() throws SQLException {
        return emptyResultSet;
    }

    @Override
    public ResultSet getUDTs(String catalog, String schemaPattern, String typeNamePattern, int[] types)
            throws SQLException {
        return emptyResultSet;
    }

    @Override
    public String getURL() throws SQLException {
        return connection.getURL();
    }

    @Override
    public String getUserName() throws SQLException {
        return ""; // FIXME: what should we return here?
    }

    @Override
    public ResultSet getVersionColumns(String catalog, String schema, String table) throws SQLException {
        return emptyResultSet;
    }

    @Override
    public boolean insertsAreDetected(int type) throws SQLException {
        return false;
    }

    @Override
    public boolean isCatalogAtStart() throws SQLException {
        return false;
    }

    @Override
    public boolean isReadOnly() throws SQLException {
        return false;
    }

    @Override
    public boolean locatorsUpdateCopy() throws SQLException {
        return false;
    }

    @Override
    public boolean nullPlusNonNullIsNull() throws SQLException {
        return true;
    }

    @Override
    public boolean nullsAreSortedAtEnd() throws SQLException {
        return false;
    }

    @Override
    public boolean nullsAreSortedAtStart() throws SQLException {
        return true;
    }

    @Override
    public boolean nullsAreSortedHigh() throws SQLException {
        return false;
    }

    @Override
    public boolean nullsAreSortedLow() throws SQLException {
        return true;
    }

    @Override
    public boolean othersDeletesAreVisible(int type) throws SQLException {
        return true;
    }

    @Override
    public boolean othersInsertsAreVisible(int type) throws SQLException {
        return true;
    }

    @Override
    public boolean othersUpdatesAreVisible(int type) throws SQLException {
        return true;
    }

    @Override
    public boolean ownDeletesAreVisible(int type) throws SQLException {
        return false;
    }

    @Override
    public boolean ownInsertsAreVisible(int type) throws SQLException {
        return false;
    }

    @Override
    public boolean ownUpdatesAreVisible(int type) throws SQLException {
        return false;
    }

    @Override
    public boolean storesLowerCaseIdentifiers() throws SQLException {
        return false;
    }

    @Override
    public boolean storesLowerCaseQuotedIdentifiers() throws SQLException {
        return false;
    }

    @Override
    public boolean storesMixedCaseIdentifiers() throws SQLException {
        return false;
    }

    @Override
    public boolean storesMixedCaseQuotedIdentifiers() throws SQLException {
        return true;
    }

    @Override
    public boolean storesUpperCaseIdentifiers() throws SQLException {
        return true;
    }

    @Override
    public boolean storesUpperCaseQuotedIdentifiers() throws SQLException {
        return true;
    }

    @Override
    public boolean supportsANSI92EntryLevelSQL() throws SQLException {
        return false;
    }

    @Override
    public boolean supportsANSI92FullSQL() throws SQLException {
        return false;
    }

    @Override
    public boolean supportsANSI92IntermediateSQL() throws SQLException {
        return false;
    }

    @Override
    public boolean supportsAlterTableWithAddColumn() throws SQLException {
        return true;
    }

    @Override
    public boolean supportsAlterTableWithDropColumn() throws SQLException {
        return true;
    }

    @Override
    public boolean supportsBatchUpdates() throws SQLException {
        return false; // FIXME?
    }

    @Override
    public boolean supportsCatalogsInDataManipulation() throws SQLException {
        return false;
    }

    @Override
    public boolean supportsCatalogsInIndexDefinitions() throws SQLException {
        return false;
    }

    @Override
    public boolean supportsCatalogsInPrivilegeDefinitions() throws SQLException {
        return false;
    }

    @Override
    public boolean supportsCatalogsInProcedureCalls() throws SQLException {
        return false;
    }

    @Override
    public boolean supportsCatalogsInTableDefinitions() throws SQLException {
        return false;
    }

    @Override
    public boolean supportsColumnAliasing() throws SQLException {
        return true;
    }

    @Override
    public boolean supportsConvert() throws SQLException {
        return true;
    }

    @Override
    public boolean supportsConvert(int fromType, int toType) throws SQLException {
        // TODO
        return false;
    }

    @Override
    public boolean supportsCoreSQLGrammar() throws SQLException {
        return false;
    }

    @Override
    public boolean supportsCorrelatedSubqueries() throws SQLException {
        return false;
    }

    @Override
    public boolean supportsDataDefinitionAndDataManipulationTransactions() throws SQLException {
        return true;
    }

    @Override
    public boolean supportsDataManipulationTransactionsOnly() throws SQLException {
        return false;
    }

    @Override
    public boolean supportsDifferentTableCorrelationNames() throws SQLException {
        return false;
    }

    @Override
    public boolean supportsExpressionsInOrderBy() throws SQLException {
        return true;
    }

    @Override
    public boolean supportsExtendedSQLGrammar() throws SQLException {
        return false;
    }

    @Override
    public boolean supportsFullOuterJoins() throws SQLException {
        return false;
    }

    @Override
    public boolean supportsGetGeneratedKeys() throws SQLException {
        return false;
    }

    @Override
    public boolean supportsGroupBy() throws SQLException {
        return true;
    }

    @Override
    public boolean supportsGroupByBeyondSelect() throws SQLException {
        return false;
    }

    @Override
    public boolean supportsGroupByUnrelated() throws SQLException {
        return false;
    }

    @Override
    public boolean supportsIntegrityEnhancementFacility() throws SQLException {
        return false;
    }

    @Override
    public boolean supportsLikeEscapeClause() throws SQLException {
        return true;
    }

    @Override
    public boolean supportsLimitedOuterJoins() throws SQLException {
        return false;
    }

    @Override
    public boolean supportsMinimumSQLGrammar() throws SQLException {
        return false;
    }

    @Override
    public boolean supportsMixedCaseIdentifiers() throws SQLException {
        return false;
    }

    @Override
    public boolean supportsMixedCaseQuotedIdentifiers() throws SQLException {
        return true;
    }

    @Override
    public boolean supportsMultipleOpenResults() throws SQLException {
        return true;
    }

    @Override
    public boolean supportsMultipleResultSets() throws SQLException {
        return true;
    }

    @Override
    public boolean supportsMultipleTransactions() throws SQLException {
        return false;
    }

    @Override
    public boolean supportsNamedParameters() throws SQLException {
        return false;
    }

    @Override
    public boolean supportsNonNullableColumns() throws SQLException {
        return true;
    }

    @Override
    public boolean supportsOpenCursorsAcrossCommit() throws SQLException {
        return false;
    }

    @Override
    public boolean supportsOpenCursorsAcrossRollback() throws SQLException {
        return false;
    }

    @Override
    public boolean supportsOpenStatementsAcrossCommit() throws SQLException {
        return false;
    }

    @Override
    public boolean supportsOpenStatementsAcrossRollback() throws SQLException {
        return false;
    }

    @Override
    public boolean supportsOrderByUnrelated() throws SQLException {
        return false;
    }

    @Override
    public boolean supportsOuterJoins() throws SQLException {
        return false;
    }

    @Override
    public boolean supportsPositionedDelete() throws SQLException {
        return false;
    }

    @Override
    public boolean supportsPositionedUpdate() throws SQLException {
        return false;
    }

    @Override
    public boolean supportsResultSetConcurrency(int type, int concurrency) throws SQLException {
        // TODO: review
        return type ==  ResultSet.TYPE_FORWARD_ONLY && concurrency == Connection.TRANSACTION_READ_COMMITTED;
    }

    @Override
    public boolean supportsResultSetHoldability(int holdability) throws SQLException {
        // TODO
        return holdability == connection.getHoldability();
    }

    @Override
    public boolean supportsResultSetType(int type) throws SQLException {
        return type == ResultSet.TYPE_FORWARD_ONLY;
    }

    @Override
    public boolean supportsSavepoints() throws SQLException {
        return false;
    }

    @Override
    public boolean supportsSchemasInDataManipulation() throws SQLException {
        return false;
    }

    @Override
    public boolean supportsSchemasInIndexDefinitions() throws SQLException {
        return false;
    }

    @Override
    public boolean supportsSchemasInPrivilegeDefinitions() throws SQLException {
        return false;
    }

    @Override
    public boolean supportsSchemasInProcedureCalls() throws SQLException {
        return false;
    }

    @Override
    public boolean supportsSchemasInTableDefinitions() throws SQLException {
        return false;
    }

    @Override
    public boolean supportsSelectForUpdate() throws SQLException {
        return false;
    }

    @Override
    public boolean supportsStatementPooling() throws SQLException {
        return false;
    }

    @Override
    public boolean supportsStoredFunctionsUsingCallSyntax() throws SQLException {
        return false;
    }

    @Override
    public boolean supportsStoredProcedures() throws SQLException {
        return false;
    }

    @Override
    public boolean supportsSubqueriesInComparisons() throws SQLException {
        return false;
    }

    @Override
    public boolean supportsSubqueriesInExists() throws SQLException {
        return false;
    }

    @Override
    public boolean supportsSubqueriesInIns() throws SQLException {
        return false;
    }

    @Override
    public boolean supportsSubqueriesInQuantifieds() throws SQLException {
        return false;
    }

    @Override
    public boolean supportsTableCorrelationNames() throws SQLException {
        return false;
    }

    @Override
    public boolean supportsTransactionIsolationLevel(int level) throws SQLException {
        return level == connection.getTransactionIsolation();
    }

    @Override
    public boolean supportsTransactions() throws SQLException {
        return false;
    }

    @Override
    public boolean supportsUnion() throws SQLException {
        return false;
    }

    @Override
    public boolean supportsUnionAll() throws SQLException {
        return false;
    }

    @Override
    public boolean updatesAreDetected(int type) throws SQLException {
        return false;
    }

    @Override
    public boolean usesLocalFilePerTable() throws SQLException {
        return false;
    }

    @Override
    public boolean usesLocalFiles() throws SQLException {
        return false;
    }

    @Override
    public boolean isWrapperFor(Class<?> iface) throws SQLException {
        return iface.isInstance(this);
    }

    @SuppressWarnings("unchecked")
    @Override
    public <T> T unwrap(Class<T> iface) throws SQLException {
        if (!iface.isInstance(this)) {
            throw new SQLExceptionInfo.Builder(SQLExceptionCode.CLASS_NOT_UNWRAPPABLE)
                .setMessage(this.getClass().getName() + " not unwrappable from " + iface.getName())
                .build().buildException();
        }
        return (T)this;
    }

    @Override
    public ResultSet getPseudoColumns(String catalog, String schemaPattern, String tableNamePattern,
            String columnNamePattern) throws SQLException {
        return this.emptyResultSet;
    }

    @Override
    public boolean generatedKeyAlwaysReturned() throws SQLException {
        return false;
    }
}<|MERGE_RESOLUTION|>--- conflicted
+++ resolved
@@ -180,17 +180,12 @@
     public static final String TABLE_FAMILY = QueryConstants.DEFAULT_COLUMN_FAMILY;
     public static final byte[] TABLE_FAMILY_BYTES = QueryConstants.DEFAULT_COLUMN_FAMILY_BYTES;
     
-<<<<<<< HEAD
-    private static final Scanner EMPTY_SCANNER = new WrappedScanner(new MaterializedResultIterator(Collections.<Tuple>emptyList()), new RowProjector(Collections.<ColumnProjector>emptyList(), 0, true));
-    
     public static final String TYPE_SEQUENCE = "SEQUENCE";
     public static final String SEQUENCE_SCHEMA_COLUMN = "SEQUENCE_SCHEMA";
     public static final String SEQUENCE_NAME_COLUMN = "SEQUENCE_NAME";
     public static final String CURRENT_VALUE_COLUMN = "CURRENT_VALUE";
     public static final String INCREMENT_BY_COLUMN = "INCREMENT_BY";
     
-=======
->>>>>>> 02785ffd
     private final PhoenixConnection connection;
     private final ResultSet emptyResultSet;
 
