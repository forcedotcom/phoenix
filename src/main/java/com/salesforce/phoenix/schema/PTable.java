/*******************************************************************************
 * Copyright (c) 2013, Salesforce.com, Inc.
 * All rights reserved.
 * 
 * Redistribution and use in source and binary forms, with or without
 * modification, are permitted provided that the following conditions are met:
 * 
 *     Redistributions of source code must retain the above copyright notice,
 *     this list of conditions and the following disclaimer.
 *     Redistributions in binary form must reproduce the above copyright notice,
 *     this list of conditions and the following disclaimer in the documentation
 *     and/or other materials provided with the distribution.
 *     Neither the name of Salesforce.com nor the names of its contributors may 
 *     be used to endorse or promote products derived from this software without 
 *     specific prior written permission.
 * 
 * THIS SOFTWARE IS PROVIDED BY THE COPYRIGHT HOLDERS AND CONTRIBUTORS "AS IS" AND
 * ANY EXPRESS OR IMPLIED WARRANTIES, INCLUDING, BUT NOT LIMITED TO, THE IMPLIED
 * WARRANTIES OF MERCHANTABILITY AND FITNESS FOR A PARTICULAR PURPOSE ARE
 * DISCLAIMED. IN NO EVENT SHALL THE COPYRIGHT HOLDER OR CONTRIBUTORS BE LIABLE 
 * FOR ANY DIRECT, INDIRECT, INCIDENTAL, SPECIAL, EXEMPLARY, OR CONSEQUENTIAL 
 * DAMAGES (INCLUDING, BUT NOT LIMITED TO, PROCUREMENT OF SUBSTITUTE GOODS OR 
 * SERVICES; LOSS OF USE, DATA, OR PROFITS; OR BUSINESS INTERRUPTION) HOWEVER 
 * CAUSED AND ON ANY THEORY OF LIABILITY, WHETHER IN CONTRACT, STRICT LIABILITY, 
 * OR TORT (INCLUDING NEGLIGENCE OR OTHERWISE) ARISING IN ANY WAY OUT OF THE USE 
 * OF THIS SOFTWARE, EVEN IF ADVISED OF THE POSSIBILITY OF SUCH DAMAGE.
 ******************************************************************************/
package com.salesforce.phoenix.schema;

import java.sql.SQLException;
import java.util.List;

import org.apache.hadoop.hbase.io.ImmutableBytesWritable;
import org.apache.hadoop.io.Writable;

import com.salesforce.phoenix.index.IndexMaintainer;
import com.salesforce.phoenix.schema.stat.PTableStats;


/**
 * Definition of a Phoenix table
 *
 * @author wmacklem,jtaylor
 * @since 0.1
 */
public interface PTable extends Writable {
    public static final long INITIAL_SEQ_NUM = 0;
    public static final String IS_IMMUTABLE_ROWS_PROP_NAME = "IMMUTABLE_ROWS";
    public static final String BASE_TABLE_PROP_NAME = "BASE_TABLE"; // specifies the base table when creating tenant-specific tables

    long getTimeStamp();
    long getSequenceNumber();
    /**
     * @return table name
     */
    PName getName();
    PName getSchemaName(); 
    PName getTableName(); 

    /**
     * @return the table type
     */
    PTableType getType();

    PName getPKName();

    /**
     * Get the PK columns ordered by position.
     * @return a list of the PK columns
     */
    List<PColumn> getPKColumns();

    /**
     * Get all columns ordered by position.
     * @return a list of all columns
     */
    List<PColumn> getColumns();

    /**
     * @return A list of the column families of this table
     *  ordered by position.
     */
    List<PColumnFamily> getColumnFamilies();

    /**
     * Get the column family with the given name
     * @param family the column family name
     * @return the PColumnFamily with the given name
     * @throws ColumnFamilyNotFoundException if the column family cannot be found
     */
    PColumnFamily getColumnFamily(byte[] family) throws ColumnFamilyNotFoundException;

    PColumnFamily getColumnFamily(String family) throws ColumnFamilyNotFoundException;

    /**
     * Get the column with the given string name.
     * @param name the column name
     * @return the PColumn with the given name
     * @throws ColumnNotFoundException if no column with the given name
     * can be found
     * @throws AmbiguousColumnException if multiple columns are found with the given name
     */
    PColumn getColumn(String name) throws ColumnNotFoundException, AmbiguousColumnException;

    /**
     * Get the PK column with the given name.
     * @param name the column name
     * @return the PColumn with the given name
     * @throws ColumnNotFoundException if no PK column with the given name
     * can be found
     * @throws SQLException 
     */
    PColumn getPKColumn(String name) throws ColumnNotFoundException;

    /**
     * Creates a new row at the specified timestamp using the key
     * for the PK values (from {@link #newKey(ImmutableBytesWritable, byte[][])}
     * and the optional key values specified using values.
     * @param ts the timestamp that the key value will have when committed
     * @param key the row key of the key value
     * @param values the optional key values
     * @return the new row. Use {@link com.salesforce.phoenix.schema.PRow#toRowMutations()} to
     * generate the Row to send to the HBase server.
     * @throws ConstraintViolationException if row data violates schema
     * constraint
     */
    PRow newRow(long ts, ImmutableBytesWritable key, byte[]... values);

    /**
     * Creates a new row for the PK values (from {@link #newKey(ImmutableBytesWritable, byte[][])}
     * and the optional key values specified using values. The timestamp of the key value
     * will be set by the HBase server.
     * @param key the row key of the key value
     * @param values the optional key values
     * @return the new row. Use {@link com.salesforce.phoenix.schema.PRow#toRowMutations()} to
     * generate the row to send to the HBase server.
     * @throws ConstraintViolationException if row data violates schema
     * constraint
     */
    PRow newRow(ImmutableBytesWritable key, byte[]... values);

    /**
     * Formulates a row key using the values provided. The values must be in
     * the same order as {@link #getPKColumns()}.
     * @param key bytes pointer that will be filled in with the row key
     * @param values the PK column values
     * @return the number of values that were used from values to set
     * the row key
     */
    int newKey(ImmutableBytesWritable key, byte[][] values);

    /**
     * Return the statistics table associated with this PTable.
     * @return the statistics table.
     */
    PTableStats getTableStats();

    RowKeySchema getRowKeySchema();

    /**
     * Return the number of buckets used by this table for salting. If the table does
     * not use salting, returns null.
     * @return number of buckets used by this table for salting, or null if salting is not used.
     */
    Integer getBucketNum();

    /**
     * Return the list of indexes defined on this table.
     * @return the list of indexes.
     */
    List<PTable> getIndexes();

    /**
     * For a table of index type, return the state of the table.
     * @return the state of the index.
     */
    PIndexState getIndexState();

    /**
     * For a table of index type or a tenant-specific table, return the name of the data table.
     * @return the name of the data table that this index is on.
     */
    PName getParentTableName();
    PName getParentName();
    boolean isImmutableRows();
<<<<<<< HEAD
    /**
     * Is this a logical (tenant-specific) table, whose data is stored in a different physical table defined by {@link #getDataTableName()}?
     * @see #getDataTableName()
     */
    boolean isTenantSpecificTable();

=======
    
    void getIndexMaintainers(ImmutableBytesWritable ptr);
    IndexMaintainer getIndexMaintainer(PTable dataTable);
>>>>>>> 290d62a6
}<|MERGE_RESOLUTION|>--- conflicted
+++ resolved
@@ -182,17 +182,8 @@
      */
     PName getParentTableName();
     PName getParentName();
+    PName getPhysicalName();
     boolean isImmutableRows();
-<<<<<<< HEAD
-    /**
-     * Is this a logical (tenant-specific) table, whose data is stored in a different physical table defined by {@link #getDataTableName()}?
-     * @see #getDataTableName()
-     */
-    boolean isTenantSpecificTable();
-
-=======
-    
     void getIndexMaintainers(ImmutableBytesWritable ptr);
     IndexMaintainer getIndexMaintainer(PTable dataTable);
->>>>>>> 290d62a6
 }