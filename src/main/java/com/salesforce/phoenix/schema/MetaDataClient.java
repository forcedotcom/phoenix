/*******************************************************************************
 * Copyright (c) 2013, Salesforce.com, Inc.
 * All rights reserved.
 * 
 * Redistribution and use in source and binary forms, with or without
 * modification, are permitted provided that the following conditions are met:
 * 
 *     Redistributions of source code must retain the above copyright notice,
 *     this list of conditions and the following disclaimer.
 *     Redistributions in binary form must reproduce the above copyright notice,
 *     this list of conditions and the following disclaimer in the documentation
 *     and/or other materials provided with the distribution.
 *     Neither the name of Salesforce.com nor the names of its contributors may 
 *     be used to endorse or promote products derived from this software without 
 *     specific prior written permission.
 * 
 * THIS SOFTWARE IS PROVIDED BY THE COPYRIGHT HOLDERS AND CONTRIBUTORS "AS IS" AND
 * ANY EXPRESS OR IMPLIED WARRANTIES, INCLUDING, BUT NOT LIMITED TO, THE IMPLIED
 * WARRANTIES OF MERCHANTABILITY AND FITNESS FOR A PARTICULAR PURPOSE ARE
 * DISCLAIMED. IN NO EVENT SHALL THE COPYRIGHT HOLDER OR CONTRIBUTORS BE LIABLE 
 * FOR ANY DIRECT, INDIRECT, INCIDENTAL, SPECIAL, EXEMPLARY, OR CONSEQUENTIAL 
 * DAMAGES (INCLUDING, BUT NOT LIMITED TO, PROCUREMENT OF SUBSTITUTE GOODS OR 
 * SERVICES; LOSS OF USE, DATA, OR PROFITS; OR BUSINESS INTERRUPTION) HOWEVER 
 * CAUSED AND ON ANY THEORY OF LIABILITY, WHETHER IN CONTRACT, STRICT LIABILITY, 
 * OR TORT (INCLUDING NEGLIGENCE OR OTHERWISE) ARISING IN ANY WAY OUT OF THE USE 
 * OF THIS SOFTWARE, EVEN IF ADVISED OF THE POSSIBILITY OF SUCH DAMAGE.
 ******************************************************************************/
package com.salesforce.phoenix.schema;

import static com.google.common.collect.Lists.newArrayListWithExpectedSize;
import static com.google.common.collect.Sets.newLinkedHashSet;
import static com.google.common.collect.Sets.newLinkedHashSetWithExpectedSize;
import static com.salesforce.phoenix.exception.SQLExceptionCode.BASE_TABLE_NOT_TOP_LEVEL;
import static com.salesforce.phoenix.exception.SQLExceptionCode.BASE_TABLE_NO_TENANT_ID_PK;
import static com.salesforce.phoenix.jdbc.PhoenixDatabaseMetaData.COLUMN_COUNT;
import static com.salesforce.phoenix.jdbc.PhoenixDatabaseMetaData.COLUMN_MODIFIER;
import static com.salesforce.phoenix.jdbc.PhoenixDatabaseMetaData.COLUMN_NAME;
import static com.salesforce.phoenix.jdbc.PhoenixDatabaseMetaData.COLUMN_SIZE;
import static com.salesforce.phoenix.jdbc.PhoenixDatabaseMetaData.DATA_TABLE_NAME;
import static com.salesforce.phoenix.jdbc.PhoenixDatabaseMetaData.DATA_TYPE;
import static com.salesforce.phoenix.jdbc.PhoenixDatabaseMetaData.DECIMAL_DIGITS;
import static com.salesforce.phoenix.jdbc.PhoenixDatabaseMetaData.IMMUTABLE_ROWS;
import static com.salesforce.phoenix.jdbc.PhoenixDatabaseMetaData.INDEX_STATE;
import static com.salesforce.phoenix.jdbc.PhoenixDatabaseMetaData.NULLABLE;
import static com.salesforce.phoenix.jdbc.PhoenixDatabaseMetaData.ORDINAL_POSITION;
import static com.salesforce.phoenix.jdbc.PhoenixDatabaseMetaData.PK_NAME;
import static com.salesforce.phoenix.jdbc.PhoenixDatabaseMetaData.SALT_BUCKETS;
import static com.salesforce.phoenix.jdbc.PhoenixDatabaseMetaData.TABLE_CAT_NAME;
import static com.salesforce.phoenix.jdbc.PhoenixDatabaseMetaData.TABLE_NAME_NAME;
import static com.salesforce.phoenix.jdbc.PhoenixDatabaseMetaData.TABLE_SCHEM_NAME;
import static com.salesforce.phoenix.jdbc.PhoenixDatabaseMetaData.TABLE_SEQ_NUM;
import static com.salesforce.phoenix.jdbc.PhoenixDatabaseMetaData.TABLE_TYPE_NAME;
import static com.salesforce.phoenix.jdbc.PhoenixDatabaseMetaData.TENANT_ID;
import static com.salesforce.phoenix.jdbc.PhoenixDatabaseMetaData.TYPE_SCHEMA;
import static com.salesforce.phoenix.jdbc.PhoenixDatabaseMetaData.TYPE_TABLE;
<<<<<<< HEAD
import static com.salesforce.phoenix.schema.PDataType.CHAR;
import static com.salesforce.phoenix.schema.PDataType.VARCHAR;
import static com.salesforce.phoenix.schema.PTable.BASE_TABLE_PROP_NAME;
=======
import static com.salesforce.phoenix.query.QueryServices.DROP_METADATA_ATTRIB;
import static com.salesforce.phoenix.query.QueryServicesOptions.DEFAULT_DROP_METADATA;
>>>>>>> 4c6c1983

import java.sql.DriverManager;
import java.sql.PreparedStatement;
import java.sql.ResultSetMetaData;
import java.sql.SQLException;
import java.sql.Types;
import java.util.Collection;
import java.util.Collections;
import java.util.Iterator;
import java.util.LinkedHashSet;
import java.util.List;
import java.util.Map;
import java.util.Properties;
import java.util.Set;

import org.apache.hadoop.hbase.HColumnDescriptor;
import org.apache.hadoop.hbase.HConstants;
import org.apache.hadoop.hbase.HTableDescriptor;
import org.apache.hadoop.hbase.client.Delete;
import org.apache.hadoop.hbase.client.Mutation;
import org.apache.hadoop.hbase.util.Pair;
import org.slf4j.Logger;
import org.slf4j.LoggerFactory;

import com.google.common.base.Objects;
import com.google.common.collect.Iterators;
import com.google.common.collect.Lists;
import com.google.common.collect.Maps;
import com.salesforce.phoenix.compile.ColumnResolver;
import com.salesforce.phoenix.compile.FromCompiler;
import com.salesforce.phoenix.compile.MutationPlan;
import com.salesforce.phoenix.compile.PostDDLCompiler;
import com.salesforce.phoenix.compile.PostIndexDDLCompiler;
import com.salesforce.phoenix.coprocessor.MetaDataProtocol;
import com.salesforce.phoenix.coprocessor.MetaDataProtocol.MetaDataMutationResult;
import com.salesforce.phoenix.coprocessor.MetaDataProtocol.MutationCode;
import com.salesforce.phoenix.exception.SQLExceptionCode;
import com.salesforce.phoenix.exception.SQLExceptionInfo;
import com.salesforce.phoenix.execute.MutationState;
import com.salesforce.phoenix.jdbc.PhoenixConnection;
import com.salesforce.phoenix.jdbc.PhoenixDatabaseMetaData;
import com.salesforce.phoenix.parse.AddColumnStatement;
import com.salesforce.phoenix.parse.AlterIndexStatement;
import com.salesforce.phoenix.parse.ColumnDef;
import com.salesforce.phoenix.parse.ColumnName;
import com.salesforce.phoenix.parse.CreateIndexStatement;
import com.salesforce.phoenix.parse.CreateTableStatement;
import com.salesforce.phoenix.parse.DropColumnStatement;
import com.salesforce.phoenix.parse.DropIndexStatement;
import com.salesforce.phoenix.parse.DropTableStatement;
import com.salesforce.phoenix.parse.NamedTableNode;
import com.salesforce.phoenix.parse.ParseNodeFactory;
import com.salesforce.phoenix.parse.PrimaryKeyConstraint;
import com.salesforce.phoenix.parse.TableName;
import com.salesforce.phoenix.query.QueryConstants;
import com.salesforce.phoenix.query.QueryServices;
import com.salesforce.phoenix.query.QueryServicesOptions;
import com.salesforce.phoenix.util.ByteUtil;
import com.salesforce.phoenix.util.IndexUtil;
import com.salesforce.phoenix.util.MetaDataUtil;
import com.salesforce.phoenix.util.PhoenixRuntime;
import com.salesforce.phoenix.util.SchemaUtil;

public class MetaDataClient {
    private static final Logger logger = LoggerFactory.getLogger(MetaDataClient.class);

    private static final ParseNodeFactory FACTORY = new ParseNodeFactory();
    private static final String CREATE_TABLE =
            "UPSERT INTO " + TYPE_SCHEMA + ".\"" + TYPE_TABLE + "\"( " +
            TENANT_ID + "," +
            TABLE_SCHEM_NAME + "," +
            TABLE_NAME_NAME + "," +
            TABLE_TYPE_NAME + "," +
            TABLE_SEQ_NUM + "," +
            COLUMN_COUNT + "," +
            SALT_BUCKETS + "," +
            PK_NAME + "," +
            DATA_TABLE_NAME + "," +
            INDEX_STATE + "," +
            IMMUTABLE_ROWS +
            ") VALUES (?, ?, ?, ?, ?, ?, ?, ?, ?, ?, ?)";
    private static final String CREATE_INDEX_LINK =
            "UPSERT INTO " + TYPE_SCHEMA + ".\"" + TYPE_TABLE + "\"( " +
            TENANT_ID + "," +
            TABLE_SCHEM_NAME + "," +
            TABLE_NAME_NAME + "," +
            TABLE_CAT_NAME +
            ") VALUES (?, ?, ?, ?)";
    private static final String INCREMENT_SEQ_NUM =
            "UPSERT INTO " + TYPE_SCHEMA + ".\"" + TYPE_TABLE + "\"( " + 
            TENANT_ID + "," +
            TABLE_SCHEM_NAME + "," +
            TABLE_NAME_NAME + "," +
            TABLE_SEQ_NUM  +
            ") VALUES (?, ?, ?, ?)";
    private static final String MUTATE_TABLE =
        "UPSERT INTO " + TYPE_SCHEMA + ".\"" + TYPE_TABLE + "\"( " + 
        TENANT_ID + "," +
        TABLE_SCHEM_NAME + "," +
        TABLE_NAME_NAME + "," +
        TABLE_TYPE_NAME + "," +
        TABLE_SEQ_NUM + "," +
        COLUMN_COUNT + "," +
        IMMUTABLE_ROWS +
        ") VALUES (?, ?, ?, ?, ?, ?, ?)";
    // For system table, don't set IMMUTABLE_ROWS, since at upgrade time
    // between 1.2 and 2.0, we'll add this column (and we don't yet have
    // the column while upgrading). 
    private static final String MUTATE_SYSTEM_TABLE =
            "UPSERT INTO " + TYPE_SCHEMA + ".\"" + TYPE_TABLE + "\"( " + 
            TENANT_ID + "," +
            TABLE_SCHEM_NAME + "," +
            TABLE_NAME_NAME + "," +
            TABLE_TYPE_NAME + "," +
            TABLE_SEQ_NUM + "," +
            COLUMN_COUNT + 
            ") VALUES (?, ?, ?, ?, ?, ?)";
    private static final String UPDATE_INDEX_STATE =
            "UPSERT INTO " + TYPE_SCHEMA + ".\"" + TYPE_TABLE + "\"( " + 
            TENANT_ID + "," +
            TABLE_SCHEM_NAME + "," +
            TABLE_NAME_NAME + "," +
            INDEX_STATE +
            ") VALUES (?, ?, ?, ?)";
    private static final String INSERT_COLUMN =
        "UPSERT INTO " + TYPE_SCHEMA + ".\"" + TYPE_TABLE + "\"( " + 
        TENANT_ID + "," +
        TABLE_SCHEM_NAME + "," +
        TABLE_NAME_NAME + "," +
        COLUMN_NAME + "," +
        TABLE_CAT_NAME + "," +
        DATA_TYPE + "," +
        NULLABLE + "," +
        COLUMN_SIZE + "," +
        DECIMAL_DIGITS + "," +
        ORDINAL_POSITION + "," + 
        COLUMN_MODIFIER + "," +
        DATA_TABLE_NAME + // write this both in the column and table rows for access by metadata APIs
        ") VALUES (?, ?, ?, ?, ?, ?, ?, ?, ?, ?, ?, ?)";
    // Don't write DATA_TABLE_NAME for system table since at upgrade time from 1.2 to 2.0, we won't have this column yet.
    private static final String INSERT_SYSTEM_COLUMN =
            "UPSERT INTO " + TYPE_SCHEMA + ".\"" + TYPE_TABLE + "\"( " + 
            TENANT_ID + "," +
            TABLE_SCHEM_NAME + "," +
            TABLE_NAME_NAME + "," +
            COLUMN_NAME + "," +
            TABLE_CAT_NAME + "," +
            DATA_TYPE + "," +
            NULLABLE + "," +
            COLUMN_SIZE + "," +
            DECIMAL_DIGITS + "," +
            ORDINAL_POSITION + 
            ") VALUES (?, ?, ?, ?, ?, ?, ?, ?, ?, ?)";
    private static final String UPDATE_COLUMN_POSITION =
        "UPSERT INTO " + TYPE_SCHEMA + ".\"" + TYPE_TABLE + "\" ( " + 
        TENANT_ID + "," +
        TABLE_SCHEM_NAME + "," +
        TABLE_NAME_NAME + "," +
        COLUMN_NAME + "," +
        TABLE_CAT_NAME + "," +
        ORDINAL_POSITION +
        ") VALUES (?, ?, ?, ?, ?, ?)";
    
    private final PhoenixConnection connection;

    public MetaDataClient(PhoenixConnection connection) {
        this.connection = connection;
    }

    /**
     * Update the cache with the latest as of the connection scn.
     * @param schemaName
     * @param tableName
     * @return the timestamp from the server, negative if the cache was updated and positive otherwise
     * @throws SQLException
     */
    public long updateCache(String schemaName, String tableName) throws SQLException {
        Long scn = connection.getSCN();
        long clientTimeStamp = scn == null ? HConstants.LATEST_TIMESTAMP : scn;
        // TODO: better to check the type of the table
        if (TYPE_SCHEMA.equals(schemaName) && TYPE_TABLE.equals(tableName)) {
            return clientTimeStamp;
        }
        PTable table = null;
        String fullTableName = SchemaUtil.getTableName(schemaName, tableName);
        long tableTimestamp = HConstants.LATEST_TIMESTAMP;
        try {
            table = connection.getPMetaData().getTable(fullTableName);
            tableTimestamp = table.getTimeStamp();
        } catch (TableNotFoundException e) {
            
        }
        // Don't bother with server call: we can't possibly find a newer table
        // TODO: review - this seems weird
        if (tableTimestamp == clientTimeStamp - 1) {
            return clientTimeStamp;
        }
        final byte[] schemaBytes = PDataType.VARCHAR.toBytes(schemaName);
        final byte[] tableBytes = PDataType.VARCHAR.toBytes(tableName);
        MetaDataMutationResult result = connection.getQueryServices().getTable(connection.getTenantId() == null ? null : connection.getTenantId().getBytes(), schemaBytes, tableBytes, tableTimestamp, clientTimeStamp);
        
        MutationCode code = result.getMutationCode();
        PTable resultTable = result.getTable();
        // We found an updated table, so update our cache
        if (resultTable != null) {
            connection.addTable(resultTable);
            return -result.getMutationTime();
        } else {
            // if (result.getMutationCode() == MutationCode.NEWER_TABLE_FOUND) {
            // TODO: No table exists at the clientTimestamp, but a newer one exists.
            // Since we disallow creation or modification of a table earlier than the latest
            // timestamp, we can handle this such that we don't ask the
            // server again.
            // If table was not found at the current time stamp and we have one cached, remove it.
            // Otherwise, we're up to date, so there's nothing to do.
            if (code == MutationCode.TABLE_NOT_FOUND && table != null) {
                connection.removeTable(fullTableName);
                return -result.getMutationTime();
            }
        }
        return result.getMutationTime();
    }


    private void addColumnMutation(String schemaName, String tableName, PColumn column, PreparedStatement colUpsert, String parentTableName) throws SQLException {
        colUpsert.setString(1, connection.getTenantId() == null ? null : connection.getTenantId().getString());
        colUpsert.setString(2, schemaName);
        colUpsert.setString(3, tableName);
        colUpsert.setString(4, column.getName().getString());
        colUpsert.setString(5, column.getFamilyName() == null ? null : column.getFamilyName().getString());
        colUpsert.setInt(6, column.getDataType().getSqlType());
        colUpsert.setInt(7, column.isNullable() ? ResultSetMetaData.columnNullable : ResultSetMetaData.columnNoNulls);
        if (column.getMaxLength() == null) {
            colUpsert.setNull(8, Types.INTEGER);
        } else {
            colUpsert.setInt(8, column.getMaxLength());
        }
        if (column.getScale() == null) {
            colUpsert.setNull(9, Types.INTEGER);
        } else {
            colUpsert.setInt(9, column.getScale());
        }
        colUpsert.setInt(10, column.getPosition() + 1);
        if (colUpsert.getParameterMetaData().getParameterCount() > 10) {
            colUpsert.setInt(11, ColumnModifier.toSystemValue(column.getColumnModifier()));
        }
        if (colUpsert.getParameterMetaData().getParameterCount() > 11) {
            colUpsert.setString(12, parentTableName);
        }
        colUpsert.execute();
    }

    private PColumn newColumn(int position, ColumnDef def, PrimaryKeyConstraint pkConstraint) throws SQLException {
        try {
            ColumnName columnDefName = def.getColumnDefName();
            ColumnModifier columnModifier = def.getColumnModifier();
            boolean isPK = def.isPK();
            if (pkConstraint != null) {
                Pair<ColumnName,ColumnModifier> pkColumnModifier = pkConstraint.getColumn(columnDefName);
                if (pkColumnModifier != null) {
                    isPK = true;
                    columnModifier = pkColumnModifier.getSecond();
                }
            }
            
            String columnName = columnDefName.getColumnName();
            PName familyName = null;
            if (def.isPK() && !pkConstraint.getColumnNames().isEmpty() ) {
                throw new SQLExceptionInfo.Builder(SQLExceptionCode.PRIMARY_KEY_ALREADY_EXISTS)
                    .setColumnName(columnName).build().buildException();
            }
            if (def.getColumnDefName().getFamilyName() != null) {
                String family = def.getColumnDefName().getFamilyName();
                if (isPK) {
                    throw new SQLExceptionInfo.Builder(SQLExceptionCode.PRIMARY_KEY_WITH_FAMILY_NAME)
                        .setColumnName(columnName).setFamilyName(family).build().buildException();
                } else if (!def.isNull()) {
                    throw new SQLExceptionInfo.Builder(SQLExceptionCode.KEY_VALUE_NOT_NULL)
                        .setColumnName(columnName).setFamilyName(family).build().buildException();
                }
                familyName = PNameFactory.newName(family);
            } else if (!isPK) {
                familyName = PNameFactory.newName(QueryConstants.DEFAULT_COLUMN_FAMILY);
            }
            
            PColumn column = new PColumnImpl(PNameFactory.newName(columnName), familyName, def.getDataType(),
                    def.getMaxLength(), def.getScale(), def.isNull(), position, columnModifier);
            return column;
        } catch (IllegalArgumentException e) { // Based on precondition check in constructor
            throw new SQLException(e);
        }
    }

    public MutationState createTable(CreateTableStatement statement, byte[][] splits) throws SQLException {
        PTable table = createTable(statement, splits, null);
        if (table == null || table.getType() == PTableType.VIEW) {
            return new MutationState(0,connection);
        }
        
        // Hack to get around the case when an SCN is specified on the connection.
        // In this case, we won't see the table we just created yet, so we hack
        // around it by forcing the compiler to not resolve anything.
        PostDDLCompiler compiler = new PostDDLCompiler(connection);
        //connection.setAutoCommit(true);
        // Execute any necessary data updates
        Long scn = connection.getSCN();
        long ts = (scn == null ? table.getTimeStamp() : scn);
        // Getting the schema through the current connection doesn't work when the connection has an scn specified
        // Since the table won't be added to the current connection.
        TableRef tableRef = new TableRef(null, table, ts, false);
        byte[] emptyCF = SchemaUtil.getEmptyColumnFamily(table.getColumnFamilies());
        MutationPlan plan = compiler.compile(Collections.singletonList(tableRef), emptyCF, null, null, tableRef.getTimeStamp());
        return connection.getQueryServices().updateData(plan);
    }

    private MutationState buildIndexAtTimeStamp(PTable index, NamedTableNode dataTableNode) throws SQLException {
        // If our connection is at a fixed point-in-time, we need to open a new
        // connection so that our new index table is visible.
        Properties props = new Properties(connection.getClientInfo());
        props.setProperty(PhoenixRuntime.CURRENT_SCN_ATTRIB, Long.toString(connection.getSCN()+1));
        PhoenixConnection conn = DriverManager.getConnection(connection.getURL(), props).unwrap(PhoenixConnection.class);
        MetaDataClient newClientAtNextTimeStamp = new MetaDataClient(conn);
        
        // Re-resolve the tableRef from the now newer connection
        conn.setAutoCommit(true);
        ColumnResolver resolver = FromCompiler.getResolver(dataTableNode, conn);
        TableRef tableRef = resolver.getTables().get(0);
        boolean success = false;
        SQLException sqlException = null;
        try {
            MutationState state = newClientAtNextTimeStamp.buildIndex(index, tableRef);
            success = true;
            return state;
        } catch (SQLException e) {
            sqlException = e;
        } finally {
            try {
                conn.close();
            } catch (SQLException e) {
                if (sqlException == null) {
                    // If we're not in the middle of throwing another exception
                    // then throw the exception we got on close.
                    if (success) {
                        sqlException = e;
                    }
                } else {
                    sqlException.setNextException(e);
                }
            }
            if (sqlException != null) {
                throw sqlException;
            }
        }
        throw new IllegalStateException(); // impossible
    }
    
    private MutationState buildIndex(PTable index, TableRef dataTableRef) throws SQLException {
        PostIndexDDLCompiler compiler = new PostIndexDDLCompiler(connection, dataTableRef);
        MutationPlan plan = compiler.compile(index);
        MutationState state = connection.getQueryServices().updateData(plan);
        AlterIndexStatement indexStatement = FACTORY.alterIndex(FACTORY.namedTable(null, 
                TableName.create(index.getSchemaName().getString(), index.getTableName().getString())),
                dataTableRef.getTable().getTableName().getString(), false, PIndexState.ACTIVE);
        alterIndex(indexStatement);
        return state;
    }

    /**
     * Create an index table by morphing the CreateIndexStatement into a CreateTableStatement and calling
     * MetaDataClient.createTable. In doing so, we perform the following translations:
     * 1) Change the type of any columns being indexed to types that support null if the column is nullable.
     *    For example, a BIGINT type would be coerced to a DECIMAL type, since a DECIMAL type supports null
     *    when it's in the row key while a BIGINT does not.
     * 2) Append any row key column from the data table that is not in the indexed column list. Our indexes
     *    rely on having a 1:1 correspondence between the index and data rows.
     * 3) Change the name of the columns to include the column family. For example, if you have a column
     *    named "B" in a column family named "A", the indexed column name will be "A:B". This makes it easy
     *    to translate the column references in a query to the correct column references in an index table
     *    regardless of whether the column reference is prefixed with the column family name or not. It also
     *    has the side benefit of allowing the same named column in different column families to both be
     *    listed as an index column.
     * @param statement
     * @param splits
     * @return MutationState from population of index table from data table
     * @throws SQLException
     */
    public MutationState createIndex(CreateIndexStatement statement, byte[][] splits) throws SQLException {
        PrimaryKeyConstraint pk = statement.getIndexConstraint();
        TableName indexTableName = statement.getIndexTableName();
        
        List<Pair<ColumnName, ColumnModifier>> indexedPkColumns = pk.getColumnNames();
        List<ColumnName> includedColumns = statement.getIncludeColumns();
        TableRef tableRef = null;
        PTable table = null;
        boolean retry = true;
        while (true) {
            try {
                ColumnResolver resolver = FromCompiler.getResolver(statement, connection);
                tableRef = resolver.getTables().get(0);
                PTable dataTable = tableRef.getTable();
                int hbaseVersion = connection.getQueryServices().getLowestClusterHBaseVersion();
                if (!dataTable.isImmutableRows()) {
                    if (hbaseVersion < PhoenixDatabaseMetaData.MUTABLE_SI_VERSION_THRESHOLD) {
                        throw new SQLExceptionInfo.Builder(SQLExceptionCode.NO_MUTABLE_INDEXES).setTableName(indexTableName.getTableName()).build().buildException();
                    }
                    if (connection.getQueryServices().hasInvalidIndexConfiguration()) {
                        throw new SQLExceptionInfo.Builder(SQLExceptionCode.INVALID_MUTABLE_INDEX_CONFIG).setTableName(indexTableName.getTableName()).build().buildException();
                    }
                }
                Set<PColumn> unusedPkColumns;
                if (dataTable.getBucketNum() != null) { // Ignore SALT column
                    unusedPkColumns = new LinkedHashSet<PColumn>(dataTable.getPKColumns().subList(1, dataTable.getPKColumns().size()));
                } else {
                    unusedPkColumns = new LinkedHashSet<PColumn>(dataTable.getPKColumns());
                }
                List<Pair<ColumnName, ColumnModifier>> allPkColumns = Lists.newArrayListWithExpectedSize(unusedPkColumns.size());
                List<ColumnDef> columnDefs = Lists.newArrayListWithExpectedSize(includedColumns.size() + indexedPkColumns.size());
                
                // First columns are the indexed ones
                for (Pair<ColumnName, ColumnModifier> pair : indexedPkColumns) {
                    ColumnName colName = pair.getFirst();
                    PColumn col = resolver.resolveColumn(null, colName.getFamilyName(), colName.getColumnName()).getColumn();
                    unusedPkColumns.remove(col);
                    PDataType dataType = IndexUtil.getIndexColumnDataType(col);
                    colName = ColumnName.caseSensitiveColumnName(IndexUtil.getIndexColumnName(col));
                    allPkColumns.add(new Pair<ColumnName, ColumnModifier>(colName, pair.getSecond()));
                    columnDefs.add(FACTORY.columnDef(colName, dataType.getSqlTypeName(), col.isNullable(), col.getMaxLength(), col.getScale(), false, null));
                }
                
                // Next all the PK columns from the data table that aren't indexed
                if (!unusedPkColumns.isEmpty()) {
                    for (PColumn col : unusedPkColumns) {
                        ColumnName colName = ColumnName.caseSensitiveColumnName(IndexUtil.getIndexColumnName(col));
                        allPkColumns.add(new Pair<ColumnName, ColumnModifier>(colName, col.getColumnModifier()));
                        PDataType dataType = IndexUtil.getIndexColumnDataType(col);
                        columnDefs.add(FACTORY.columnDef(colName, dataType.getSqlTypeName(), col.isNullable(), col.getMaxLength(), col.getScale(), false, col.getColumnModifier()));
                    }
                }
                pk = FACTORY.primaryKey(null, allPkColumns);
                
                // Last all the included columns (minus any PK columns)
                for (ColumnName colName : includedColumns) {
                    PColumn col = resolver.resolveColumn(null, colName.getFamilyName(), colName.getColumnName()).getColumn();
                    if (SchemaUtil.isPKColumn(col)) {
                        if (!unusedPkColumns.contains(col)) {
                            throw new SQLExceptionInfo.Builder(SQLExceptionCode.COLUMN_EXIST_IN_DEF).build().buildException();
                        }
                    } else {
                        colName = ColumnName.caseSensitiveColumnName(IndexUtil.getIndexColumnName(col));
                        // Check for duplicates between indexed and included columns
                        if (pk.contains(colName)) {
                            throw new SQLExceptionInfo.Builder(SQLExceptionCode.COLUMN_EXIST_IN_DEF).build().buildException();
                        }
                        if (!SchemaUtil.isPKColumn(col)) {
                            // Need to re-create ColumnName, since the above one won't have the column family name
                            colName = ColumnName.caseSensitiveColumnName(col.getFamilyName().getString(), IndexUtil.getIndexColumnName(col));
                            columnDefs.add(FACTORY.columnDef(colName, col.getDataType().getSqlTypeName(), col.isNullable(), col.getMaxLength(), col.getScale(), false, col.getColumnModifier()));
                        }
                    }
                }
                
                CreateTableStatement tableStatement = FACTORY.createTable(indexTableName, statement.getProps(), columnDefs, pk, statement.getSplitNodes(), PTableType.INDEX, statement.ifNotExists(), statement.getBindCount());
                table = createTable(tableStatement, splits, tableRef.getTable());
                break;
            } catch (ConcurrentTableMutationException e) { // Can happen if parent data table changes while above is in progress
                if (retry) {
                    retry = false;
                    continue;
                }
                throw e;
            }
        }
        if (table == null) {
            return new MutationState(0,connection);
        }
        // If our connection is at a fixed point-in-time, we need to open a new
        // connection so that our new index table is visible.
        if (connection.getSCN() != null) {
            return buildIndexAtTimeStamp(table, statement.getTable());
        }
        
        return buildIndex(table, tableRef);
    }

    private static ColumnDef findColumnDefOrNull(List<ColumnDef> colDefs, ColumnName colName) {
        for (ColumnDef colDef : colDefs) {
            if (colDef.getColumnDefName().getColumnName().equals(colName.getColumnName())) {
                return colDef;
            }
        }
        return null;
    }
    
    private PTable createTable(CreateTableStatement statement, byte[][] splits, PTable parent) throws SQLException {
        PTableType tableType = statement.getTableType();
        boolean wasAutoCommit = connection.getAutoCommit();
        connection.rollback();
        try {
            connection.setAutoCommit(false);
            List<Mutation> tableMetaData = Lists.newArrayListWithExpectedSize(statement.getColumnDefs().size() + 3);
            
            TableName tableNameNode = statement.getTableName();
            String schemaName = tableNameNode.getSchemaName();
            String tableName = tableNameNode.getTableName();
            String parentTableName = null;
            if (parent != null) {
                parentTableName = parent.getTableName().getString();
                // Pass through data table sequence number so we can check it hasn't changed
                PreparedStatement incrementStatement = connection.prepareStatement(INCREMENT_SEQ_NUM);
                incrementStatement.setString(1, connection.getTenantId() == null ? null : connection.getTenantId().getString());
                incrementStatement.setString(2, schemaName);
                incrementStatement.setString(3, parentTableName);
                incrementStatement.setLong(4, parent.getSequenceNumber());
                incrementStatement.execute();
                // Get list of mutations and add to table meta data that will be passed to server
                // to guarantee order. This row will always end up last
                tableMetaData.addAll(connection.getMutationState().toMutations().next().getSecond());
                connection.rollback();

                // Add row linking from data table row to index table row
                PreparedStatement linkStatement = connection.prepareStatement(CREATE_INDEX_LINK);
                linkStatement.setString(1, connection.getTenantId() == null ? null : connection.getTenantId().getString());
                linkStatement.setString(2, schemaName);
                linkStatement.setString(3, parentTableName);
                linkStatement.setString(4, tableName);
                linkStatement.execute();
            }
            
            PrimaryKeyConstraint pkConstraint = statement.getPrimaryKeyConstraint();
            String pkName = null;
            List<Pair<ColumnName,ColumnModifier>> pkColumnsNames = Collections.<Pair<ColumnName,ColumnModifier>>emptyList();
            Iterator<Pair<ColumnName,ColumnModifier>> pkColumnsIterator = Iterators.emptyIterator();
            if (pkConstraint != null) {
                pkColumnsNames = pkConstraint.getColumnNames();
                pkColumnsIterator = pkColumnsNames.iterator();
                pkName = pkConstraint.getName();
            }
            
            Map<String,Object> tableProps = Maps.newHashMapWithExpectedSize(statement.getProps().size());
            Map<String,Object> commonFamilyProps = Collections.emptyMap();
            // Somewhat hacky way of determining if property is for HColumnDescriptor or HTableDescriptor
            HColumnDescriptor defaultDescriptor = new HColumnDescriptor(QueryConstants.DEFAULT_COLUMN_FAMILY_BYTES);
            if (!statement.getProps().isEmpty()) {
                commonFamilyProps = Maps.newHashMapWithExpectedSize(statement.getProps().size());
                
                Collection<Pair<String,Object>> props = statement.getProps().get(QueryConstants.ALL_FAMILY_PROPERTIES_KEY);
                for (Pair<String,Object> prop : props) {
                    if (defaultDescriptor.getValue(prop.getFirst()) == null) {
                        tableProps.put(prop.getFirst(), prop.getSecond());
                    } else {
                        commonFamilyProps.put(prop.getFirst(), prop.getSecond());
                    }
                }
            }
            
            Integer saltBucketNum = (Integer) tableProps.remove(PhoenixDatabaseMetaData.SALT_BUCKETS);
            if (saltBucketNum != null && (saltBucketNum <= 0 || saltBucketNum > SaltingUtil.MAX_BUCKET_NUM)) {
                throw new SQLExceptionInfo.Builder(SQLExceptionCode.INVALID_BUCKET_NUM).build().buildException();
            }
            // Salt the index table if the data table is salted
            if (saltBucketNum == null && parent != null) {
                saltBucketNum = parent.getBucketNum();
            }
            boolean isSalted = (saltBucketNum != null);
            
            boolean isImmutableRows;
            Boolean isImmutableRowsProp = (Boolean) tableProps.remove(PTable.IS_IMMUTABLE_ROWS_PROP_NAME);
            if (isImmutableRowsProp == null) {
                isImmutableRows = connection.getQueryServices().getProps().getBoolean(QueryServices.IMMUTABLE_ROWS_ATTRIB, QueryServicesOptions.DEFAULT_IMMUTABLE_ROWS);
            } else {
                isImmutableRows = isImmutableRowsProp;
            }

            // Delay this check as it is supported to have IMMUTABLE_ROWS and SALT_BUCKETS defined on views
            if (statement.getTableType() == PTableType.VIEW && !tableProps.isEmpty()) {
                throw new SQLExceptionInfo.Builder(SQLExceptionCode.VIEW_WITH_PROPERTIES).build().buildException();
            }
            
            String tenantId = connection.getTenantId() == null ? null : connection.getTenantId().getString();
            String baseTableName = (String)tableProps.remove(BASE_TABLE_PROP_NAME);
            
            if ((tenantId == null && baseTableName != null) || (tenantId != null && baseTableName == null)) {
                throw new SQLExceptionInfo.Builder(SQLExceptionCode.CANNOT_MUTATE_TABLE)
                    .setSchemaName(schemaName).setTableName(tableName).setMessage("When creating tenant-specific table, both " +
                    "TenantId connection property and " + BASE_TABLE_PROP_NAME + " DDL option must be set.").build().buildException();
            }
            
            List<ColumnDef> colDefs = statement.getColumnDefs();
            List<PColumn> columns;
            LinkedHashSet<PColumn> pkColumns;       
            
            if (tenantId != null) {
                PTable baseTable = resolveTable(connection, schemaName, baseTableName);
                if (baseTable.isTenantSpecificTable()) {
                    throw new SQLExceptionInfo.Builder(BASE_TABLE_NOT_TOP_LEVEL).setSchemaName(schemaName).setTableName(tableName).build().buildException();
                }
                if (!doesTableStructureSupportTenantTables(baseTable)) {
                    throw new SQLExceptionInfo.Builder(BASE_TABLE_NO_TENANT_ID_PK).setSchemaName(schemaName).setTableName(tableName).build().buildException();
                }
                columns = newArrayListWithExpectedSize(baseTable.getColumns().size() + colDefs.size());
                columns.addAll(baseTable.getColumns());
                pkColumns = newLinkedHashSet(baseTable.getPKColumns());
            }
            else {
                columns = newArrayListWithExpectedSize(colDefs.size());
                pkColumns = newLinkedHashSetWithExpectedSize(colDefs.size() + 1); // in case salted  
            }
            
            PreparedStatement colUpsert = connection.prepareStatement(INSERT_COLUMN);
            Map<String, PName> familyNames = Maps.newLinkedHashMap();
            boolean isPK = false;
            
            int positionOffset = columns.size();
            if (isSalted) {
                positionOffset++;
                pkColumns.add(SaltingUtil.SALTING_COLUMN);
            }
            int position = positionOffset;
            
            for (ColumnDef colDef : colDefs) {
                if (colDef.isPK()) {
                    if (isPK) {
                        throw new SQLExceptionInfo.Builder(SQLExceptionCode.PRIMARY_KEY_ALREADY_EXISTS)
                            .setColumnName(colDef.getColumnDefName().getColumnName()).build().buildException();
                    }
                    isPK = true;
                }
                PColumn column = newColumn(position++, colDef, pkConstraint);
                if (SchemaUtil.isPKColumn(column)) {
                    // TODO: remove this constraint?
                    if (pkColumnsIterator.hasNext() && !column.getName().getString().equals(pkColumnsIterator.next().getFirst().getColumnName())) {
                        throw new SQLExceptionInfo.Builder(SQLExceptionCode.PRIMARY_KEY_OUT_OF_ORDER).setSchemaName(schemaName)
                            .setTableName(tableName).setColumnName(column.getName().getString()).build().buildException();
                    }
                    if (tenantId != null) {
                        throw new SQLExceptionInfo.Builder(SQLExceptionCode.CREATE_TENANT_TABLE_NO_PK)
                            .setColumnName(colDef.getColumnDefName().getColumnName()).build().buildException();
                    }
                    if (!pkColumns.add(column)) {
                        throw new ColumnAlreadyExistsException(schemaName, tableName, column.getName().getString());
                    }
                }
                if (tenantId != null && hasColumnWithSameNameAndFamily(columns, column)) {
                    // we only need to check for dup columns for tenant tables because they inherit columns from parent
                    throw new ColumnAlreadyExistsException(schemaName, tableName, column.getName().getString());
                }
                columns.add(column);
                if (colDef.getDataType() == PDataType.VARBINARY 
                        && SchemaUtil.isPKColumn(column)
                        && pkColumnsNames.size() > 1 
                        && column.getPosition() < pkColumnsNames.size() - 1) {
                    throw new SQLExceptionInfo.Builder(SQLExceptionCode.VARBINARY_IN_ROW_KEY).setSchemaName(schemaName)
                        .setTableName(tableName).setColumnName(column.getName().getString()).build().buildException();
                }
                if (column.getFamilyName() != null) {
                    familyNames.put(column.getFamilyName().getString(),column.getFamilyName());
                }
            }
            if (!isPK && pkColumnsNames.isEmpty() && tenantId == null) {
                throw new SQLExceptionInfo.Builder(SQLExceptionCode.PRIMARY_KEY_MISSING)
                    .setSchemaName(schemaName).setTableName(tableName).build().buildException();
            }
            if (!pkColumnsNames.isEmpty() && pkColumnsNames.size() != pkColumns.size() - positionOffset) { // Then a column name in the primary key constraint wasn't resolved
                Iterator<Pair<ColumnName,ColumnModifier>> pkColumnNamesIterator = pkColumnsNames.iterator();
                while (pkColumnNamesIterator.hasNext()) {
                    ColumnName colName = pkColumnNamesIterator.next().getFirst();
                    ColumnDef colDef = findColumnDefOrNull(colDefs, colName);
                    if (colDef == null) {
                        throw new ColumnNotFoundException(schemaName, tableName, null, colName.getColumnName());
                    }
                    if (colDef.getColumnDefName().getFamilyName() != null) {
                        throw new SQLExceptionInfo.Builder(SQLExceptionCode.PRIMARY_KEY_WITH_FAMILY_NAME)
                        .setColumnName(colDef.getColumnDefName().getColumnName() ).setFamilyName(colDef.getColumnDefName().getFamilyName()).build().buildException();
                    }
                }
                // The above should actually find the specific one, but just in case...
                throw new SQLExceptionInfo.Builder(SQLExceptionCode.INVALID_PRIMARY_KEY_CONSTRAINT)
                .setSchemaName(schemaName).setTableName(tableName).build().buildException();
            }
            
            List<Pair<byte[],Map<String,Object>>> familyPropList = Lists.newArrayListWithExpectedSize(familyNames.size());
            if (!statement.getProps().isEmpty()) {
                for (String familyName : statement.getProps().keySet()) {
                    if (!familyName.equals(QueryConstants.ALL_FAMILY_PROPERTIES_KEY)) {
                        if (familyNames.get(familyName) == null) {
                            throw new SQLExceptionInfo.Builder(SQLExceptionCode.PROPERTIES_FOR_FAMILY)
                                .setFamilyName(familyName).build().buildException();
                        } else if (statement.getTableType() == PTableType.VIEW) {
                            throw new SQLExceptionInfo.Builder(SQLExceptionCode.VIEW_WITH_PROPERTIES).build().buildException();
                        }
                    }
                }
            }
            
            for (PName familyName : familyNames.values()) {
                Collection<Pair<String,Object>> props = statement.getProps().get(familyName.getString());
                if (props.isEmpty()) {
                    familyPropList.add(new Pair<byte[],Map<String,Object>>(familyName.getBytes(),commonFamilyProps));
                } else {
                    Map<String,Object> combinedFamilyProps = Maps.newHashMapWithExpectedSize(props.size() + commonFamilyProps.size());
                    combinedFamilyProps.putAll(commonFamilyProps);
                    for (Pair<String,Object> prop : props) {
                        combinedFamilyProps.put(prop.getFirst(), prop.getSecond());
                    }
                    familyPropList.add(new Pair<byte[],Map<String,Object>>(familyName.getBytes(),combinedFamilyProps));
                }
            }
            
            
            // Bootstrapping for our SYSTEM.TABLE that creates itself before it exists 
            if (tableType == PTableType.SYSTEM) {
                PTable table = PTableImpl.makePTable(PNameFactory.newName(schemaName),PNameFactory.newName(tableName), tableType, null, MetaDataProtocol.MIN_TABLE_TIMESTAMP, PTable.INITIAL_SEQ_NUM, PNameFactory.newName(QueryConstants.SYSTEM_TABLE_PK_NAME), null, columns, null, Collections.<PTable>emptyList(), isImmutableRows, null);
                connection.addTable(table);
            } else if (tableType == PTableType.INDEX) {
                if (tableProps.get(HTableDescriptor.MAX_FILESIZE) == null) {
                    int nIndexRowKeyColumns = isPK ? 1 : pkColumnsNames.size();
                    int nIndexKeyValueColumns = columns.size() - nIndexRowKeyColumns;
                    int nBaseRowKeyColumns = parent.getPKColumns().size() - (parent.getBucketNum() == null ? 0 : 1);
                    int nBaseKeyValueColumns = parent.getColumns().size() - parent.getPKColumns().size();
                    /* 
                     * Approximate ratio between index table size and data table size:
                     * More or less equal to the ratio between the number of key value columns in each. We add one to
                     * the key value column count to take into account our empty key value. We add 1/4 for any key
                     * value data table column that was moved into the index table row key.
                     */
                    double ratio = (1+nIndexKeyValueColumns + (nIndexRowKeyColumns - nBaseRowKeyColumns)/4d)/(1+nBaseKeyValueColumns);
                    HTableDescriptor descriptor = connection.getQueryServices().getTableDescriptor(parent.getPhysicalName().getBytes());
                    if (descriptor != null) { // Is null for connectionless
                        long maxFileSize = descriptor.getMaxFileSize();
                        if (maxFileSize == -1) { // If unset, use default
                            maxFileSize = HConstants.DEFAULT_MAX_FILE_SIZE;
                        }
                        tableProps.put(HTableDescriptor.MAX_FILESIZE, (long)(maxFileSize * ratio));
                    }
                }
            }
            
            for (PColumn column : columns) {
                addColumnMutation(schemaName, tableName, column, colUpsert, parentTableName);
            }
            
            tableMetaData.addAll(connection.getMutationState().toMutations().next().getSecond());
            connection.rollback();
            
            String dataTableName = parent == null ? baseTableName : parent.getTableName().getString();
            PIndexState indexState = parent == null ? null : PIndexState.BUILDING;
            PreparedStatement tableUpsert = connection.prepareStatement(CREATE_TABLE);
            tableUpsert.setString(1, tenantId);
            tableUpsert.setString(2, schemaName);
            tableUpsert.setString(3, tableName);
            tableUpsert.setString(4, tableType.getSerializedValue());
            tableUpsert.setLong(5, PTable.INITIAL_SEQ_NUM);
            tableUpsert.setInt(6, position);
            if (saltBucketNum != null) {
                tableUpsert.setInt(7, saltBucketNum);
            } else {
                tableUpsert.setNull(7, Types.INTEGER);
            }
            tableUpsert.setString(8, pkName);
            tableUpsert.setString(9, dataTableName);
            tableUpsert.setString(10, indexState == null ? null : indexState.getSerializedValue());
            tableUpsert.setBoolean(11, isImmutableRows);
            tableUpsert.execute();
            
            tableMetaData.addAll(connection.getMutationState().toMutations().next().getSecond());
            connection.rollback();
            
            /*
             * The table metadata must be in the following order:
             * 1) table header row
             * 2) everything else
             * 3) parent table header row
             */
            Collections.reverse(tableMetaData);
            
            splits = SchemaUtil.processSplits(splits, pkColumns, saltBucketNum, connection.getQueryServices().getProps().getBoolean(
                    QueryServices.ROW_KEY_ORDER_SALTED_TABLE_ATTRIB, QueryServicesOptions.DEFAULT_ROW_KEY_ORDER_SALTED_TABLE));
            MetaDataMutationResult result = connection.getQueryServices().createTable(tableMetaData, tableType, tableProps, familyPropList, splits);
            MutationCode code = result.getMutationCode();
            switch(code) {
            case TABLE_ALREADY_EXISTS:
                connection.addTable(result.getTable());
                if (!statement.ifNotExists()) {
                    throw new TableAlreadyExistsException(schemaName, tableName, result.getTable());
                }
                return null;
            case PARENT_TABLE_NOT_FOUND:
                throw new TableNotFoundException(schemaName, parent.getName().getString());
            case NEWER_TABLE_FOUND:
                throw new NewerTableAlreadyExistsException(schemaName, tableName, result.getTable());
            case UNALLOWED_TABLE_MUTATION:
                throw new SQLExceptionInfo.Builder(SQLExceptionCode.CANNOT_MUTATE_TABLE)
                    .setSchemaName(schemaName).setTableName(tableName).build().buildException();
            case CONCURRENT_TABLE_MUTATION:
                connection.addTable(result.getTable());
                throw new ConcurrentTableMutationException(schemaName, tableName);
            default:
                PTable table =  PTableImpl.makePTable(
                        PNameFactory.newName(schemaName), PNameFactory.newName(tableName), tableType, indexState, result.getMutationTime(), PTable.INITIAL_SEQ_NUM, 
                        pkName == null ? null : PNameFactory.newName(pkName), saltBucketNum, columns, dataTableName == null ? null : PNameFactory.newName(dataTableName), 
                                Collections.<PTable>emptyList(), isImmutableRows, baseTableName == null ? null : PNameFactory.newName(baseTableName));
                connection.addTable(table);
                return table;
            }
        } finally {
            connection.setAutoCommit(wasAutoCommit);
        }
    }
    
    private static boolean hasColumnWithSameNameAndFamily(Collection<PColumn> columns, PColumn column) {
        for (PColumn currColumn : columns) {
           if (Objects.equal(currColumn.getFamilyName(), column.getFamilyName()) &&
               Objects.equal(currColumn.getName(), column.getName())) {
               return true;
           }
        }
        return false;
    }
    
    /**
     * A table can be a parent table to tenant-specific tables if all of the following conditions are true:
     * <ol>
     * <li>It has 2 or more PK columns AND
     * <li>The leading PK column is not nullible AND 
     * <li>The leading PK column's data type is either VARCHAR or CHAR 
     * </ol>
     */
    private static boolean doesTableStructureSupportTenantTables(PTable table) {
        List<PColumn> pkCols = table.getPKColumns();
        PColumn firstPkCol = pkCols.get(0);
        return (pkCols.size() > 1 && !firstPkCol.isNullable() && (firstPkCol.getDataType() == VARCHAR || firstPkCol.getDataType() == CHAR));
    }

    private PTable resolveTable(PhoenixConnection connection, String schemaName, String tableName) throws TableNotFoundException {
        return connection.getPMetaData().getTable(SchemaUtil.getTableName(schemaName, tableName));
    }
    
    public MutationState dropTable(DropTableStatement statement) throws SQLException {
        String schemaName = statement.getTableName().getSchemaName();
        String tableName = statement.getTableName().getTableName();
        return dropTable(schemaName, tableName, null, statement.getTableType(), statement.ifExists());
    }

    public MutationState dropIndex(DropIndexStatement statement) throws SQLException {
        String schemaName = statement.getTableName().getSchemaName();
        String tableName = statement.getIndexName().getName();
        String parentTableName = statement.getTableName().getTableName();
        return dropTable(schemaName, tableName, parentTableName, PTableType.INDEX, statement.ifExists());
    }

    private MutationState dropTable(String schemaName, String tableName, String parentTableName, PTableType tableType, boolean ifExists) throws SQLException {
        connection.rollback();
        boolean wasAutoCommit = connection.getAutoCommit();
        try {
            byte[] tenantIdBytes = connection.getTenantId() == null ? null : connection.getTenantId().getBytes();
            if (tenantIdBytes == null) tenantIdBytes = ByteUtil.EMPTY_BYTE_ARRAY;
            byte[] key = SchemaUtil.getTableKey(tenantIdBytes, schemaName, tableName);
            Long scn = connection.getSCN();
            long clientTimeStamp = scn == null ? HConstants.LATEST_TIMESTAMP : scn;
            List<Mutation> tableMetaData = Lists.newArrayListWithExpectedSize(2);
            @SuppressWarnings("deprecation") // FIXME: Remove when unintentionally deprecated method is fixed (HBASE-7870).
            Delete tableDelete = new Delete(key, clientTimeStamp, null);
            tableMetaData.add(tableDelete);
            if (parentTableName != null) {
                byte[] linkKey = MetaDataUtil.getParentLinkKey(tenantIdBytes, schemaName, parentTableName, tableName);
                @SuppressWarnings("deprecation") // FIXME: Remove when unintentionally deprecated method is fixed (HBASE-7870).
                Delete linkDelete = new Delete(linkKey, clientTimeStamp, null);
                tableMetaData.add(linkDelete);
            }

            MetaDataMutationResult result = connection.getQueryServices().dropTable(tableMetaData, tableType);
            MutationCode code = result.getMutationCode();
            switch(code) {
                case TABLE_NOT_FOUND:
                    if (!ifExists) {
                        throw new TableNotFoundException(schemaName, tableName);
                    }
                    break;
                case NEWER_TABLE_FOUND:
                    throw new NewerTableAlreadyExistsException(schemaName, tableName, result.getTable());
                case UNALLOWED_TABLE_MUTATION:
                    throw new SQLExceptionInfo.Builder(SQLExceptionCode.CANNOT_MUTATE_TABLE)
                        .setSchemaName(schemaName).setTableName(tableName).build().buildException();
                default:
                    try {
                        // TODO: should we update the parent table by removing the index?
                        connection.removeTable(tableName);
                    } catch (TableNotFoundException ignore) { } // Ignore - just means wasn't cached
                    
                    boolean dropMetaData = connection.getQueryServices().getProps().getBoolean(DROP_METADATA_ATTRIB, DEFAULT_DROP_METADATA);
                    if (result.getTable() != null && tableType != PTableType.VIEW && !dropMetaData) {
                        connection.setAutoCommit(true);
                        // Delete everything in the column. You'll still be able to do queries at earlier timestamps
                        long ts = (scn == null ? result.getMutationTime() : scn);
                        // Create empty table and schema - they're only used to get the name from
                        // PName name, PTableType type, long timeStamp, long sequenceNumber, List<PColumn> columns
                        PTable table = result.getTable();
                        List<TableRef> tableRefs = Lists.newArrayListWithExpectedSize(1 + table.getIndexes().size());
                        tableRefs.add(new TableRef(null, table, ts, false));
                        // TODO: Let the standard mutable secondary index maintenance handle this?
                        for (PTable index: table.getIndexes()) {
                            tableRefs.add(new TableRef(null, index, ts, false));
                        }
                        MutationPlan plan = new PostDDLCompiler(connection).compile(tableRefs, null, null, Collections.<PColumn>emptyList(), ts);
                        return connection.getQueryServices().updateData(plan);
                    }
                    break;
                }
                 return new MutationState(0,connection);
        } finally {
            connection.setAutoCommit(wasAutoCommit);
        }
    }

    private MutationCode processMutationResult(String schemaName, String tableName, MetaDataMutationResult result) throws SQLException {
        final MutationCode mutationCode = result.getMutationCode();
        switch (mutationCode) {
        case TABLE_NOT_FOUND:
            connection.removeTable(tableName);
            throw new TableNotFoundException(schemaName, tableName);
        case UNALLOWED_TABLE_MUTATION:
            throw new SQLExceptionInfo.Builder(SQLExceptionCode.CANNOT_MUTATE_TABLE)
                .setSchemaName(schemaName).setTableName(tableName).build().buildException();
        case COLUMN_ALREADY_EXISTS:
        case COLUMN_NOT_FOUND:
            break;
        case CONCURRENT_TABLE_MUTATION:
            connection.addTable(result.getTable());
            if (logger.isDebugEnabled()) {
                logger.debug("CONCURRENT_TABLE_MUTATION for table " + SchemaUtil.getTableName(schemaName, tableName));
            }
            throw new ConcurrentTableMutationException(schemaName, tableName);
        case NEWER_TABLE_FOUND:
            if (result.getTable() != null) {
                connection.addTable(result.getTable());
            }
            throw new NewerTableAlreadyExistsException(schemaName, tableName, result.getTable());
        case NO_PK_COLUMNS:
            throw new SQLExceptionInfo.Builder(SQLExceptionCode.PRIMARY_KEY_MISSING)
                .setSchemaName(schemaName).setTableName(tableName).build().buildException();
        case TABLE_ALREADY_EXISTS:
            break;
        default:
            throw new SQLExceptionInfo.Builder(SQLExceptionCode.UNEXPECTED_MUTATION_CODE).setSchemaName(schemaName)
                .setTableName(tableName).setMessage("mutation code: " + mutationCode).build().buildException();
        }
        return mutationCode;
    }

    private  long incrementTableSeqNum(PTable table, int columnCountDelta) throws SQLException {
        return incrementTableSeqNum(table, table.isImmutableRows(), columnCountDelta);
    }
    
    private long incrementTableSeqNum(PTable table, boolean isImmutableRows, int columnCountDelta) throws SQLException {
        String schemaName = table.getSchemaName().getString();
        String tableName = table.getTableName().getString();
        // Ordinal position is 1-based and we don't count SALT column in ordinal position
        int totalColumnCount = table.getColumns().size() + (table.getBucketNum() == null ? 0 : -1);
        final long seqNum = table.getSequenceNumber() + 1;
<<<<<<< HEAD
        PreparedStatement tableUpsert = connection.prepareStatement(SchemaUtil.isMetaTable(schemaName, tableName) ? MUTATE_SYSTEM_TABLE : MUTATE_TABLE);
        tableUpsert.setString(1, connection.getTenantId() == null ? null : connection.getTenantId().getString());
        tableUpsert.setString(2, schemaName);
        tableUpsert.setString(3, tableName);
        tableUpsert.setString(4, table.getType().getSerializedValue());
        tableUpsert.setLong(5, seqNum);
        tableUpsert.setInt(6, totalColumnCount + columnCountDelta);
        if (tableUpsert.getParameterMetaData().getParameterCount() > 6) {
            tableUpsert.setBoolean(7, isImmutableRows);
=======
        PreparedStatement tableUpsert = null;
        try {
            tableUpsert = connection.prepareStatement(SchemaUtil.isMetaTable(schemaName, tableName) ? MUTATE_SYSTEM_TABLE : MUTATE_TABLE);
            tableUpsert.setString(1, schemaName);
            tableUpsert.setString(2, tableName);
            tableUpsert.setString(3, table.getType().getSerializedValue());
            tableUpsert.setLong(4, seqNum);
            tableUpsert.setInt(5, totalColumnCount + columnCountDelta);
            if (tableUpsert.getParameterMetaData().getParameterCount() > 5) {
                tableUpsert.setBoolean(6, isImmutableRows);
            }
            tableUpsert.execute();
        } finally {
            if(tableUpsert != null) {
                tableUpsert.close();
            }
>>>>>>> 4c6c1983
        }
        return seqNum;
    }
    
    public MutationState addColumn(AddColumnStatement statement) throws SQLException {
        connection.rollback();
        boolean wasAutoCommit = connection.getAutoCommit();
        try {
            connection.setAutoCommit(false);
            TableName tableNameNode = statement.getTable().getName();
            String schemaName = tableNameNode.getSchemaName();
            String tableName = tableNameNode.getTableName();
            
            boolean retried = false;
            while (true) {
                List<Mutation> tableMetaData = Lists.newArrayListWithExpectedSize(2);
                ColumnResolver resolver = FromCompiler.getResolver(statement, connection);
                PTable table = resolver.getTables().get(0).getTable();
                if (logger.isDebugEnabled()) {
                    logger.debug("Resolved table to " + table.getName().getString() + " with seqNum " + table.getSequenceNumber() + " at timestamp " + table.getTimeStamp() + " with " + table.getColumns().size() + " columns: " + table.getColumns());
                }
                
                int position = table.getColumns().size();
                
                List<PColumn> currentPKs = table.getPKColumns();
                PColumn lastPK = currentPKs.get(currentPKs.size()-1);
                // Disallow adding columns if the last column is VARBIANRY.
                if (lastPK.getDataType() == PDataType.VARBINARY) {
                    throw new SQLExceptionInfo.Builder(SQLExceptionCode.VARBINARY_LAST_PK)
                        .setColumnName(lastPK.getName().getString()).build().buildException();
                }
                // Disallow adding columns if last column is fixed width and nullable.
                if (lastPK.isNullable() && lastPK.getDataType().isFixedWidth()) {
                    throw new SQLExceptionInfo.Builder(SQLExceptionCode.NULLABLE_FIXED_WIDTH_LAST_PK)
                        .setColumnName(lastPK.getName().getString()).build().buildException();
                }
                          
                boolean isImmutableRows = table.isImmutableRows();
                Boolean isImmutableRowsProp = (Boolean)statement.getProps().remove(PTable.IS_IMMUTABLE_ROWS_PROP_NAME);
                if (isImmutableRowsProp != null) {
                    isImmutableRows = isImmutableRowsProp;
                }
                assertNotAlteringPKOfTenantTable(colDef, table);
                if (statement.getProps().remove(PhoenixDatabaseMetaData.SALT_BUCKETS) != null) {
                    throw new SQLExceptionInfo.Builder(SQLExceptionCode.SALT_ONLY_ON_CREATE_TABLE)
                    .setTableName(table.getName().getString()).build().buildException();
                }
                
                boolean isAddingPKColumn = false;
                PreparedStatement colUpsert = connection.prepareStatement(SchemaUtil.isMetaTable(schemaName, tableName) ? INSERT_SYSTEM_COLUMN : INSERT_COLUMN);
                
                List<ColumnDef> columnDefs = statement.getColumnDefs();
                if (columnDefs == null) {                    
                    columnDefs = Lists.newArrayListWithExpectedSize(1);
                }

                List<Pair<byte[],Map<String,Object>>> families = Lists.newArrayList();                
                List<PColumn> columns = Lists.newArrayListWithExpectedSize(columnDefs.size());

                if ( columnDefs.size() > 0 ) {
                    for( ColumnDef colDef : columnDefs) {
                        if (colDef != null && !colDef.isNull() && colDef.isPK()) {
                            throw new SQLExceptionInfo.Builder(SQLExceptionCode.NOT_NULLABLE_COLUMN_IN_ROW_KEY)
                                .setColumnName(colDef.getColumnDefName().getColumnName()).build().buildException();
                        }
                        
                        PColumn column = newColumn(position++, colDef, PrimaryKeyConstraint.EMPTY);
                        columns.add(column);
                        addColumnMutation(schemaName, tableName, column, colUpsert, null);
                     
                        // TODO: support setting properties on other families?
                        if (column.getFamilyName() != null) {
                            families.add(new Pair<byte[],Map<String,Object>>(column.getFamilyName().getBytes(),statement.getProps()));
                        } else { // If adding to primary key, then add the same column to all indexes on the table
                            isAddingPKColumn = true;
                            for (PTable index : table.getIndexes()) {
                                int indexColPosition = index.getColumns().size();
                                PDataType indexColDataType = IndexUtil.getIndexColumnDataType(column);
                                ColumnName indexColName = ColumnName.caseSensitiveColumnName(IndexUtil.getIndexColumnName(column));
                                ColumnDef indexColDef = FACTORY.columnDef(indexColName, indexColDataType.getSqlTypeName(), column.isNullable(), column.getMaxLength(), column.getScale(), true, column.getColumnModifier());
                                PColumn indexColumn = newColumn(indexColPosition, indexColDef, PrimaryKeyConstraint.EMPTY);
                                addColumnMutation(schemaName, index.getTableName().getString(), indexColumn, colUpsert, index.getParentTableName().getString());
                            }
                        }
                        
                        tableMetaData.addAll(connection.getMutationState().toMutations().next().getSecond());
                        connection.rollback();
                    }
                } else {
                 // Only support setting IMMUTABLE_ROWS=true on ALTER TABLE SET command
                    if (!statement.getProps().isEmpty()) {
                        throw new SQLExceptionInfo.Builder(SQLExceptionCode.SET_UNSUPPORTED_PROP_ON_ALTER_TABLE)
                        .setTableName(table.getName().getString()).build().buildException();
                    }
                    // Check that HBase configured properly for mutable secondary indexing
                    // if we're changing from an immutable table to a mutable table and we
                    // have existing indexes.
                    if (isImmutableRowsProp != null && !isImmutableRows && table.isImmutableRows() && !table.getIndexes().isEmpty()) {
                        int hbaseVersion = connection.getQueryServices().getLowestClusterHBaseVersion();
                        if (hbaseVersion < PhoenixDatabaseMetaData.MUTABLE_SI_VERSION_THRESHOLD) {
                            throw new SQLExceptionInfo.Builder(SQLExceptionCode.NO_MUTABLE_INDEXES).setSchemaName(schemaName).setTableName(tableName).build().buildException();
                        }
                        if (connection.getQueryServices().hasInvalidIndexConfiguration()) {
                            throw new SQLExceptionInfo.Builder(SQLExceptionCode.INVALID_MUTABLE_INDEX_CONFIG).setSchemaName(schemaName).setTableName(tableName).build().buildException();
                        }
                    }
                }
                
                if (isAddingPKColumn && !table.getIndexes().isEmpty()) {
                    for (PTable index : table.getIndexes()) {
                        incrementTableSeqNum(index, 1);
                    }
                    tableMetaData.addAll(connection.getMutationState().toMutations().next().getSecond());
                    connection.rollback();
                }
                long seqNum = incrementTableSeqNum(table, isImmutableRows, 1);
                
                tableMetaData.addAll(connection.getMutationState().toMutations().next().getSecond());
                connection.rollback();
                // Force the table header row to be first
                Collections.reverse(tableMetaData);
                
                Pair<byte[],Map<String,Object>> family = families.size() > 0 ? families.get(0) : null;
                
                // Figure out if the empty column family is changing as a result of adding the new column
                // The empty column family of an index will never change as a result of adding a new data column
                byte[] emptyCF = null;
                byte[] projectCF = null;
                if (table.getType() != PTableType.VIEW && family != null) {
                    if (table.getColumnFamilies().isEmpty()) {
                        emptyCF = family.getFirst();
                    } else {
                        try {
                            table.getColumnFamily(family.getFirst());
                        } catch (ColumnFamilyNotFoundException e) {
                            projectCF = family.getFirst();
                            emptyCF = SchemaUtil.getEmptyColumnFamily(table.getColumnFamilies());
                        }
                    }
                }
                MetaDataMutationResult result = connection.getQueryServices().addColumn(tableMetaData, table.getType(), families);
                try {
                    MutationCode code = processMutationResult(schemaName, tableName, result);
                    if (code == MutationCode.COLUMN_ALREADY_EXISTS) {
                        connection.addTable(result.getTable());
                        if (!statement.ifNotExists()) {
                            throw new ColumnAlreadyExistsException(schemaName, tableName, SchemaUtil.findExistingColumn(result.getTable(), columns));
                        }
                        return new MutationState(0,connection);
                    }
                    // Only update client side cache if we aren't adding a PK column to a table with indexes.
                    // We could update the cache manually then too, it'd just be a pain.
                    if (!isAddingPKColumn || table.getIndexes().isEmpty()) {
                        connection.addColumn(SchemaUtil.getTableName(schemaName, tableName), columns, result.getMutationTime(), seqNum, isImmutableRows);
                    }
                    if (emptyCF != null) {
                        Long scn = connection.getSCN();
                        connection.setAutoCommit(true);
                        // Delete everything in the column. You'll still be able to do queries at earlier timestamps
                        long ts = (scn == null ? result.getMutationTime() : scn);
                        MutationPlan plan = new PostDDLCompiler(connection).compile(Collections.singletonList(new TableRef(null, table, ts, false)), emptyCF, projectCF, null, ts);
                        return connection.getQueryServices().updateData(plan);
                    }
                    return new MutationState(0,connection);
                } catch (ConcurrentTableMutationException e) {
                    if (retried) {
                        throw e;
                    }
                    if (logger.isDebugEnabled()) {
                        logger.debug("Caught ConcurrentTableMutationException for table " + SchemaUtil.getTableName(schemaName, tableName) + ". Will try again...");
                    }
                    retried = true;
                }
            }
        } finally {
            connection.setAutoCommit(wasAutoCommit);
        }
    }


    private String dropColumnMutations(PTable table, PColumn columnToDrop, List<Mutation> tableMetaData) throws SQLException {
        String schemaName = table.getSchemaName().getString();
        String tableName = table.getTableName().getString();
        String familyName = null;
        List<String> binds = Lists.newArrayListWithExpectedSize(4);
        StringBuilder buf = new StringBuilder("DELETE FROM " + TYPE_SCHEMA + ".\"" + TYPE_TABLE + "\" WHERE " + TABLE_SCHEM_NAME);
        if (schemaName == null || schemaName.length() == 0) {
            buf.append(" IS NULL AND ");
        } else {
            buf.append(" = ? AND ");
            binds.add(schemaName);
        }
        buf.append (TABLE_NAME_NAME + " = ? AND " + COLUMN_NAME + " = ? AND " + TABLE_CAT_NAME);
        binds.add(tableName);
        binds.add(columnToDrop.getName().getString());
        if (columnToDrop.getFamilyName() == null) {
            buf.append(" IS NULL");
        } else {
            buf.append(" = ?");
            binds.add(familyName = columnToDrop.getFamilyName().getString());
        }
        
        PreparedStatement colDelete = null;
        try {
            colDelete = connection.prepareStatement(buf.toString());
            for (int i = 0; i < binds.size(); i++) {
                colDelete.setString(i+1, binds.get(i));
            }
            colDelete.execute();
        } finally {
            if(colDelete != null) {
                colDelete.close();
            }
        }
        
        PreparedStatement colUpdate = connection.prepareStatement(UPDATE_COLUMN_POSITION);
        colUpdate.setString(1, connection.getTenantId() == null ? null : connection.getTenantId().getString());
        colUpdate.setString(2, schemaName);
        colUpdate.setString(3, tableName);
        for (int i = columnToDrop.getPosition() + 1; i < table.getColumns().size(); i++) {
            PColumn column = table.getColumns().get(i);
            colUpdate.setString(4, column.getName().getString());
            colUpdate.setString(5, column.getFamilyName() == null ? null : column.getFamilyName().getString());
            // Since ORDINAL_POSITION is 1 based, by setting it to column.getPosition(), we're subtracting one,
            // since column.getPosition() is zero based.
            colUpdate.setInt(6, column.getPosition());
            colUpdate.execute();
        }
        return familyName;
    }
    
    /**
     * Calculate what the new column family will be after the column is dropped, returning null
     * if unchanged.
     * @param table table containing column to drop
     * @param columnToDrop column being dropped
     * @return the new column family or null if unchanged.
     */
    private static byte[] getNewEmptyColumnFamilyOrNull (PTable table, PColumn columnToDrop) {
        if (table.getType() != PTableType.VIEW && !SchemaUtil.isPKColumn(columnToDrop) && table.getColumnFamilies().get(0).getName().equals(columnToDrop.getFamilyName()) && table.getColumnFamilies().get(0).getColumns().size() == 1) {
            return SchemaUtil.getEmptyColumnFamily(table.getColumnFamilies().subList(1, table.getColumnFamilies().size()));
        }
        // If unchanged, return null
        return null;
    }
    
    public MutationState dropColumn(DropColumnStatement statement) throws SQLException {
        connection.rollback();
        boolean wasAutoCommit = connection.getAutoCommit();
        try {
            connection.setAutoCommit(false);
            TableName tableNameNode = statement.getTable().getName();
            String schemaName = tableNameNode.getSchemaName();
            String tableName = tableNameNode.getTableName();
            String fullTableName = SchemaUtil.getTableName(schemaName, tableName);
            boolean retried = false;
            while (true) {
                final ColumnResolver resolver = FromCompiler.getResolver(statement, connection);
                PTable table = resolver.getTables().get(0).getTable();
                ColumnRef columnRef = null;
                try {
                    columnRef = resolver.resolveColumn(null, statement.getColumnRef().getFamilyName(), statement.getColumnRef().getColumnName());
                } catch (ColumnNotFoundException e) {
                    if (statement.ifExists()) {
                        return new MutationState(0,connection);
                    }
                    throw e;
                }
                TableRef tableRef = columnRef.getTableRef();
                PColumn columnToDrop = columnRef.getColumn();
                if (SchemaUtil.isPKColumn(columnToDrop)) {
                    throw new SQLExceptionInfo.Builder(SQLExceptionCode.CANNOT_DROP_PK)
                        .setColumnName(columnToDrop.getName().getString()).build().buildException();
                }
                List<ColumnRef> columnsToDrop = Lists.newArrayListWithExpectedSize(1 + table.getIndexes().size());
                List<TableRef> indexesToDrop = Lists.newArrayListWithExpectedSize(table.getIndexes().size());
                List<Mutation> tableMetaData = Lists.newArrayListWithExpectedSize((table.getIndexes().size() + 1) * (1 + table.getColumns().size() - columnToDrop.getPosition()));
                String familyName = dropColumnMutations(table, columnToDrop, tableMetaData);
                for (PTable index : table.getIndexes()) {
                    String indexColumnName = IndexUtil.getIndexColumnName(columnToDrop);
                    try {
                        PColumn indexColumn = index.getColumn(indexColumnName);
                        if (SchemaUtil.isPKColumn(indexColumn)) {
                            indexesToDrop.add(new TableRef(index));
                        } else {
                            incrementTableSeqNum(index, -1);
                            dropColumnMutations(index, indexColumn, tableMetaData);
                            columnsToDrop.add(new ColumnRef(tableRef, columnToDrop.getPosition()));
                        }
                    } catch (ColumnNotFoundException e) {
                    }
                }
                tableMetaData.addAll(connection.getMutationState().toMutations().next().getSecond());
                connection.rollback();
                
                long seqNum = incrementTableSeqNum(table, -1);
                tableMetaData.addAll(connection.getMutationState().toMutations().next().getSecond());
                connection.rollback();
                // Force table header to be first in list
                Collections.reverse(tableMetaData);
                
                columnsToDrop.add(new ColumnRef(tableRef, columnToDrop.getPosition()));
                /*
                 * Ensure our "empty column family to be" exists. Somewhat of an edge case, but can occur if we drop the last column
                 * in a column family that was the empty column family. In that case, we have to pick another one. If there are no other
                 * ones, then we need to create our default empty column family. Note that this may no longer be necessary once we
                 * support declaring what the empty column family is on a table, as:
                 * - If you declare it, we'd just ensure it's created at DDL time and never switch what it is unless you change it
                 * - If you don't declare it, we can just continue to use the old empty column family in this case, dynamically updating
                 *    the empty column family name on the PTable.
                 */
                for (ColumnRef columnRefToDrop : columnsToDrop) {
                    PTable tableContainingColumnToDrop = columnRefToDrop.getTable();
                    byte[] emptyCF = getNewEmptyColumnFamilyOrNull(tableContainingColumnToDrop, columnRefToDrop.getColumn());
                    if (emptyCF != null) {
                        try {
                            tableContainingColumnToDrop.getColumnFamily(emptyCF);
                        } catch (ColumnFamilyNotFoundException e) {
                            // Only if it's not already a column family do we need to ensure it's created
                            List<Pair<byte[],Map<String,Object>>> family = Lists.newArrayListWithExpectedSize(1);
                            family.add(new Pair<byte[],Map<String,Object>>(emptyCF,Collections.<String,Object>emptyMap()));
                            connection.getQueryServices().addColumn(
                                    Collections.<Mutation>emptyList(), 
                                    tableContainingColumnToDrop.getType(),family);
                        }
                    }
                }
                MetaDataMutationResult result = connection.getQueryServices().dropColumn(tableMetaData, table.getType());
                try {
                    MutationCode code = processMutationResult(schemaName, tableName, result);
                    if (code == MutationCode.COLUMN_NOT_FOUND) {
                        connection.addTable(result.getTable());
                        if (!statement.ifExists()) {
                            throw new ColumnNotFoundException(schemaName, tableName, familyName, columnToDrop.getName().getString());
                        }
                        return new MutationState(0, connection);
                    }
                    // If we've done any index metadata updates, don't bother trying to update
                    // client-side cache as it would be too painful. Just let it pull it over from
                    // the server when needed.
                    if (columnsToDrop.size() == 1 && indexesToDrop.isEmpty()) {
                        connection.removeColumn(SchemaUtil.getTableName(schemaName, tableName), familyName, columnToDrop.getName().getString(), result.getMutationTime(), seqNum);
                    }
                    // If we have a VIEW, then only delete the metadata, and leave the table data alone
                    if (table.getType() != PTableType.VIEW) {
                        MutationState state = null;
                        connection.setAutoCommit(true);
                        Long scn = connection.getSCN();
                        // Delete everything in the column. You'll still be able to do queries at earlier timestamps
                        long ts = (scn == null ? result.getMutationTime() : scn);
                        PostDDLCompiler compiler = new PostDDLCompiler(connection);
                        boolean dropMetaData = connection.getQueryServices().getProps().getBoolean(DROP_METADATA_ATTRIB, DEFAULT_DROP_METADATA);
                        if(!dropMetaData){
                            // Drop any index tables that had the dropped column in the PK
                            connection.getQueryServices().updateData(compiler.compile(indexesToDrop, null, null, Collections.<PColumn>emptyList(), ts));
                        }
                        // Update empty key value column if necessary
                        for (ColumnRef droppedColumnRef : columnsToDrop) {
                            // Painful, but we need a TableRef with a pre-set timestamp to prevent attempts
                            // to get any updates from the region server.
                            // TODO: move this into PostDDLCompiler
                            // TODO: consider filtering mutable indexes here, but then the issue is that
                            // we'd need to force an update of the data row empty key value if a mutable
                            // secondary index is changing its empty key value family.
                            droppedColumnRef = new ColumnRef(droppedColumnRef, ts);
                            TableRef droppedColumnTableRef = droppedColumnRef.getTableRef();
                            PColumn droppedColumn = droppedColumnRef.getColumn();
                            MutationPlan plan = compiler.compile(
                                    Collections.singletonList(droppedColumnTableRef), 
                                    getNewEmptyColumnFamilyOrNull(droppedColumnTableRef.getTable(), droppedColumn), 
                                    null, 
                                    Collections.singletonList(droppedColumn), 
                                    ts);
                            state = connection.getQueryServices().updateData(plan);
                        }
                        // Return the last MutationState
                        return state;
                    }
                    return new MutationState(0, connection);
                } catch (ConcurrentTableMutationException e) {
                    if (retried) {
                        throw e;
                    }
                    table = connection.getPMetaData().getTable(fullTableName);
                    retried = true;
                }
            }
        } finally {
            connection.setAutoCommit(wasAutoCommit);
        }
    }

    public MutationState alterIndex(AlterIndexStatement statement) throws SQLException {
        connection.rollback();
        boolean wasAutoCommit = connection.getAutoCommit();
        try {
            String dataTableName = statement.getTableName();
            String schemaName = statement.getTable().getName().getSchemaName();
            String indexName = statement.getTable().getName().getTableName();
            PIndexState newIndexState = statement.getIndexState();
            if (newIndexState == PIndexState.REBUILD) {
                newIndexState = PIndexState.BUILDING;
            }
            connection.setAutoCommit(false);
            // Confirm index table is valid and up-to-date
<<<<<<< HEAD
            FromCompiler.getResolver(statement, connection);
            PreparedStatement tableUpsert = connection.prepareStatement(UPDATE_INDEX_STATE);
            tableUpsert.setString(1, connection.getTenantId() == null ? null : connection.getTenantId().getString());
            tableUpsert.setString(2, schemaName);
            tableUpsert.setString(3, indexName);
            tableUpsert.setString(4, statement.getIndexState().getSerializedValue());
            tableUpsert.execute();
=======
            TableRef indexRef = FromCompiler.getResolver(statement, connection).getTables().get(0);
            PreparedStatement tableUpsert = null;
            try {
                tableUpsert = connection.prepareStatement(UPDATE_INDEX_STATE);
                tableUpsert.setString(1, schemaName);
                tableUpsert.setString(2, indexName);
                tableUpsert.setString(3, newIndexState.getSerializedValue());
                tableUpsert.execute();
            } finally {
                if(tableUpsert != null) {
                    tableUpsert.close();
                }
            }
>>>>>>> 4c6c1983
            List<Mutation> tableMetadata = connection.getMutationState().toMutations().next().getSecond();
            connection.rollback();

            MetaDataMutationResult result = connection.getQueryServices().updateIndexState(tableMetadata, dataTableName);
            MutationCode code = result.getMutationCode();
            if (code == MutationCode.TABLE_NOT_FOUND) {
                throw new TableNotFoundException(schemaName,indexName);
            }
            if (code == MutationCode.UNALLOWED_TABLE_MUTATION) {
                throw new SQLExceptionInfo.Builder(SQLExceptionCode.INVALID_INDEX_STATE_TRANSITION)
                .setMessage(" currentState=" + indexRef.getTable().getIndexState() + ". requestedState=" + newIndexState )
                .setSchemaName(schemaName).setTableName(indexName).build().buildException();
            }
            if (code == MutationCode.TABLE_ALREADY_EXISTS) {
                if (result.getTable() != null) { // To accommodate connection-less update of index state
                    connection.addTable(result.getTable());
                }
            }
            if (newIndexState == PIndexState.BUILDING) {
                PTable index = indexRef.getTable();
                // First delete any existing rows of the index
                Long scn = connection.getSCN();
                long ts = scn == null ? HConstants.LATEST_TIMESTAMP : scn;
                MutationPlan plan = new PostDDLCompiler(connection).compile(Collections.singletonList(indexRef), null, null, Collections.<PColumn>emptyList(), ts);
                connection.getQueryServices().updateData(plan);
                NamedTableNode dataTableNode = NamedTableNode.create(null, TableName.create(schemaName, dataTableName), Collections.<ColumnDef>emptyList());
                // Next rebuild the index
                if (connection.getSCN() != null) {
                    return buildIndexAtTimeStamp(index, dataTableNode);
                }
                TableRef dataTableRef = FromCompiler.getResolver(dataTableNode, connection).getTables().get(0);
                return buildIndex(index, dataTableRef);
            }
            return new MutationState(1, connection);
        } catch (TableNotFoundException e) {
            if (!statement.ifExists()) {
                throw e;
            }
            return new MutationState(0, connection);
        } finally {
            connection.setAutoCommit(wasAutoCommit);
        }
    }
    
    private void assertNotAlteringPKOfTenantTable(ColumnDef col, PTable table) throws SQLException {
        if (col != null && col.isPK() && table.isTenantSpecificTable()) {
            throw new SQLExceptionInfo.Builder(SQLExceptionCode.TENANT_TABLE_PK)
                .setColumnName(col.getColumnDefName().getColumnName()).build().buildException();
        }
    }
}<|MERGE_RESOLUTION|>--- conflicted
+++ resolved
@@ -53,14 +53,11 @@
 import static com.salesforce.phoenix.jdbc.PhoenixDatabaseMetaData.TENANT_ID;
 import static com.salesforce.phoenix.jdbc.PhoenixDatabaseMetaData.TYPE_SCHEMA;
 import static com.salesforce.phoenix.jdbc.PhoenixDatabaseMetaData.TYPE_TABLE;
-<<<<<<< HEAD
+import static com.salesforce.phoenix.query.QueryServices.DROP_METADATA_ATTRIB;
+import static com.salesforce.phoenix.query.QueryServicesOptions.DEFAULT_DROP_METADATA;
 import static com.salesforce.phoenix.schema.PDataType.CHAR;
 import static com.salesforce.phoenix.schema.PDataType.VARCHAR;
 import static com.salesforce.phoenix.schema.PTable.BASE_TABLE_PROP_NAME;
-=======
-import static com.salesforce.phoenix.query.QueryServices.DROP_METADATA_ATTRIB;
-import static com.salesforce.phoenix.query.QueryServicesOptions.DEFAULT_DROP_METADATA;
->>>>>>> 4c6c1983
 
 import java.sql.DriverManager;
 import java.sql.PreparedStatement;
@@ -1020,34 +1017,23 @@
         // Ordinal position is 1-based and we don't count SALT column in ordinal position
         int totalColumnCount = table.getColumns().size() + (table.getBucketNum() == null ? 0 : -1);
         final long seqNum = table.getSequenceNumber() + 1;
-<<<<<<< HEAD
-        PreparedStatement tableUpsert = connection.prepareStatement(SchemaUtil.isMetaTable(schemaName, tableName) ? MUTATE_SYSTEM_TABLE : MUTATE_TABLE);
-        tableUpsert.setString(1, connection.getTenantId() == null ? null : connection.getTenantId().getString());
-        tableUpsert.setString(2, schemaName);
-        tableUpsert.setString(3, tableName);
-        tableUpsert.setString(4, table.getType().getSerializedValue());
-        tableUpsert.setLong(5, seqNum);
-        tableUpsert.setInt(6, totalColumnCount + columnCountDelta);
-        if (tableUpsert.getParameterMetaData().getParameterCount() > 6) {
-            tableUpsert.setBoolean(7, isImmutableRows);
-=======
         PreparedStatement tableUpsert = null;
         try {
             tableUpsert = connection.prepareStatement(SchemaUtil.isMetaTable(schemaName, tableName) ? MUTATE_SYSTEM_TABLE : MUTATE_TABLE);
-            tableUpsert.setString(1, schemaName);
-            tableUpsert.setString(2, tableName);
-            tableUpsert.setString(3, table.getType().getSerializedValue());
-            tableUpsert.setLong(4, seqNum);
-            tableUpsert.setInt(5, totalColumnCount + columnCountDelta);
-            if (tableUpsert.getParameterMetaData().getParameterCount() > 5) {
-                tableUpsert.setBoolean(6, isImmutableRows);
+            tableUpsert.setString(1, connection.getTenantId() == null ? null : connection.getTenantId().getString());
+            tableUpsert.setString(2, schemaName);
+            tableUpsert.setString(3, tableName);
+            tableUpsert.setString(4, table.getType().getSerializedValue());
+            tableUpsert.setLong(5, seqNum);
+            tableUpsert.setInt(6, totalColumnCount + columnCountDelta);
+            if (tableUpsert.getParameterMetaData().getParameterCount() > 6) {
+                tableUpsert.setBoolean(7, isImmutableRows);
             }
             tableUpsert.execute();
         } finally {
             if(tableUpsert != null) {
                 tableUpsert.close();
             }
->>>>>>> 4c6c1983
         }
         return seqNum;
     }
@@ -1090,7 +1076,6 @@
                 if (isImmutableRowsProp != null) {
                     isImmutableRows = isImmutableRowsProp;
                 }
-                assertNotAlteringPKOfTenantTable(colDef, table);
                 if (statement.getProps().remove(PhoenixDatabaseMetaData.SALT_BUCKETS) != null) {
                     throw new SQLExceptionInfo.Builder(SQLExceptionCode.SALT_ONLY_ON_CREATE_TABLE)
                     .setTableName(table.getName().getString()).build().buildException();
@@ -1113,7 +1098,7 @@
                             throw new SQLExceptionInfo.Builder(SQLExceptionCode.NOT_NULLABLE_COLUMN_IN_ROW_KEY)
                                 .setColumnName(colDef.getColumnDefName().getColumnName()).build().buildException();
                         }
-                        
+                        assertNotAlteringPKOfTenantTable(colDef, table);
                         PColumn column = newColumn(position++, colDef, PrimaryKeyConstraint.EMPTY);
                         columns.add(column);
                         addColumnMutation(schemaName, tableName, column, colUpsert, null);
@@ -1453,29 +1438,20 @@
             }
             connection.setAutoCommit(false);
             // Confirm index table is valid and up-to-date
-<<<<<<< HEAD
-            FromCompiler.getResolver(statement, connection);
-            PreparedStatement tableUpsert = connection.prepareStatement(UPDATE_INDEX_STATE);
-            tableUpsert.setString(1, connection.getTenantId() == null ? null : connection.getTenantId().getString());
-            tableUpsert.setString(2, schemaName);
-            tableUpsert.setString(3, indexName);
-            tableUpsert.setString(4, statement.getIndexState().getSerializedValue());
-            tableUpsert.execute();
-=======
             TableRef indexRef = FromCompiler.getResolver(statement, connection).getTables().get(0);
             PreparedStatement tableUpsert = null;
             try {
                 tableUpsert = connection.prepareStatement(UPDATE_INDEX_STATE);
-                tableUpsert.setString(1, schemaName);
-                tableUpsert.setString(2, indexName);
-                tableUpsert.setString(3, newIndexState.getSerializedValue());
+                tableUpsert.setString(1, connection.getTenantId() == null ? null : connection.getTenantId().getString());
+                tableUpsert.setString(2, schemaName);
+                tableUpsert.setString(3, indexName);
+                tableUpsert.setString(4, newIndexState.getSerializedValue());
                 tableUpsert.execute();
             } finally {
                 if(tableUpsert != null) {
                     tableUpsert.close();
                 }
             }
->>>>>>> 4c6c1983
             List<Mutation> tableMetadata = connection.getMutationState().toMutations().next().getSecond();
             connection.rollback();
 
