--- conflicted
+++ resolved
@@ -67,7 +67,6 @@
 import org.apache.hadoop.hbase.HTableDescriptor;
 import org.apache.hadoop.hbase.client.Delete;
 import org.apache.hadoop.hbase.client.Mutation;
-import org.apache.hadoop.hbase.util.Bytes;
 import org.apache.hadoop.hbase.util.Pair;
 import org.slf4j.Logger;
 import org.slf4j.LoggerFactory;
@@ -573,7 +572,6 @@
             }
             
             List<ColumnDef> colDefs = statement.getColumnDefs();
-       
             List<PColumn> columns = Lists.newArrayListWithExpectedSize(colDefs.size());
             LinkedHashSet<PColumn> pkColumns = Sets.newLinkedHashSetWithExpectedSize(colDefs.size() + 1); // in case salted
             PreparedStatement colUpsert = connection.prepareStatement(INSERT_COLUMN);
@@ -614,7 +612,7 @@
             } else {
                 isImmutableRows = isImmutableRowsProp;
             }
-         
+
             // Delay this check as it is supported to have IMMUTABLE_ROWS and SALT_BUCKETS defined on views
             if (statement.getTableType() == PTableType.VIEW && !tableProps.isEmpty()) {
                 throw new SQLExceptionInfo.Builder(SQLExceptionCode.VIEW_WITH_PROPERTIES).build().buildException();
@@ -980,6 +978,15 @@
                         .setColumnName(lastPK.getName().getString()).build().buildException();
                 }
                 
+                List<ColumnDef> columnDefs = statement.getColumnDefs();
+                if( columnDefs == null || columnDefs.size() == 0 ) {
+                    // Only support setting IMMUTABLE_ROWS=true on ALTER TABLE SET command
+                    if (!statement.getProps().isEmpty()) {
+                        throw new SQLExceptionInfo.Builder(SQLExceptionCode.SET_UNSUPPORTED_PROP_ON_ALTER_TABLE)
+                        .setTableName(table.getName().getString()).build().buildException();
+                    }
+                }
+                
                 boolean isImmutableRows = table.isImmutableRows();
                 Boolean isImmutableRowsProp = (Boolean)statement.getProps().remove(PTable.IS_IMMUTABLE_ROWS_PROP_NAME);
                 if (isImmutableRowsProp != null) {
@@ -988,76 +995,58 @@
                 
                 boolean isAddingPKColumn = false;
                 PreparedStatement colUpsert = connection.prepareStatement(SchemaUtil.isMetaTable(schemaName, tableName) ? INSERT_SYSTEM_COLUMN : INSERT_COLUMN);
-            
-                
-                List<ColumnDef> columnDefs = statement.getColumnDefs();
-                if (columnDefs == null) {
-                    columnDefs = Lists.newArrayListWithExpectedSize(1);
-                }
-                List<Pair<byte[],Map<String,Object>>> families = Lists.newArrayList();
+                
                 List<PColumn> columns = Lists.newArrayListWithExpectedSize(columnDefs.size());
-                if ( columnDefs.size() > 0 ) {
-                    for( ColumnDef  colDef : columnDefs) {
-                        if (colDef != null && !colDef.isNull() && colDef.isPK()) {
-                            throw new SQLExceptionInfo.Builder(SQLExceptionCode.NOT_NULLABLE_COLUMN_IN_ROW_KEY)
-                                .setColumnName(colDef.getColumnDefName().getColumnName()).build().buildException();
+                for( ColumnDef colDef : columnDefs) {
+                    if (colDef != null && !colDef.isNull() && colDef.isPK()) {
+                        throw new SQLExceptionInfo.Builder(SQLExceptionCode.NOT_NULLABLE_COLUMN_IN_ROW_KEY)
+                            .setColumnName(colDef.getColumnDefName().getColumnName()).build().buildException();
+                    }
+                    
+                    if (statement.getProps().remove(PhoenixDatabaseMetaData.SALT_BUCKETS) != null) {
+                        throw new SQLExceptionInfo.Builder(SQLExceptionCode.SALT_ONLY_ON_CREATE_TABLE)
+                        .setTableName(table.getName().getString()).build().buildException();
+                    }
+                        
+                    PColumn column = newColumn(position++, colDef, PrimaryKeyConstraint.EMPTY);
+                    columns.add(column);
+                }
+                
+               List<Pair<byte[],Map<String,Object>>> families = Lists.newArrayList();
+                Pair<byte[],Map<String,Object>> family = null;
+                
+                for (PColumn column : columns) {
+                    
+                    addColumnMutation(schemaName, tableName, column, colUpsert, null);
+                    // TODO: support setting properties on other families?
+                    if (column.getFamilyName() != null) {
+                        family = new Pair<byte[],Map<String,Object>>(column.getFamilyName().getBytes(),statement.getProps());
+                        families.add(family);
+                    } else { // If adding to primary key, then add the same column to all indexes on the table
+                        isAddingPKColumn = true;
+                        for (PTable index : table.getIndexes()) {
+                            int indexColPosition = index.getColumns().size();
+                            PDataType indexColDataType = IndexUtil.getIndexColumnDataType(column);
+                            ColumnName indexColName = ColumnName.caseSensitiveColumnName(IndexUtil.getIndexColumnName(column));
+                            ColumnDef indexColDef = FACTORY.columnDef(indexColName, indexColDataType.getSqlTypeName(), column.isNullable(), column.getMaxLength(), column.getScale(), true, column.getColumnModifier());
+                            PColumn indexColumn = newColumn(indexColPosition, indexColDef, PrimaryKeyConstraint.EMPTY);
+                            addColumnMutation(schemaName, index.getTableName().getString(), indexColumn, colUpsert, index.getParentTableName().getString());
                         }
-                        
-                        if (statement.getProps().remove(PhoenixDatabaseMetaData.SALT_BUCKETS) != null) {
-                            throw new SQLExceptionInfo.Builder(SQLExceptionCode.SALT_ONLY_ON_CREATE_TABLE)
-                            .setTableName(table.getName().getString()).build().buildException();
-                        }  
-                            
-                        PColumn column = newColumn(position++, colDef, PrimaryKeyConstraint.EMPTY);
-                        columns.add(column);
                     }
                     
-                   
-                    Pair<byte[],Map<String,Object>> family = null;
+                    tableMetaData.addAll(connection.getMutationState().toMutations().next().getSecond());
+                    connection.rollback();
                     
-                    for (PColumn column : columns) {  
-                        
-                        addColumnMutation(schemaName, tableName, column, colUpsert, null);
-                        // TODO: support setting properties on other families?
-                        if (column.getFamilyName() != null) {
-                            family = new Pair<byte[],Map<String,Object>>(column.getFamilyName().getBytes(),statement.getProps());
-                            families.add(family);
-                        } else { // If adding to primary key, then add the same column to all indexes on the table
-                            isAddingPKColumn = true;
-                            for (PTable index : table.getIndexes()) {
-                                int indexColPosition = index.getColumns().size();
-                                PDataType indexColDataType = IndexUtil.getIndexColumnDataType(column);
-                                ColumnName indexColName = ColumnName.caseSensitiveColumnName(IndexUtil.getIndexColumnName(column));
-                                ColumnDef indexColDef = FACTORY.columnDef(indexColName, indexColDataType.getSqlTypeName(), column.isNullable(), column.getMaxLength(), column.getScale(), true, column.getColumnModifier());
-                                PColumn indexColumn = newColumn(indexColPosition, indexColDef, PrimaryKeyConstraint.EMPTY);
-                                addColumnMutation(schemaName, index.getTableName().getString(), indexColumn, colUpsert, index.getParentTableName().getString());
-                            }
-                        }
-                        
-                        tableMetaData.addAll(connection.getMutationState().toMutations().next().getSecond());
-                        connection.rollback();
-                        
-                    }
-                   
-                    
-                    if (isAddingPKColumn && !table.getIndexes().isEmpty()) {
-                        for (PTable index : table.getIndexes()) {
-                            incrementTableSeqNum(index, 1);
-                        }
-                        tableMetaData.addAll(connection.getMutationState().toMutations().next().getSecond());
-                        connection.rollback();
-                    }
-                    
-                } else {
-                    
-                    // Only support setting IMMUTABLE_ROWS=true on ALTER TABLE SET command
-                    if (!statement.getProps().isEmpty()) {
-                        throw new SQLExceptionInfo.Builder(SQLExceptionCode.SET_UNSUPPORTED_PROP_ON_ALTER_TABLE)
-                        .setTableName(table.getName().getString()).build().buildException();
-                    }
-                    
                 }
                
+                
+                if (isAddingPKColumn && !table.getIndexes().isEmpty()) {
+                    for (PTable index : table.getIndexes()) {
+                        incrementTableSeqNum(index, 1);
+                    }
+                    tableMetaData.addAll(connection.getMutationState().toMutations().next().getSecond());
+                    connection.rollback();
+                }
                 long seqNum = incrementTableSeqNum(table, isImmutableRows, 1);
                 
                 tableMetaData.addAll(connection.getMutationState().toMutations().next().getSecond());
@@ -1065,11 +1054,6 @@
                 // Force the table header row to be first
                 Collections.reverse(tableMetaData);
                 
-<<<<<<< HEAD
-                MetaDataMutationResult result = connection.getQueryServices().addColumn(tableMetaData, table.getType(), families);
-=======
-                // Figure out if the empty column family is changing as a result of adding the new column
-                // The empty column family of an index will never change as a result of adding a new data column
                 byte[] emptyCF = null;
                 byte[] projectCF = null;
                 if (table.getType() != PTableType.VIEW && family != null) {
@@ -1084,10 +1068,8 @@
                         }
                     }
                 }
-                MetaDataMutationResult result = connection.getQueryServices().addColumn(tableMetaData, table.getType(), family);
->>>>>>> 287fea21
+                MetaDataMutationResult result = connection.getQueryServices().addColumn(tableMetaData, table.getType(), families);
                 try {
-           
                     MutationCode code = processMutationResult(schemaName, tableName, result);
                     if (code == MutationCode.COLUMN_ALREADY_EXISTS) {
                         connection.addTable(result.getTable());
@@ -1101,34 +1083,15 @@
                     if (!isAddingPKColumn || table.getIndexes().isEmpty()) {
                         connection.addColumn(SchemaUtil.getTableName(schemaName, tableName), columns, result.getMutationTime(), seqNum, isImmutableRows);
                     }
-                    for (Pair<byte[],Map<String,Object>>  cfamily : families) {
-                    
-                        byte[] emptyCF = null;
-                        byte[] projectCF = null;
-                        if (table.getType() != PTableType.VIEW ) {
-                            if (table.getColumnFamilies().isEmpty()) {
-                                emptyCF = cfamily.getFirst();
-                            } else {
-                                try {
-                                    table.getColumnFamily(cfamily.getFirst());
-                                } catch (ColumnFamilyNotFoundException e) {
-                                    projectCF = cfamily.getFirst();
-                                    emptyCF = SchemaUtil.getEmptyColumnFamily(table.getColumnFamilies());
-                                }
-                            }
-                        }
-                        if (emptyCF != null) {
-                            Long scn = connection.getSCN();
-                            connection.setAutoCommit(true);
-                            // Delete everything in the column. You'll still be able to do queries at earlier timestamps
-                            long ts = (scn == null ? result.getMutationTime() : scn);
-                            MutationPlan plan = new PostDDLCompiler(connection).compile(Collections.singletonList(new TableRef(null, table, ts, false)), emptyCF, projectCF, null, ts);
-                            return connection.getQueryServices().updateData(plan);
-                        }
-                        
-                    }
-                    
-                     return new MutationState(0,connection);
+                    if (emptyCF != null) {
+                        Long scn = connection.getSCN();
+                        connection.setAutoCommit(true);
+                        // Delete everything in the column. You'll still be able to do queries at earlier timestamps
+                        long ts = (scn == null ? result.getMutationTime() : scn);
+                        MutationPlan plan = new PostDDLCompiler(connection).compile(Collections.singletonList(new TableRef(null, table, ts, false)), emptyCF, projectCF, null, ts);
+                        return connection.getQueryServices().updateData(plan);
+                    }
+                    return new MutationState(0,connection);
                 } catch (ConcurrentTableMutationException e) {
                     if (retried) {
                         throw e;
@@ -1143,6 +1106,7 @@
             connection.setAutoCommit(wasAutoCommit);
         }
     }
+
 
     private String dropColumnMutations(PTable table, PColumn columnToDrop, List<Mutation> tableMetaData) throws SQLException {
         String schemaName = table.getSchemaName().getString();
