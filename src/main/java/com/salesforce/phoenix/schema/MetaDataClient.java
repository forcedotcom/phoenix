/*******************************************************************************
 * Copyright (c) 2013, Salesforce.com, Inc.
 * All rights reserved.
 * 
 * Redistribution and use in source and binary forms, with or without
 * modification, are permitted provided that the following conditions are met:
 * 
 *     Redistributions of source code must retain the above copyright notice,
 *     this list of conditions and the following disclaimer.
 *     Redistributions in binary form must reproduce the above copyright notice,
 *     this list of conditions and the following disclaimer in the documentation
 *     and/or other materials provided with the distribution.
 *     Neither the name of Salesforce.com nor the names of its contributors may 
 *     be used to endorse or promote products derived from this software without 
 *     specific prior written permission.
 * 
 * THIS SOFTWARE IS PROVIDED BY THE COPYRIGHT HOLDERS AND CONTRIBUTORS "AS IS" AND
 * ANY EXPRESS OR IMPLIED WARRANTIES, INCLUDING, BUT NOT LIMITED TO, THE IMPLIED
 * WARRANTIES OF MERCHANTABILITY AND FITNESS FOR A PARTICULAR PURPOSE ARE
 * DISCLAIMED. IN NO EVENT SHALL THE COPYRIGHT HOLDER OR CONTRIBUTORS BE LIABLE 
 * FOR ANY DIRECT, INDIRECT, INCIDENTAL, SPECIAL, EXEMPLARY, OR CONSEQUENTIAL 
 * DAMAGES (INCLUDING, BUT NOT LIMITED TO, PROCUREMENT OF SUBSTITUTE GOODS OR 
 * SERVICES; LOSS OF USE, DATA, OR PROFITS; OR BUSINESS INTERRUPTION) HOWEVER 
 * CAUSED AND ON ANY THEORY OF LIABILITY, WHETHER IN CONTRACT, STRICT LIABILITY, 
 * OR TORT (INCLUDING NEGLIGENCE OR OTHERWISE) ARISING IN ANY WAY OUT OF THE USE 
 * OF THIS SOFTWARE, EVEN IF ADVISED OF THE POSSIBILITY OF SUCH DAMAGE.
 ******************************************************************************/
package com.salesforce.phoenix.schema;

import static com.salesforce.phoenix.jdbc.PhoenixDatabaseMetaData.COLUMN_COUNT;
import static com.salesforce.phoenix.jdbc.PhoenixDatabaseMetaData.COLUMN_MODIFIER;
import static com.salesforce.phoenix.jdbc.PhoenixDatabaseMetaData.COLUMN_NAME;
import static com.salesforce.phoenix.jdbc.PhoenixDatabaseMetaData.COLUMN_SIZE;
import static com.salesforce.phoenix.jdbc.PhoenixDatabaseMetaData.DATA_TABLE_NAME;
import static com.salesforce.phoenix.jdbc.PhoenixDatabaseMetaData.DATA_TYPE;
import static com.salesforce.phoenix.jdbc.PhoenixDatabaseMetaData.DECIMAL_DIGITS;
import static com.salesforce.phoenix.jdbc.PhoenixDatabaseMetaData.IMMUTABLE_ROWS;
import static com.salesforce.phoenix.jdbc.PhoenixDatabaseMetaData.KEY_SEPARATOR;
import static com.salesforce.phoenix.jdbc.PhoenixDatabaseMetaData.INDEX_STATE;
import static com.salesforce.phoenix.jdbc.PhoenixDatabaseMetaData.NULLABLE;
import static com.salesforce.phoenix.jdbc.PhoenixDatabaseMetaData.ORDINAL_POSITION;
import static com.salesforce.phoenix.jdbc.PhoenixDatabaseMetaData.PK_NAME;
import static com.salesforce.phoenix.jdbc.PhoenixDatabaseMetaData.SALT_BUCKETS;
import static com.salesforce.phoenix.jdbc.PhoenixDatabaseMetaData.TABLE_CAT_NAME;
import static com.salesforce.phoenix.jdbc.PhoenixDatabaseMetaData.TABLE_NAME_NAME;
import static com.salesforce.phoenix.jdbc.PhoenixDatabaseMetaData.TABLE_SCHEM_NAME;
import static com.salesforce.phoenix.jdbc.PhoenixDatabaseMetaData.TABLE_SEQ_NUM;
import static com.salesforce.phoenix.jdbc.PhoenixDatabaseMetaData.TABLE_TYPE_NAME;
import static com.salesforce.phoenix.jdbc.PhoenixDatabaseMetaData.TYPE_SCHEMA;
import static com.salesforce.phoenix.jdbc.PhoenixDatabaseMetaData.TYPE_TABLE;

import java.sql.DriverManager;
import java.sql.PreparedStatement;
import java.sql.ResultSetMetaData;
import java.sql.SQLException;
import java.sql.Types;
import java.util.Collection;
import java.util.Collections;
import java.util.Iterator;
import java.util.LinkedHashSet;
import java.util.List;
import java.util.Map;
import java.util.Properties;
import java.util.Set;

import org.apache.hadoop.hbase.HColumnDescriptor;
import org.apache.hadoop.hbase.HConstants;
import org.apache.hadoop.hbase.HTableDescriptor;
import org.apache.hadoop.hbase.client.Delete;
import org.apache.hadoop.hbase.client.Mutation;
import org.apache.hadoop.hbase.util.Pair;
import org.slf4j.Logger;
import org.slf4j.LoggerFactory;

import com.google.common.collect.Iterators;
import com.google.common.collect.Lists;
import com.google.common.collect.Maps;
import com.google.common.collect.Sets;
import com.salesforce.phoenix.compile.ColumnResolver;
import com.salesforce.phoenix.compile.FromCompiler;
import com.salesforce.phoenix.compile.MutationPlan;
import com.salesforce.phoenix.compile.PostDDLCompiler;
import com.salesforce.phoenix.compile.PostIndexDDLCompiler;
import com.salesforce.phoenix.coprocessor.MetaDataProtocol;
import com.salesforce.phoenix.coprocessor.MetaDataProtocol.MetaDataMutationResult;
import com.salesforce.phoenix.coprocessor.MetaDataProtocol.MutationCode;
import com.salesforce.phoenix.exception.SQLExceptionCode;
import com.salesforce.phoenix.exception.SQLExceptionInfo;
import com.salesforce.phoenix.execute.MutationState;
import com.salesforce.phoenix.jdbc.PhoenixConnection;
import com.salesforce.phoenix.jdbc.PhoenixDatabaseMetaData;
import com.salesforce.phoenix.parse.AddColumnStatement;
import com.salesforce.phoenix.parse.AlterIndexStatement;
import com.salesforce.phoenix.parse.ColumnDef;
import com.salesforce.phoenix.parse.ColumnName;
import com.salesforce.phoenix.parse.CreateIndexStatement;
import com.salesforce.phoenix.parse.CreateTableStatement;
import com.salesforce.phoenix.parse.DropColumnStatement;
import com.salesforce.phoenix.parse.DropIndexStatement;
import com.salesforce.phoenix.parse.DropTableStatement;
import com.salesforce.phoenix.parse.ParseNodeFactory;
import com.salesforce.phoenix.parse.PrimaryKeyConstraint;
import com.salesforce.phoenix.parse.TableName;
import com.salesforce.phoenix.query.QueryConstants;
import com.salesforce.phoenix.query.QueryServices;
import com.salesforce.phoenix.query.QueryServicesOptions;
import com.salesforce.phoenix.util.IndexUtil;
import com.salesforce.phoenix.util.MetaDataUtil;
import com.salesforce.phoenix.util.PhoenixRuntime;
import com.salesforce.phoenix.util.SchemaUtil;

public class MetaDataClient {
    private static final Logger logger = LoggerFactory.getLogger(MetaDataClient.class);

    private static final ParseNodeFactory FACTORY = new ParseNodeFactory();
    private static final String CREATE_TABLE =
            "UPSERT INTO " + TYPE_SCHEMA + ".\"" + TYPE_TABLE + "\"( " + 
            TABLE_SCHEM_NAME + "," +
            TABLE_NAME_NAME + "," +
            TABLE_TYPE_NAME + "," +
            TABLE_SEQ_NUM + "," +
            COLUMN_COUNT + "," +
            SALT_BUCKETS + "," +
            PK_NAME + "," +
            DATA_TABLE_NAME + "," +
            INDEX_STATE + "," +
            IMMUTABLE_ROWS + "," +
            KEY_SEPARATOR +
            ") VALUES (?, ?, ?, ?, ?, ?, ?, ?, ?, ?, ?)";
    private static final String CREATE_INDEX_LINK =
            "UPSERT INTO " + TYPE_SCHEMA + ".\"" + TYPE_TABLE + "\"( " +
            TABLE_SCHEM_NAME + "," +
            TABLE_NAME_NAME + "," +
            TABLE_CAT_NAME +
            ") VALUES (?, ?, ?)";
    private static final String INCREMENT_SEQ_NUM =
            "UPSERT INTO " + TYPE_SCHEMA + ".\"" + TYPE_TABLE + "\"( " + 
            TABLE_SCHEM_NAME + "," +
            TABLE_NAME_NAME + "," +
            TABLE_SEQ_NUM  +
            ") VALUES (?, ?, ?)";
    private static final String MUTATE_TABLE =
        "UPSERT INTO " + TYPE_SCHEMA + ".\"" + TYPE_TABLE + "\"( " + 
        TABLE_SCHEM_NAME + "," +
        TABLE_NAME_NAME + "," +
        TABLE_TYPE_NAME + "," +
        TABLE_SEQ_NUM + "," +
        COLUMN_COUNT + "," +
        IMMUTABLE_ROWS +
        ") VALUES (?, ?, ?, ?, ?, ?)";
    // For system table, don't set IMMUTABLE_ROWS, since at upgrade time
    // between 1.2 and 2.0, we'll add this column (and we don't yet have
    // the column while upgrading). 
    private static final String MUTATE_SYSTEM_TABLE =
            "UPSERT INTO " + TYPE_SCHEMA + ".\"" + TYPE_TABLE + "\"( " + 
            TABLE_SCHEM_NAME + "," +
            TABLE_NAME_NAME + "," +
            TABLE_TYPE_NAME + "," +
            TABLE_SEQ_NUM + "," +
            COLUMN_COUNT + 
            ") VALUES (?, ?, ?, ?, ?)";
    private static final String UPDATE_INDEX_STATE =
            "UPSERT INTO " + TYPE_SCHEMA + ".\"" + TYPE_TABLE + "\"( " + 
            TABLE_SCHEM_NAME + "," +
            TABLE_NAME_NAME + "," +
            INDEX_STATE +
            ") VALUES (?, ?, ?)";
    private static final String INSERT_COLUMN =
        "UPSERT INTO " + TYPE_SCHEMA + ".\"" + TYPE_TABLE + "\"( " + 
        TABLE_SCHEM_NAME + "," +
        TABLE_NAME_NAME + "," +
        COLUMN_NAME + "," +
        TABLE_CAT_NAME + "," +
        DATA_TYPE + "," +
        NULLABLE + "," +
        COLUMN_SIZE + "," +
        DECIMAL_DIGITS + "," +
        ORDINAL_POSITION + "," + 
        COLUMN_MODIFIER + "," +
        DATA_TABLE_NAME + // write this both in the column and table rows for access by metadata APIs
        ") VALUES (?, ?, ?, ?, ?, ?, ?, ?, ?, ?, ?)";
    // Don't write DATA_TABLE_NAME for system table since at upgrade time from 1.2 to 2.0, we won't have this column yet.
    private static final String INSERT_SYSTEM_COLUMN =
            "UPSERT INTO " + TYPE_SCHEMA + ".\"" + TYPE_TABLE + "\"( " + 
            TABLE_SCHEM_NAME + "," +
            TABLE_NAME_NAME + "," +
            COLUMN_NAME + "," +
            TABLE_CAT_NAME + "," +
            DATA_TYPE + "," +
            NULLABLE + "," +
            COLUMN_SIZE + "," +
            DECIMAL_DIGITS + "," +
            ORDINAL_POSITION + 
            ") VALUES (?, ?, ?, ?, ?, ?, ?, ?, ?)";
    private static final String UPDATE_COLUMN_POSITION =
        "UPSERT INTO " + TYPE_SCHEMA + ".\"" + TYPE_TABLE + "\" ( " + 
        TABLE_SCHEM_NAME + "," +
        TABLE_NAME_NAME + "," +
        COLUMN_NAME + "," +
        TABLE_CAT_NAME + "," +
        ORDINAL_POSITION +
        ") VALUES (?, ?, ?, ?, ?)";
    
    private final PhoenixConnection connection;

    public MetaDataClient(PhoenixConnection connection) {
        this.connection = connection;
    }

    /**
     * Update the cache with the latest as of the connection scn.
     * @param schemaName
     * @param tableName
     * @return the timestamp from the server, negative if the cache was updated and positive otherwise
     * @throws SQLException
     */
    public long updateCache(String schemaName, String tableName) throws SQLException {
        Long scn = connection.getSCN();
        long clientTimeStamp = scn == null ? HConstants.LATEST_TIMESTAMP : scn;
        // TODO: better to check the type of the table
        if (TYPE_SCHEMA.equals(schemaName) && TYPE_TABLE.equals(tableName)) {
            return clientTimeStamp;
        }
        PTable table = null;
        String fullTableName = SchemaUtil.getTableName(schemaName, tableName);
        long tableTimestamp = HConstants.LATEST_TIMESTAMP;
        try {
            table = connection.getPMetaData().getTable(fullTableName);
            tableTimestamp = table.getTimeStamp();
        } catch (TableNotFoundException e) {
            
        }
        // Don't bother with server call: we can't possibly find a newer table
        // TODO: review - this seems weird
        if (tableTimestamp == clientTimeStamp - 1) {
            return clientTimeStamp;
        }
        final byte[] schemaBytes = PDataType.VARCHAR.toBytes(schemaName);
        final byte[] tableBytes = PDataType.VARCHAR.toBytes(tableName);
        MetaDataMutationResult result = connection.getQueryServices().getTable(schemaBytes, tableBytes, tableTimestamp, clientTimeStamp);
        MutationCode code = result.getMutationCode();
        PTable resultTable = result.getTable();
        // We found an updated table, so update our cache
        if (resultTable != null) {
            connection.addTable(resultTable);
            return -result.getMutationTime();
        } else {
            // if (result.getMutationCode() == MutationCode.NEWER_TABLE_FOUND) {
            // TODO: No table exists at the clientTimestamp, but a newer one exists.
            // Since we disallow creation or modification of a table earlier than the latest
            // timestamp, we can handle this such that we don't ask the
            // server again.
            // If table was not found at the current time stamp and we have one cached, remove it.
            // Otherwise, we're up to date, so there's nothing to do.
            if (code == MutationCode.TABLE_NOT_FOUND && table != null) {
                connection.removeTable(fullTableName);
                return -result.getMutationTime();
            }
        }
        return result.getMutationTime();
    }


    private void addColumnMutation(String schemaName, String tableName, PColumn column, PreparedStatement colUpsert, String parentTableName) throws SQLException {
        colUpsert.setString(1, schemaName);
        colUpsert.setString(2, tableName);
        colUpsert.setString(3, column.getName().getString());
        colUpsert.setString(4, column.getFamilyName() == null ? null : column.getFamilyName().getString());
        colUpsert.setInt(5, column.getDataType().getSqlType());
        colUpsert.setInt(6, column.isNullable() ? ResultSetMetaData.columnNullable : ResultSetMetaData.columnNoNulls);
        if (column.getMaxLength() == null) {
            colUpsert.setNull(7, Types.INTEGER);
        } else {
            colUpsert.setInt(7, column.getMaxLength());
        }
        if (column.getScale() == null) {
            colUpsert.setNull(8, Types.INTEGER);
        } else {
            colUpsert.setInt(8, column.getScale());
        }
        colUpsert.setInt(9, column.getPosition() + 1);
        if (colUpsert.getParameterMetaData().getParameterCount() > 9) {
            colUpsert.setInt(10, ColumnModifier.toSystemValue(column.getColumnModifier()));
        }
        if (colUpsert.getParameterMetaData().getParameterCount() > 10) {
            colUpsert.setString(11, parentTableName);
        }
        colUpsert.execute();
    }

    private PColumn newColumn(int position, ColumnDef def, PrimaryKeyConstraint pkConstraint) throws SQLException {
        try {
            ColumnName columnDefName = def.getColumnDefName();
            ColumnModifier columnModifier = def.getColumnModifier();
            boolean isPK = def.isPK();
            if (pkConstraint != null) {
                Pair<ColumnName,ColumnModifier> pkColumnModifier = pkConstraint.getColumn(columnDefName);
                if (pkColumnModifier != null) {
                    isPK = true;
                    columnModifier = pkColumnModifier.getSecond();
                }
            }
            
            String columnName = columnDefName.getColumnName();
            PName familyName = null;
            if (def.isPK() && !pkConstraint.getColumnNames().isEmpty() ) {
                throw new SQLExceptionInfo.Builder(SQLExceptionCode.PRIMARY_KEY_ALREADY_EXISTS)
                    .setColumnName(columnName).build().buildException();
            }
            if (def.getColumnDefName().getFamilyName() != null) {
                String family = def.getColumnDefName().getFamilyName();
                if (isPK) {
                    throw new SQLExceptionInfo.Builder(SQLExceptionCode.PRIMARY_KEY_WITH_FAMILY_NAME)
                        .setColumnName(columnName).setFamilyName(family).build().buildException();
                } else if (!def.isNull()) {
                    throw new SQLExceptionInfo.Builder(SQLExceptionCode.KEY_VALUE_NOT_NULL)
                        .setColumnName(columnName).setFamilyName(family).build().buildException();
                }
                familyName = PNameFactory.newName(family);
            } else if (!isPK) {
                familyName = PNameFactory.newName(QueryConstants.DEFAULT_COLUMN_FAMILY);
            }
            
            PColumn column = new PColumnImpl(PNameFactory.newName(columnName), familyName, def.getDataType(),
                    def.getMaxLength(), def.getScale(), def.isNull(), position, columnModifier);
            return column;
        } catch (IllegalArgumentException e) { // Based on precondition check in constructor
            throw new SQLException(e);
        }
    }

    public MutationState createTable(CreateTableStatement statement, byte[][] splits) throws SQLException {
        PTable table = createTable(statement, splits, null);
        if (table == null || table.getType() == PTableType.VIEW) {
            return new MutationState(0,connection);
        }
        
        // Hack to get around the case when an SCN is specified on the connection.
        // In this case, we won't see the table we just created yet, so we hack
        // around it by forcing the compiler to not resolve anything.
        PostDDLCompiler compiler = new PostDDLCompiler(connection);
        //connection.setAutoCommit(true);
        // Execute any necessary data updates
        Long scn = connection.getSCN();
        long ts = (scn == null ? table.getTimeStamp() : scn);
        // Getting the schema through the current connection doesn't work when the connection has an scn specified
        // Since the table won't be added to the current connection.
        TableRef tableRef = new TableRef(null, table, ts, false);
        byte[] emptyCF = SchemaUtil.getEmptyColumnFamily(table.getColumnFamilies());
        MutationPlan plan = compiler.compile(Collections.singletonList(tableRef), emptyCF, null, null, tableRef.getTimeStamp());
        return connection.getQueryServices().updateData(plan);
    }


    /**
     * Create an index table by morphing the CreateIndexStatement into a CreateTableStatement and calling
     * MetaDataClient.createTable. In doing so, we perform the following translations:
     * 1) Change the type of any columns being indexed to types that support null if the column is nullable.
     *    For example, a BIGINT type would be coerced to a DECIMAL type, since a DECIMAL type supports null
     *    when it's in the row key while a BIGINT does not.
     * 2) Append any row key column from the data table that is not in the indexed column list. Our indexes
     *    rely on having a 1:1 correspondence between the index and data rows.
     * 3) Change the name of the columns to include the column family. For example, if you have a column
     *    named "B" in a column family named "A", the indexed column name will be "A:B". This makes it easy
     *    to translate the column references in a query to the correct column references in an index table
     *    regardless of whether the column reference is prefixed with the column family name or not. It also
     *    has the side benefit of allowing the same named column in different column families to both be
     *    listed as an index column.
     * @param statement
     * @param splits
     * @return MutationState from population of index table from data table
     * @throws SQLException
     */
    public MutationState createIndex(CreateIndexStatement statement, byte[][] splits) throws SQLException {
        PrimaryKeyConstraint pk = statement.getIndexConstraint();
        TableName indexTableName = statement.getIndexTableName();
        String dataTableName = statement.getTable().getName().getTableName();
        
        int hbaseVersion = connection.getQueryServices().getLowestClusterHBaseVersion();
        if (hbaseVersion < PhoenixDatabaseMetaData.MUTABLE_SI_VERSION_THRESHOLD) {
            throw new SQLExceptionInfo.Builder(SQLExceptionCode.NO_MUTABLE_INDEXES).setTableName(indexTableName.getTableName()).build().buildException();
        }
        List<Pair<ColumnName, ColumnModifier>> indexedPkColumns = pk.getColumnNames();
        List<ColumnName> includedColumns = statement.getIncludeColumns();
        TableRef tableRef = null;
        PTable table = null;
        boolean retry = true;
        while (true) {
            try {
                ColumnResolver resolver = FromCompiler.getResolver(statement, connection);
                tableRef = resolver.getTables().get(0);
                PTable dataTable = tableRef.getTable();
                Set<PColumn> unusedPkColumns;
                if (dataTable.getBucketNum() != null) { // Ignore SALT column
                    unusedPkColumns = new LinkedHashSet<PColumn>(dataTable.getPKColumns().subList(1, dataTable.getPKColumns().size()));
                } else {
                    unusedPkColumns = new LinkedHashSet<PColumn>(dataTable.getPKColumns());
                }
                List<Pair<ColumnName, ColumnModifier>> allPkColumns = Lists.newArrayListWithExpectedSize(unusedPkColumns.size());
                List<ColumnDef> columnDefs = Lists.newArrayListWithExpectedSize(includedColumns.size() + indexedPkColumns.size());
                
                // First columns are the indexed ones
                for (Pair<ColumnName, ColumnModifier> pair : indexedPkColumns) {
                    ColumnName colName = pair.getFirst();
                    PColumn col = resolver.resolveColumn(null, colName.getFamilyName(), colName.getColumnName()).getColumn();
                    unusedPkColumns.remove(col);
                    PDataType dataType = IndexUtil.getIndexColumnDataType(col);
                    colName = ColumnName.caseSensitiveColumnName(IndexUtil.getIndexColumnName(col));
                    allPkColumns.add(new Pair<ColumnName, ColumnModifier>(colName, pair.getSecond()));
                    columnDefs.add(FACTORY.columnDef(colName, dataType.getSqlTypeName(), col.isNullable(), col.getMaxLength(), col.getScale(), false, null));
                }
                
                // Next all the PK columns from the data table that aren't indexed
                if (!unusedPkColumns.isEmpty()) {
                    for (PColumn col : unusedPkColumns) {
                        ColumnName colName = ColumnName.caseSensitiveColumnName(IndexUtil.getIndexColumnName(col));
                        allPkColumns.add(new Pair<ColumnName, ColumnModifier>(colName, col.getColumnModifier()));
                        PDataType dataType = IndexUtil.getIndexColumnDataType(col);
                        columnDefs.add(FACTORY.columnDef(colName, dataType.getSqlTypeName(), col.isNullable(), col.getMaxLength(), col.getScale(), false, col.getColumnModifier()));
                    }
                }
                pk = FACTORY.primaryKey(null, allPkColumns);
                
                // Last all the included columns (minus any PK columns)
                for (ColumnName colName : includedColumns) {
                    PColumn col = resolver.resolveColumn(null, colName.getFamilyName(), colName.getColumnName()).getColumn();
                    if (SchemaUtil.isPKColumn(col)) {
                        if (!unusedPkColumns.contains(col)) {
                            throw new SQLExceptionInfo.Builder(SQLExceptionCode.COLUMN_EXIST_IN_DEF).build().buildException();
                        }
                    } else {
                        colName = ColumnName.caseSensitiveColumnName(IndexUtil.getIndexColumnName(col));
                        // Check for duplicates between indexed and included columns
                        if (pk.contains(colName)) {
                            throw new SQLExceptionInfo.Builder(SQLExceptionCode.COLUMN_EXIST_IN_DEF).build().buildException();
                        }
                        if (!SchemaUtil.isPKColumn(col)) {
                            // Need to re-create ColumnName, since the above one won't have the column family name
                            colName = ColumnName.caseSensitiveColumnName(col.getFamilyName().getString(), IndexUtil.getIndexColumnName(col));
                            columnDefs.add(FACTORY.columnDef(colName, col.getDataType().getSqlTypeName(), col.isNullable(), col.getMaxLength(), col.getScale(), false, col.getColumnModifier()));
                        }
                    }
                }
                
                CreateTableStatement tableStatement = FACTORY.createTable(indexTableName, statement.getProps(), columnDefs, pk, statement.getSplitNodes(), PTableType.INDEX, statement.ifNotExists(), statement.getBindCount());
                table = createTable(tableStatement, splits, tableRef.getTable());
                break;
            } catch (ConcurrentTableMutationException e) { // Can happen if parent data table changes while above is in progress
                if (retry) {
                    retry = false;
                    continue;
                }
                throw e;
            }
        }
        if (table == null) {
            return new MutationState(0,connection);
        }
        boolean success = false;
        MetaDataClient client = this;
        SQLException sqlException = null;
        try {
            // If our connection is at a fixed point-in-time, we need to open a new
            // connection so that our new index table is visible.
            if (connection.getSCN() != null) {
                Properties props = new Properties(connection.getClientInfo());
                props.setProperty(PhoenixRuntime.CURRENT_SCN_ATTRIB, Long.toString(connection.getSCN()+1));
                client = new MetaDataClient(DriverManager.getConnection(connection.getURL(), props).unwrap(PhoenixConnection.class));
                // Re-resolve the tableRef from the now newer connection
                ColumnResolver resolver = FromCompiler.getResolver(statement, client.connection);
                tableRef = resolver.getTables().get(0);
            }
            PostIndexDDLCompiler compiler = new PostIndexDDLCompiler(client.connection, tableRef);
            MutationPlan plan = compiler.compile(table);
            MutationState state = client.connection.getQueryServices().updateData(plan);
            AlterIndexStatement indexStatement = FACTORY.alterIndex(FACTORY.namedTable(null, indexTableName), dataTableName, false, PIndexState.ACTIVE);
            client.alterIndex(indexStatement);
            success = true;
            return state;
        } catch (SQLException e) {
            sqlException = e;
        } finally {
            // If we had to open another connection, then close it here
            if (client != this) {
                try {
                    client.connection.close();
                } catch (SQLException e) {
                    if (sqlException == null) {
                        // If we're not in the middle of throwing another exception
                        // then throw the exception we got on close.
                        if (success) {
                            sqlException = e;
                        }
                    } else {
                        sqlException.setNextException(e);
                    }
                }
            }
            if (sqlException != null) {
                throw sqlException;
            }
        }
        throw new IllegalStateException(); // impossible
    }

    private static ColumnDef findColumnDefOrNull(List<ColumnDef> colDefs, ColumnName colName) {
        for (ColumnDef colDef : colDefs) {
            if (colDef.getColumnDefName().getColumnName().equals(colName.getColumnName())) {
                return colDef;
            }
        }
        return null;
    }
    
    private PTable createTable(CreateTableStatement statement, byte[][] splits, PTable parent) throws SQLException {
        PTableType tableType = statement.getTableType();
        boolean wasAutoCommit = connection.getAutoCommit();
        connection.rollback();
        try {
            connection.setAutoCommit(false);
            List<Mutation> tableMetaData = Lists.newArrayListWithExpectedSize(statement.getColumnDefs().size() + 3);
            
            TableName tableNameNode = statement.getTableName();
            String schemaName = tableNameNode.getSchemaName();
            String tableName = tableNameNode.getTableName();
            String parentTableName = null;
            if (parent != null) {
                parentTableName = parent.getTableName().getString();
                // Pass through data table sequence number so we can check it hasn't changed
                PreparedStatement incrementStatement = connection.prepareStatement(INCREMENT_SEQ_NUM);
                incrementStatement.setString(1, schemaName);
                incrementStatement.setString(2, parentTableName);
                incrementStatement.setLong(3, parent.getSequenceNumber());
                incrementStatement.execute();
                // Get list of mutations and add to table meta data that will be passed to server
                // to guarantee order. This row will always end up last
                tableMetaData.addAll(connection.getMutationState().toMutations().next().getSecond());
                connection.rollback();

                // Add row linking from data table row to index table row
                PreparedStatement linkStatement = connection.prepareStatement(CREATE_INDEX_LINK);
                linkStatement.setString(1, schemaName);
                linkStatement.setString(2, parentTableName);
                linkStatement.setString(3, tableName);
                linkStatement.execute();
            }
            
            PrimaryKeyConstraint pkConstraint = statement.getPrimaryKeyConstraint();
            String pkName = null;
            List<Pair<ColumnName,ColumnModifier>> pkColumnsNames = Collections.<Pair<ColumnName,ColumnModifier>>emptyList();
            Iterator<Pair<ColumnName,ColumnModifier>> pkColumnsIterator = Iterators.emptyIterator();
            if (pkConstraint != null) {
                pkColumnsNames = pkConstraint.getColumnNames();
                pkColumnsIterator = pkColumnsNames.iterator();
                pkName = pkConstraint.getName();
            }
            
            List<ColumnDef> colDefs = statement.getColumnDefs();
       
            List<PColumn> columns = Lists.newArrayListWithExpectedSize(colDefs.size());
            LinkedHashSet<PColumn> pkColumns = Sets.newLinkedHashSetWithExpectedSize(colDefs.size() + 1); // in case salted
            PreparedStatement colUpsert = connection.prepareStatement(INSERT_COLUMN);
            Map<String, PName> familyNames = Maps.newLinkedHashMap();
            boolean isPK = false;
            
            Map<String,Object> tableProps = Maps.newHashMapWithExpectedSize(statement.getProps().size());
            Map<String,Object> commonFamilyProps = Collections.emptyMap();
            // Somewhat hacky way of determining if property is for HColumnDescriptor or HTableDescriptor
            HColumnDescriptor defaultDescriptor = new HColumnDescriptor(QueryConstants.DEFAULT_COLUMN_FAMILY_BYTES);
            if (!statement.getProps().isEmpty()) {
                commonFamilyProps = Maps.newHashMapWithExpectedSize(statement.getProps().size());
                
                Collection<Pair<String,Object>> props = statement.getProps().get(QueryConstants.ALL_FAMILY_PROPERTIES_KEY);
                for (Pair<String,Object> prop : props) {
                    if (defaultDescriptor.getValue(prop.getFirst()) == null) {
                        tableProps.put(prop.getFirst(), prop.getSecond());
                    } else {
                        commonFamilyProps.put(prop.getFirst(), prop.getSecond());
                    }
                }
            }
            
            Integer saltBucketNum = (Integer) tableProps.remove(PhoenixDatabaseMetaData.SALT_BUCKETS);
            if (saltBucketNum != null && (saltBucketNum <= 0 || saltBucketNum > SaltingUtil.MAX_BUCKET_NUM)) {
                throw new SQLExceptionInfo.Builder(SQLExceptionCode.INVALID_BUCKET_NUM).build().buildException();
            }
            // Salt the index table if the data table is salted
            if (saltBucketNum == null && parent != null) {
                saltBucketNum = parent.getBucketNum();
            }
            boolean isSalted = (saltBucketNum != null);
            
            boolean isImmutableRows;
            Boolean isImmutableRowsProp = (Boolean) tableProps.remove(PTable.IS_IMMUTABLE_ROWS_PROP_NAME);
            if (isImmutableRowsProp == null) {
                isImmutableRows = connection.getQueryServices().getProps().getBoolean(QueryServices.IMMUTABLE_ROWS_ATTRIB, QueryServicesOptions.DEFAULT_IMMUTABLE_ROWS);
            } else {
                isImmutableRows = isImmutableRowsProp;
            }

            final String rowKeySeparatorProp = (String) tableProps.remove(PhoenixDatabaseMetaData.KEY_SEPARATOR);

             System.out.println(" KEY SEPARATOR IS : " + rowKeySeparatorProp);
             byte[] rowKeySeparatorBytes;
             if (rowKeySeparatorProp == null) {
                 rowKeySeparatorBytes = QueryConstants.SEPARATOR_BYTE_ARRAY;
             } else {
                 rowKeySeparatorBytes = Bytes.toBytes(rowKeySeparatorProp);
             }
             
            // Delay this check as it is supported to have IMMUTABLE_ROWS and SALT_BUCKETS defined on views
            if (statement.getTableType() == PTableType.VIEW && !tableProps.isEmpty()) {
                throw new SQLExceptionInfo.Builder(SQLExceptionCode.VIEW_WITH_PROPERTIES).build().buildException();
            }
            
            int positionOffset = 0;
            if (isSalted) {
                positionOffset = 1;
                pkColumns.add(SaltingUtil.SALTING_COLUMN);
            }
            int position = positionOffset;
            
            for (ColumnDef colDef : colDefs) {
                if (colDef.isPK()) {
                    if (isPK) {
                        throw new SQLExceptionInfo.Builder(SQLExceptionCode.PRIMARY_KEY_ALREADY_EXISTS)
                            .setColumnName(colDef.getColumnDefName().getColumnName()).build().buildException();
                    }
                    isPK = true;
                }
                PColumn column = newColumn(position++, colDef, pkConstraint);
                if (SchemaUtil.isPKColumn(column)) {
                    // TODO: remove this constraint?
                    if (pkColumnsIterator.hasNext() && !column.getName().getString().equals(pkColumnsIterator.next().getFirst().getColumnName())) {
                        throw new SQLExceptionInfo.Builder(SQLExceptionCode.PRIMARY_KEY_OUT_OF_ORDER).setSchemaName(schemaName)
                            .setTableName(tableName).setColumnName(column.getName().getString()).build().buildException();
                    }
                    if (!pkColumns.add(column)) {
                        throw new ColumnAlreadyExistsException(schemaName, tableName, column.getName().getString());
                    }
                }
                columns.add(column);
                if (colDef.getDataType() == PDataType.VARBINARY 
                        && SchemaUtil.isPKColumn(column)
                        && pkColumnsNames.size() > 1 
                        && column.getPosition() < pkColumnsNames.size() - 1) {
                    throw new SQLExceptionInfo.Builder(SQLExceptionCode.VARBINARY_IN_ROW_KEY).setSchemaName(schemaName)
                        .setTableName(tableName).setColumnName(column.getName().getString()).build().buildException();
                }
                if (column.getFamilyName() != null) {
                    familyNames.put(column.getFamilyName().getString(),column.getFamilyName());
                }
            }
            if (!isPK && pkColumnsNames.isEmpty()) {
                throw new SQLExceptionInfo.Builder(SQLExceptionCode.PRIMARY_KEY_MISSING)
                    .setSchemaName(schemaName).setTableName(tableName).build().buildException();
            }
            if (!pkColumnsNames.isEmpty() && pkColumnsNames.size() != pkColumns.size() - positionOffset) { // Then a column name in the primary key constraint wasn't resolved
                Iterator<Pair<ColumnName,ColumnModifier>> pkColumnNamesIterator = pkColumnsNames.iterator();
                while (pkColumnNamesIterator.hasNext()) {
                    ColumnName colName = pkColumnNamesIterator.next().getFirst();
                    ColumnDef colDef = findColumnDefOrNull(colDefs, colName);
                    if (colDef == null) {
                        throw new ColumnNotFoundException(schemaName, tableName, null, colName.getColumnName());
                    }
                    if (colDef.getColumnDefName().getFamilyName() != null) {
                        throw new SQLExceptionInfo.Builder(SQLExceptionCode.PRIMARY_KEY_WITH_FAMILY_NAME)
                        .setColumnName(colDef.getColumnDefName().getColumnName() ).setFamilyName(colDef.getColumnDefName().getFamilyName()).build().buildException();
                    }
                }
                // The above should actually find the specific one, but just in case...
                throw new SQLExceptionInfo.Builder(SQLExceptionCode.INVALID_PRIMARY_KEY_CONSTRAINT)
                .setSchemaName(schemaName).setTableName(tableName).build().buildException();
            }
            
            List<Pair<byte[],Map<String,Object>>> familyPropList = Lists.newArrayListWithExpectedSize(familyNames.size());
            if (!statement.getProps().isEmpty()) {
                for (String familyName : statement.getProps().keySet()) {
                    if (!familyName.equals(QueryConstants.ALL_FAMILY_PROPERTIES_KEY)) {
                        if (familyNames.get(familyName) == null) {
                            throw new SQLExceptionInfo.Builder(SQLExceptionCode.PROPERTIES_FOR_FAMILY)
                                .setFamilyName(familyName).build().buildException();
                        } else if (statement.getTableType() == PTableType.VIEW) {
                            throw new SQLExceptionInfo.Builder(SQLExceptionCode.VIEW_WITH_PROPERTIES).build().buildException();
                        }
                    }
                }
            }
            
            for (PName familyName : familyNames.values()) {
                Collection<Pair<String,Object>> props = statement.getProps().get(familyName.getString());
                if (props.isEmpty()) {
                    familyPropList.add(new Pair<byte[],Map<String,Object>>(familyName.getBytes(),commonFamilyProps));
                } else {
                    Map<String,Object> combinedFamilyProps = Maps.newHashMapWithExpectedSize(props.size() + commonFamilyProps.size());
                    combinedFamilyProps.putAll(commonFamilyProps);
                    for (Pair<String,Object> prop : props) {
                        combinedFamilyProps.put(prop.getFirst(), prop.getSecond());
                    }
                    familyPropList.add(new Pair<byte[],Map<String,Object>>(familyName.getBytes(),combinedFamilyProps));
                }
            }
            
            
            // Bootstrapping for our SYSTEM.TABLE that creates itself before it exists 
            if (tableType == PTableType.SYSTEM) {
                PTable table = PTableImpl.makePTable(PNameFactory.newName(schemaName),PNameFactory.newName(tableName), tableType, null, MetaDataProtocol.MIN_TABLE_TIMESTAMP, PTable.INITIAL_SEQ_NUM, PNameFactory.newName(QueryConstants.SYSTEM_TABLE_PK_NAME), null, columns, null, Collections.<PTable>emptyList(), isImmutableRows, rowKeySeparatorBytes);
                connection.addTable(table);
            } else if (tableType == PTableType.INDEX) {
                if (tableProps.get(HTableDescriptor.MAX_FILESIZE) == null) {
                    int nIndexRowKeyColumns = isPK ? 1 : pkColumnsNames.size();
                    int nIndexKeyValueColumns = columns.size() - nIndexRowKeyColumns;
                    int nBaseRowKeyColumns = parent.getPKColumns().size() - (parent.getBucketNum() == null ? 0 : 1);
                    int nBaseKeyValueColumns = parent.getColumns().size() - parent.getPKColumns().size();
                    /* 
                     * Approximate ratio between index table size and data table size:
                     * More or less equal to the ratio between the number of key value columns in each. We add one to
                     * the key value column count to take into account our empty key value. We add 1/4 for any key
                     * value data table column that was moved into the index table row key.
                     */
                    double ratio = (1+nIndexKeyValueColumns + (nIndexRowKeyColumns - nBaseRowKeyColumns)/4d)/(1+nBaseKeyValueColumns);
                    HTableDescriptor descriptor = connection.getQueryServices().getTableDescriptor(parent.getName().getBytes());
                    if (descriptor != null) { // Is null for connectionless
                        long maxFileSize = descriptor.getMaxFileSize();
                        if (maxFileSize == -1) { // If unset, use default
                            maxFileSize = HConstants.DEFAULT_MAX_FILE_SIZE;
                        }
                        tableProps.put(HTableDescriptor.MAX_FILESIZE, (long)(maxFileSize * ratio));
                    }
                }
            }
            
            for (PColumn column : columns) {
                addColumnMutation(schemaName, tableName, column, colUpsert, parentTableName);
            }
            
            tableMetaData.addAll(connection.getMutationState().toMutations().next().getSecond());
            connection.rollback();
            
            String dataTableName = parent == null ? null : parent.getTableName().getString();
            PIndexState indexState = parent == null ? null : PIndexState.BUILDING;
            PreparedStatement tableUpsert = connection.prepareStatement(CREATE_TABLE);
            tableUpsert.setString(1, schemaName);
            tableUpsert.setString(2, tableName);
            tableUpsert.setString(3, tableType.getSerializedValue());
            tableUpsert.setLong(4, PTable.INITIAL_SEQ_NUM);
            tableUpsert.setInt(5, position);
            if (saltBucketNum != null) {
                tableUpsert.setInt(6, saltBucketNum);
            } else {
                tableUpsert.setNull(6, Types.INTEGER);
            }
            tableUpsert.setString(7, pkName);
            tableUpsert.setString(8, dataTableName);
            tableUpsert.setString(9, indexState == null ? null : indexState.getSerializedValue());
            tableUpsert.setBoolean(10, isImmutableRows);
            tableUpsert.setBytes(11, rowKeySeparatorBytes);
            tableUpsert.execute();
            
            tableMetaData.addAll(connection.getMutationState().toMutations().next().getSecond());
            connection.rollback();
            
            /*
             * The table metadata must be in the following order:
             * 1) table header row
             * 2) everything else
             * 3) parent table header row
             */
            Collections.reverse(tableMetaData);
            
            splits = SchemaUtil.processSplits(splits, pkColumns, saltBucketNum, connection.getQueryServices().getProps().getBoolean(
                    QueryServices.ROW_KEY_ORDER_SALTED_TABLE_ATTRIB, QueryServicesOptions.DEFAULT_ROW_KEY_ORDER_SALTED_TABLE));
            MetaDataMutationResult result = connection.getQueryServices().createTable(tableMetaData, tableType, tableProps, familyPropList, splits);
            MutationCode code = result.getMutationCode();
            switch(code) {
            case TABLE_ALREADY_EXISTS:
                connection.addTable(result.getTable());
                if (!statement.ifNotExists()) {
                    throw new TableAlreadyExistsException(schemaName, tableName, result.getTable());
                }
                return null;
            case PARENT_TABLE_NOT_FOUND:
                throw new TableNotFoundException(schemaName, parent.getName().getString());
            case NEWER_TABLE_FOUND:
                throw new NewerTableAlreadyExistsException(schemaName, tableName, result.getTable());
            case UNALLOWED_TABLE_MUTATION:
                throw new SQLExceptionInfo.Builder(SQLExceptionCode.CANNOT_MUTATE_TABLE)
                    .setSchemaName(schemaName).setTableName(tableName).build().buildException();
            case CONCURRENT_TABLE_MUTATION:
                connection.addTable(result.getTable());
                throw new ConcurrentTableMutationException(schemaName, tableName);
            default:
                PTable table =  PTableImpl.makePTable(
                        PNameFactory.newName(schemaName), PNameFactory.newName(tableName), tableType, indexState, result.getMutationTime(), PTable.INITIAL_SEQ_NUM, 
                        pkName == null ? null : PNameFactory.newName(pkName), saltBucketNum, columns, dataTableName == null ? null : PNameFactory.newName(dataTableName), Collections.<PTable>emptyList(), isImmutableRows, rowKeySeparatorBytes);
                connection.addTable(table);
                return table;
            }
        } finally {
            connection.setAutoCommit(wasAutoCommit);
        }
    }

    public MutationState dropTable(DropTableStatement statement) throws SQLException {
        String schemaName = statement.getTableName().getSchemaName();
        String tableName = statement.getTableName().getTableName();
        return dropTable(schemaName, tableName, null, statement.getTableType(), statement.ifExists());
    }

    public MutationState dropIndex(DropIndexStatement statement) throws SQLException {
        String schemaName = statement.getTableName().getSchemaName();
        String tableName = statement.getIndexName().getName();
        String parentTableName = statement.getTableName().getTableName();
        return dropTable(schemaName, tableName, parentTableName, PTableType.INDEX, statement.ifExists());
    }

    private MutationState dropTable(String schemaName, String tableName, String parentTableName, PTableType tableType, boolean ifExists) throws SQLException {
        connection.rollback();
        boolean wasAutoCommit = connection.getAutoCommit();
        try {
            byte[] key = SchemaUtil.getTableKey(schemaName, tableName);
            Long scn = connection.getSCN();
            long clientTimeStamp = scn == null ? HConstants.LATEST_TIMESTAMP : scn;
            List<Mutation> tableMetaData = Lists.newArrayListWithExpectedSize(2);
            @SuppressWarnings("deprecation") // FIXME: Remove when unintentionally deprecated method is fixed (HBASE-7870).
            Delete tableDelete = new Delete(key, clientTimeStamp, null);
            tableMetaData.add(tableDelete);
            if (parentTableName != null) {
                byte[] linkKey = MetaDataUtil.getParentLinkKey(schemaName, parentTableName, tableName);
                @SuppressWarnings("deprecation") // FIXME: Remove when unintentionally deprecated method is fixed (HBASE-7870).
                Delete linkDelete = new Delete(linkKey, clientTimeStamp, null);
                tableMetaData.add(linkDelete);
            }
            
            MetaDataMutationResult result = connection.getQueryServices().dropTable(tableMetaData, tableType);
            MutationCode code = result.getMutationCode();
            switch(code) {
            case TABLE_NOT_FOUND:
                if (!ifExists) {
                    throw new TableNotFoundException(schemaName, tableName);
                }
                break;
            case NEWER_TABLE_FOUND:
                throw new NewerTableAlreadyExistsException(schemaName, tableName, result.getTable());
            case UNALLOWED_TABLE_MUTATION:
                throw new SQLExceptionInfo.Builder(SQLExceptionCode.CANNOT_MUTATE_TABLE)
                    .setSchemaName(schemaName).setTableName(tableName).build().buildException();
            default:
                try {
                    // TODO: should we update the parent table by removing the index?
                    connection.removeTable(tableName);
                } catch (TableNotFoundException e) { } // Ignore - just means wasn't cached
                if (result.getTable() != null && tableType != PTableType.VIEW) {
                    connection.setAutoCommit(true);
                    // Delete everything in the column. You'll still be able to do queries at earlier timestamps
                    long ts = (scn == null ? result.getMutationTime() : scn);
                    // Create empty table and schema - they're only used to get the name from
                    // PName name, PTableType type, long timeStamp, long sequenceNumber, List<PColumn> columns
                    PTable table = result.getTable();
                    List<TableRef> tableRefs = Lists.newArrayListWithExpectedSize(1 + table.getIndexes().size());
                    tableRefs.add(new TableRef(null, table, ts, false));
                    for (PTable index: table.getIndexes()) {
                        tableRefs.add(new TableRef(null, index, ts, false));
                    }
                    MutationPlan plan = new PostDDLCompiler(connection).compile(tableRefs, null, null, Collections.<PColumn>emptyList(), ts);
                    return connection.getQueryServices().updateData(plan);
                }
                break;
            }
            return new MutationState(0,connection);
        } finally {
            connection.setAutoCommit(wasAutoCommit);
        }
    }

    private MutationCode processMutationResult(String schemaName, String tableName, MetaDataMutationResult result) throws SQLException {
        final MutationCode mutationCode = result.getMutationCode();
        switch (mutationCode) {
        case TABLE_NOT_FOUND:
            connection.removeTable(tableName);
            throw new TableNotFoundException(schemaName, tableName);
        case UNALLOWED_TABLE_MUTATION:
            throw new SQLExceptionInfo.Builder(SQLExceptionCode.CANNOT_MUTATE_TABLE)
                .setSchemaName(schemaName).setTableName(tableName).build().buildException();
        case COLUMN_ALREADY_EXISTS:
        case COLUMN_NOT_FOUND:
            break;
        case CONCURRENT_TABLE_MUTATION:
            connection.addTable(result.getTable());
            if (logger.isDebugEnabled()) {
                logger.debug("CONCURRENT_TABLE_MUTATION for table " + SchemaUtil.getTableName(schemaName, tableName));
            }
            throw new ConcurrentTableMutationException(schemaName, tableName);
        case NEWER_TABLE_FOUND:
            if (result.getTable() != null) {
                connection.addTable(result.getTable());
            }
            throw new NewerTableAlreadyExistsException(schemaName, tableName, result.getTable());
        case NO_PK_COLUMNS:
            throw new SQLExceptionInfo.Builder(SQLExceptionCode.PRIMARY_KEY_MISSING)
                .setSchemaName(schemaName).setTableName(tableName).build().buildException();
        case TABLE_ALREADY_EXISTS:
            break;
        default:
            throw new SQLExceptionInfo.Builder(SQLExceptionCode.UNEXPECTED_MUTATION_CODE).setSchemaName(schemaName)
                .setTableName(tableName).setMessage("mutation code: " + mutationCode).build().buildException();
        }
        return mutationCode;
    }

    private  long incrementTableSeqNum(PTable table, int columnCountDelta) throws SQLException {
        return incrementTableSeqNum(table, table.isImmutableRows(), columnCountDelta);
    }
    
    private  long incrementTableSeqNum(PTable table, boolean isImmutableRows, int columnCountDelta) throws SQLException {
        String schemaName = table.getSchemaName().getString();
        String tableName = table.getTableName().getString();
        // Ordinal position is 1-based and we don't count SALT column in ordinal position
        int totalColumnCount = table.getColumns().size() + (table.getBucketNum() == null ? 0 : -1);
        final long seqNum = table.getSequenceNumber() + 1;
        PreparedStatement tableUpsert = connection.prepareStatement(SchemaUtil.isMetaTable(schemaName, tableName) ? MUTATE_SYSTEM_TABLE : MUTATE_TABLE);
        tableUpsert.setString(1, schemaName);
        tableUpsert.setString(2, tableName);
        tableUpsert.setString(3, table.getType().getSerializedValue());
        tableUpsert.setLong(4, seqNum);
        tableUpsert.setInt(5, totalColumnCount + columnCountDelta);
        if (tableUpsert.getParameterMetaData().getParameterCount() > 5) {
            tableUpsert.setBoolean(6, isImmutableRows);
        }
        tableUpsert.execute();
        return seqNum;
    }
    
    public MutationState addColumn(AddColumnStatement statement) throws SQLException {
        connection.rollback();
        boolean wasAutoCommit = connection.getAutoCommit();
        try {
            connection.setAutoCommit(false);
            TableName tableNameNode = statement.getTable().getName();
            String schemaName = tableNameNode.getSchemaName();
            String tableName = tableNameNode.getTableName();

            boolean retried = false;
            while (true) {
                List<Mutation> tableMetaData = Lists.newArrayListWithExpectedSize(2);
                ColumnResolver resolver = FromCompiler.getResolver(statement, connection);
                PTable table = resolver.getTables().get(0).getTable();
                if (logger.isDebugEnabled()) {
                    logger.debug("Resolved table to " + table.getName().getString() + " with seqNum " + table.getSequenceNumber() + " at timestamp " + table.getTimeStamp() + " with " + table.getColumns().size() + " columns: " + table.getColumns());
                }
                
                int position = table.getColumns().size();
                
                List<PColumn> currentPKs = table.getPKColumns();
                PColumn lastPK = currentPKs.get(currentPKs.size()-1);
                // Disallow adding columns if the last column is VARBIANRY.
                if (lastPK.getDataType() == PDataType.VARBINARY) {
                    throw new SQLExceptionInfo.Builder(SQLExceptionCode.VARBINARY_LAST_PK)
                        .setColumnName(lastPK.getName().getString()).build().buildException();
                }
                // Disallow adding columns if last column is fixed width and nullable.
                if (lastPK.isNullable() && lastPK.getDataType().isFixedWidth()) {
                    throw new SQLExceptionInfo.Builder(SQLExceptionCode.NULLABLE_FIXED_WIDTH_LAST_PK)
                        .setColumnName(lastPK.getName().getString()).build().buildException();
                }
                
                //added by ravi
                List<ColumnDef> columnDefs = statement.getColumnDefs();
                if( columnDefs == null || columnDefs.size() == 0 ) {
                    // Only support setting IMMUTABLE_ROWS=true on ALTER TABLE SET command
                    if (!statement.getProps().isEmpty()) {
                        throw new SQLExceptionInfo.Builder(SQLExceptionCode.SET_UNSUPPORTED_PROP_ON_ALTER_TABLE)
                        .setTableName(table.getName().getString()).build().buildException();
                    }
                }
                boolean isImmutableRows = table.isImmutableRows();
                Boolean isImmutableRowsProp = (Boolean)statement.getProps().remove(PTable.IS_IMMUTABLE_ROWS_PROP_NAME);
                if (isImmutableRowsProp != null) {
                    isImmutableRows = isImmutableRowsProp;
                }
                
                boolean isAddingPKColumn = false;
                PreparedStatement colUpsert = connection.prepareStatement(SchemaUtil.isMetaTable(schemaName, tableName) ? INSERT_SYSTEM_COLUMN : INSERT_COLUMN);
<<<<<<< HEAD
                
                List<PColumn> columns = Lists.newArrayListWithExpectedSize(columnDefs.size());
                for( ColumnDef  colDef : columnDefs) {
                    if (colDef != null && !colDef.isNull() && colDef.isPK()) {
                        throw new SQLExceptionInfo.Builder(SQLExceptionCode.NOT_NULLABLE_COLUMN_IN_ROW_KEY)
                            .setColumnName(colDef.getColumnDefName().getColumnName()).build().buildException();
                    }
                    
                    if (statement.getProps().remove(PhoenixDatabaseMetaData.SALT_BUCKETS) != null) {
                        throw new SQLExceptionInfo.Builder(SQLExceptionCode.SALT_ONLY_ON_CREATE_TABLE)
=======
                Pair<byte[],Map<String,Object>> family = null;
                if (colDef != null) {
                    PColumn column = newColumn(position, colDef, PrimaryKeyConstraint.EMPTY);
                    columns.add(column);
                    addColumnMutation(schemaName, tableName, column, colUpsert, null);
                    // TODO: support setting properties on other families?
                    if (column.getFamilyName() != null) {
                        family = new Pair<byte[],Map<String,Object>>(column.getFamilyName().getBytes(),statement.getProps());
                    } else { // If adding to primary key, then add the same column to all indexes on the table
                        isAddingPKColumn = true;
                        for (PTable index : table.getIndexes()) {
                            int indexColPosition = index.getColumns().size();
                            PDataType indexColDataType = IndexUtil.getIndexColumnDataType(column);
                            ColumnName indexColName = ColumnName.caseSensitiveColumnName(IndexUtil.getIndexColumnName(column));
                            ColumnDef indexColDef = FACTORY.columnDef(indexColName, indexColDataType.getSqlTypeName(), column.isNullable(), column.getMaxLength(), column.getScale(), true, column.getColumnModifier());
                            PColumn indexColumn = newColumn(indexColPosition, indexColDef, PrimaryKeyConstraint.EMPTY);
                            addColumnMutation(schemaName, index.getTableName().getString(), indexColumn, colUpsert, index.getParentTableName().getString());
                        }
                    }
                    
                    tableMetaData.addAll(connection.getMutationState().toMutations().next().getSecond());
                    connection.rollback();
                } else {
                    // Only support setting IMMUTABLE_ROWS=true on ALTER TABLE SET command
                    if (!statement.getProps().isEmpty()) {
                        throw new SQLExceptionInfo.Builder(SQLExceptionCode.SET_UNSUPPORTED_PROP_ON_ALTER_TABLE)
>>>>>>> f1d9c896
                        .setTableName(table.getName().getString()).build().buildException();
                    }  
                        
                    PColumn column = newColumn(position++, colDef, PrimaryKeyConstraint.EMPTY);
                    columns.add(column);
                }
                
                if (isAddingPKColumn && !table.getIndexes().isEmpty()) {
                    for (PTable index : table.getIndexes()) {
                        incrementTableSeqNum(index, 1);
                    }
                    tableMetaData.addAll(connection.getMutationState().toMutations().next().getSecond());
                    connection.rollback();
                }
<<<<<<< HEAD
                tableUpsert.execute();
                Map<String, Pair<byte[],Map<String,Object>>> familyNames = Maps.newLinkedHashMap();
                Pair<byte[],Map<String,Object>> family = null;
                for (PColumn column : columns) {                
                    addColumnMutation(schemaName, tableName, column, colUpsert, null, isSalted);
                    if (column.getFamilyName() != null) {
                        family = new Pair<byte[],Map<String,Object>>(column.getFamilyName().getBytes(),statement.getProps());
                        familyNames.put(column.getFamilyName().getString(),family);
                        
                    }
                  }
                    tableMetaData.addAll(connection.getMutationState().toMutations().next().getSecond());
                    connection.rollback();
                   // Force the table header row to be first
                    Collections.reverse(tableMetaData);
=======
                long seqNum = incrementTableSeqNum(table, isImmutableRows, 1);
>>>>>>> f1d9c896
                
                    for (Pair<byte[],Map<String,Object>> each : familyNames.values()) {                
                    
                            byte[] emptyCF = null;
                            byte[] projectCF = null;
                            if (table.getType() != PTableType.VIEW && each != null) {
                                if (table.getColumnFamilies().isEmpty()) {
                                    emptyCF = each.getFirst();
                                } else {
                                    try {
                                        table.getColumnFamily(each.getFirst());
                                    } catch (ColumnFamilyNotFoundException e) {
                                        projectCF = each.getFirst();
                                        emptyCF = SchemaUtil.getEmptyColumnFamily(table.getColumnFamilies());
                                    }
                                }
                            }
                        MetaDataMutationResult result = connection.getQueryServices().addColumn(tableMetaData, table.getType(), family);
                        try {
                        MutationCode code = processMutationResult(schemaName, tableName, result);
                        if (code == MutationCode.COLUMN_ALREADY_EXISTS) {
                            connection.addTable(result.getTable());
                            if (!statement.ifNotExists()) {
                                throw new ColumnAlreadyExistsException(schemaName, tableName, SchemaUtil.findExistingColumn(result.getTable(), columns));
                            }
                            return new MutationState(0,connection);
                        }
                        connection.addColumn(SchemaUtil.getTableName(schemaName, tableName), columns, result.getMutationTime(), seqNum, isImmutableRows);
                        if (emptyCF != null) {
                            Long scn = connection.getSCN();
                            connection.setAutoCommit(true);
                            // Delete everything in the column. You'll still be able to do queries at earlier timestamps
                            long ts = (scn == null ? result.getMutationTime() : scn);
                            MutationPlan plan = new PostDDLCompiler(connection).compile(Collections.singletonList(new TableRef(null, table, ts, false)), emptyCF, projectCF, null, ts);
                            return connection.getQueryServices().updateData(plan);
                        }
<<<<<<< HEAD
                        
                    } catch (ConcurrentTableMutationException e) {
                        if (retried) {
                            throw e;
                        }
                        if (logger.isDebugEnabled()) {
                            logger.debug("Caught ConcurrentTableMutationException for table " + SchemaUtil.getTableName(schemaName, tableName) + ". Will try again...");
                        }
                        retried = true;
=======
                        return new MutationState(0,connection);
                    }
                    // Only update client side cache if we aren't adding a PK column to a table with indexes.
                    // We could update the cache manually then too, it'd just be a pain.
                    if (!isAddingPKColumn || table.getIndexes().isEmpty()) {
                        connection.addColumn(SchemaUtil.getTableName(schemaName, tableName), columns, result.getMutationTime(), seqNum, isImmutableRows);
                    }
                    if (emptyCF != null) {
                        Long scn = connection.getSCN();
                        connection.setAutoCommit(true);
                        // Delete everything in the column. You'll still be able to do queries at earlier timestamps
                        long ts = (scn == null ? result.getMutationTime() : scn);
                        MutationPlan plan = new PostDDLCompiler(connection).compile(Collections.singletonList(new TableRef(null, table, ts, false)), emptyCF, projectCF, null, ts);
                        return connection.getQueryServices().updateData(plan);
                    }
                    return new MutationState(0,connection);
                } catch (ConcurrentTableMutationException e) {
                    if (retried) {
                        throw e;
                    }
                    if (logger.isDebugEnabled()) {
                        logger.debug("Caught ConcurrentTableMutationException for table " + SchemaUtil.getTableName(schemaName, tableName) + ". Will try again...");
>>>>>>> f1d9c896
                    }
                  }
                 return new MutationState(0,connection);
            }
           
        } finally {
            connection.setAutoCommit(wasAutoCommit);
        }
    }

    private String dropColumnMutations(PTable table, PColumn columnToDrop, List<Mutation> tableMetaData) throws SQLException {
        String schemaName = table.getSchemaName().getString();
        String tableName = table.getTableName().getString();
        String familyName = null;
        List<String> binds = Lists.newArrayListWithExpectedSize(4);
        StringBuilder buf = new StringBuilder("DELETE FROM " + TYPE_SCHEMA + ".\"" + TYPE_TABLE + "\" WHERE " + TABLE_SCHEM_NAME);
        if (schemaName == null || schemaName.length() == 0) {
            buf.append(" IS NULL AND ");
        } else {
            buf.append(" = ? AND ");
            binds.add(schemaName);
        }
        buf.append (TABLE_NAME_NAME + " = ? AND " + COLUMN_NAME + " = ? AND " + TABLE_CAT_NAME);
        binds.add(tableName);
        binds.add(columnToDrop.getName().getString());
        if (columnToDrop.getFamilyName() == null) {
            buf.append(" IS NULL");
        } else {
            buf.append(" = ?");
            binds.add(familyName = columnToDrop.getFamilyName().getString());
        }
        
        PreparedStatement colDelete = connection.prepareStatement(buf.toString());
        for (int i = 0; i < binds.size(); i++) {
            colDelete.setString(i+1, binds.get(i));
        }
        colDelete.execute();
        
        PreparedStatement colUpdate = connection.prepareStatement(UPDATE_COLUMN_POSITION);
        colUpdate.setString(1, schemaName);
        colUpdate.setString(2, tableName);
        for (int i = columnToDrop.getPosition() + 1; i < table.getColumns().size(); i++) {
            PColumn column = table.getColumns().get(i);
            colUpdate.setString(3, column.getName().getString());
            colUpdate.setString(4, column.getFamilyName() == null ? null : column.getFamilyName().getString());
            // Since ORDINAL_POSITION is 1 based, by setting it to column.getPosition(), we're subtracting one,
            // since column.getPosition() is zero based.
            colUpdate.setInt(5, column.getPosition());
            colUpdate.execute();
        }
        return familyName;
    }
    
    /**
     * Calculate what the new column family will be after the column is dropped, returning null
     * if unchanged.
     * @param table table containing column to drop
     * @param columnToDrop column being dropped
     * @return the new column family or null if unchanged.
     */
    private static byte[] getNewEmptyColumnFamilyOrNull (PTable table, PColumn columnToDrop) {
        if (table.getType() != PTableType.VIEW && !SchemaUtil.isPKColumn(columnToDrop) && table.getColumnFamilies().get(0).getName().equals(columnToDrop.getFamilyName()) && table.getColumnFamilies().get(0).getColumns().size() == 1) {
            return SchemaUtil.getEmptyColumnFamily(table.getColumnFamilies().subList(1, table.getColumnFamilies().size()));
        }
        // If unchanged, return null
        return null;
    }
    
    public MutationState dropColumn(DropColumnStatement statement) throws SQLException {
        connection.rollback();
        boolean wasAutoCommit = connection.getAutoCommit();
        try {
            connection.setAutoCommit(false);
            TableName tableNameNode = statement.getTable().getName();
            String schemaName = tableNameNode.getSchemaName();
            String tableName = tableNameNode.getTableName();
            String fullTableName = SchemaUtil.getTableName(schemaName, tableName);
            boolean retried = false;
            while (true) {
                final ColumnResolver resolver = FromCompiler.getResolver(statement, connection);
                PTable table = resolver.getTables().get(0).getTable();
                ColumnRef columnRef = null;
                try {
                    columnRef = resolver.resolveColumn(null, statement.getColumnRef().getFamilyName(), statement.getColumnRef().getColumnName());
                } catch (ColumnNotFoundException e) {
                    if (statement.ifExists()) {
                        return new MutationState(0,connection);
                    }
                    throw e;
                }
                TableRef tableRef = columnRef.getTableRef();
                PColumn columnToDrop = columnRef.getColumn();
                if (SchemaUtil.isPKColumn(columnToDrop)) {
                    throw new SQLExceptionInfo.Builder(SQLExceptionCode.CANNOT_DROP_PK)
                        .setColumnName(columnToDrop.getName().getString()).build().buildException();
                }
                List<ColumnRef> columnsToDrop = Lists.newArrayListWithExpectedSize(1 + table.getIndexes().size());
                List<TableRef> indexesToDrop = Lists.newArrayListWithExpectedSize(table.getIndexes().size());
                List<Mutation> tableMetaData = Lists.newArrayListWithExpectedSize((table.getIndexes().size() + 1) * (1 + table.getColumns().size() - columnToDrop.getPosition()));
                String familyName = dropColumnMutations(table, columnToDrop, tableMetaData);
                for (PTable index : table.getIndexes()) {
                    String indexColumnName = IndexUtil.getIndexColumnName(columnToDrop);
                    try {
                        PColumn indexColumn = index.getColumn(indexColumnName);
                        if (SchemaUtil.isPKColumn(indexColumn)) {
                            indexesToDrop.add(new TableRef(index));
                        } else {
                            incrementTableSeqNum(index, -1);
                            dropColumnMutations(index, indexColumn, tableMetaData);
                            columnsToDrop.add(new ColumnRef(tableRef, columnToDrop.getPosition()));
                        }
                    } catch (ColumnNotFoundException e) {
                    }
                }
                tableMetaData.addAll(connection.getMutationState().toMutations().next().getSecond());
                connection.rollback();
                
                long seqNum = incrementTableSeqNum(table, -1);
                tableMetaData.addAll(connection.getMutationState().toMutations().next().getSecond());
                connection.rollback();
                // Force table header to be first in list
                Collections.reverse(tableMetaData);
                
                columnsToDrop.add(new ColumnRef(tableRef, columnToDrop.getPosition()));
                /*
                 * Ensure our "empty column family to be" exists. Somewhat of an edge case, but can occur if we drop the last column
                 * in a column family that was the empty column family. In that case, we have to pick another one. If there are no other
                 * ones, then we need to create our default empty column family. Note that this may no longer be necessary once we
                 * support declaring what the empty column family is on a table, as:
                 * - If you declare it, we'd just ensure it's created at DDL time and never switch what it is unless you change it
                 * - If you don't declare it, we can just continue to use the old empty column family in this case, dynamically updating
                 *    the empty column family name on the PTable.
                 */
                for (ColumnRef columnRefToDrop : columnsToDrop) {
                    PTable tableContainingColumnToDrop = columnRefToDrop.getTable();
                    byte[] emptyCF = getNewEmptyColumnFamilyOrNull(tableContainingColumnToDrop, columnRefToDrop.getColumn());
                    if (emptyCF != null) {
                        try {
                            tableContainingColumnToDrop.getColumnFamily(emptyCF);
                        } catch (ColumnFamilyNotFoundException e) {
                            // Only if it's not already a column family do we need to ensure it's created
                            connection.getQueryServices().addColumn(
                                    Collections.<Mutation>emptyList(), 
                                    tableContainingColumnToDrop.getType(), 
                                    new Pair<byte[],Map<String,Object>>(emptyCF,Collections.<String,Object>emptyMap()));
                        }
                    }
                }
                MetaDataMutationResult result = connection.getQueryServices().dropColumn(tableMetaData, table.getType());
                try {
                    MutationCode code = processMutationResult(schemaName, tableName, result);
                    if (code == MutationCode.COLUMN_NOT_FOUND) {
                        connection.addTable(result.getTable());
                        if (!statement.ifExists()) {
                            throw new ColumnNotFoundException(schemaName, tableName, familyName, columnToDrop.getName().getString());
                        }
                        return new MutationState(0, connection);
                    }
                    // If we've done any index metadata updates, don't bother trying to update
                    // client-side cache as it would be too painful. Just let it pull it over from
                    // the server when needed.
                    if (columnsToDrop.size() == 1 && indexesToDrop.isEmpty()) {
                        connection.removeColumn(SchemaUtil.getTableName(schemaName, tableName), familyName, columnToDrop.getName().getString(), result.getMutationTime(), seqNum);
                    }
                    // If we have a VIEW, then only delete the metadata, and leave the table data alone
                    if (table.getType() != PTableType.VIEW) {
                        MutationState state = null;
                        connection.setAutoCommit(true);
                        Long scn = connection.getSCN();
                        // Delete everything in the column. You'll still be able to do queries at earlier timestamps
                        long ts = (scn == null ? result.getMutationTime() : scn);
                        PostDDLCompiler compiler = new PostDDLCompiler(connection);
                        // Drop any index tables that had the dropped column in the PK
                        connection.getQueryServices().updateData(compiler.compile(indexesToDrop, null, null, Collections.<PColumn>emptyList(), ts));
                        // Update empty key value column if necessary
                        for (ColumnRef droppedColumnRef : columnsToDrop) {
                            // Painful, but we need a TableRef with a pre-set timestamp to prevent attempts
                            // to get any updates from the region server.
                            // TODO: move this into PostDDLCompiler
                            droppedColumnRef = new ColumnRef(droppedColumnRef, ts);
                            TableRef droppedColumnTableRef = droppedColumnRef.getTableRef();
                            PColumn droppedColumn = droppedColumnRef.getColumn();
                            MutationPlan plan = compiler.compile(
                                    Collections.singletonList(droppedColumnTableRef), 
                                    getNewEmptyColumnFamilyOrNull(droppedColumnTableRef.getTable(), droppedColumn), 
                                    null, 
                                    Collections.singletonList(droppedColumn), 
                                    ts);
                            state = connection.getQueryServices().updateData(plan);
                        }
                        // Return the last MutationState
                        return state;
                    }
                    return new MutationState(0, connection);
                } catch (ConcurrentTableMutationException e) {
                    if (retried) {
                        throw e;
                    }
                    table = connection.getPMetaData().getTable(fullTableName);
                    retried = true;
                }
            }
        } finally {
            connection.setAutoCommit(wasAutoCommit);
        }
    }

    public MutationState alterIndex(AlterIndexStatement statement) throws SQLException {
        connection.rollback();
        boolean wasAutoCommit = connection.getAutoCommit();
        try {
            String dataTableName = statement.getTableName();
            String schemaName = statement.getTable().getName().getSchemaName();
            String indexName = statement.getTable().getName().getTableName();
            connection.setAutoCommit(false);
            // Confirm index table is valid and up-to-date
            FromCompiler.getResolver(statement, connection);
            PreparedStatement tableUpsert = connection.prepareStatement(UPDATE_INDEX_STATE);
            tableUpsert.setString(1, schemaName);
            tableUpsert.setString(2, indexName);
            tableUpsert.setString(3, statement.getIndexState().getSerializedValue());
            tableUpsert.execute();
            List<Mutation> tableMetadata = connection.getMutationState().toMutations().next().getSecond();
            connection.rollback();

            MetaDataMutationResult result = connection.getQueryServices().updateIndexState(tableMetadata, dataTableName);
            MutationCode code = result.getMutationCode();
            if (code == MutationCode.TABLE_NOT_FOUND) {
                throw new TableNotFoundException(schemaName,indexName);
            }
            if (code == MutationCode.TABLE_ALREADY_EXISTS) {
                if (result.getTable() != null) { // To accommodate connection-less update of index state
                    connection.addTable(result.getTable());
                }
            }
            return new MutationState(1, connection);
        } catch (TableNotFoundException e) {
            if (!statement.ifExists()) {
                throw e;
            }
            return new MutationState(0, connection);
        } finally {
            connection.setAutoCommit(wasAutoCommit);
        }
    }
}<|MERGE_RESOLUTION|>--- conflicted
+++ resolved
@@ -68,6 +68,7 @@
 import org.apache.hadoop.hbase.HTableDescriptor;
 import org.apache.hadoop.hbase.client.Delete;
 import org.apache.hadoop.hbase.client.Mutation;
+import org.apache.hadoop.hbase.util.Bytes;
 import org.apache.hadoop.hbase.util.Pair;
 import org.slf4j.Logger;
 import org.slf4j.LoggerFactory;
@@ -964,7 +965,6 @@
                         .setColumnName(lastPK.getName().getString()).build().buildException();
                 }
                 
-                //added by ravi
                 List<ColumnDef> columnDefs = statement.getColumnDefs();
                 if( columnDefs == null || columnDefs.size() == 0 ) {
                     // Only support setting IMMUTABLE_ROWS=true on ALTER TABLE SET command
@@ -973,6 +973,7 @@
                         .setTableName(table.getName().getString()).build().buildException();
                     }
                 }
+                
                 boolean isImmutableRows = table.isImmutableRows();
                 Boolean isImmutableRowsProp = (Boolean)statement.getProps().remove(PTable.IS_IMMUTABLE_ROWS_PROP_NAME);
                 if (isImmutableRowsProp != null) {
@@ -981,7 +982,6 @@
                 
                 boolean isAddingPKColumn = false;
                 PreparedStatement colUpsert = connection.prepareStatement(SchemaUtil.isMetaTable(schemaName, tableName) ? INSERT_SYSTEM_COLUMN : INSERT_COLUMN);
-<<<<<<< HEAD
                 
                 List<PColumn> columns = Lists.newArrayListWithExpectedSize(columnDefs.size());
                 for( ColumnDef  colDef : columnDefs) {
@@ -992,15 +992,23 @@
                     
                     if (statement.getProps().remove(PhoenixDatabaseMetaData.SALT_BUCKETS) != null) {
                         throw new SQLExceptionInfo.Builder(SQLExceptionCode.SALT_ONLY_ON_CREATE_TABLE)
-=======
+                        .setTableName(table.getName().getString()).build().buildException();
+                    }  
+                        
+                    PColumn column = newColumn(position++, colDef, PrimaryKeyConstraint.EMPTY);
+                    columns.add(column);
+                }
+                
+               List<Pair<byte[],Map<String,Object>>> families = Lists.newArrayList();
                 Pair<byte[],Map<String,Object>> family = null;
-                if (colDef != null) {
-                    PColumn column = newColumn(position, colDef, PrimaryKeyConstraint.EMPTY);
-                    columns.add(column);
+                
+                for (PColumn column : columns) {  
+                    
                     addColumnMutation(schemaName, tableName, column, colUpsert, null);
                     // TODO: support setting properties on other families?
                     if (column.getFamilyName() != null) {
                         family = new Pair<byte[],Map<String,Object>>(column.getFamilyName().getBytes(),statement.getProps());
+                        families.add(family);
                     } else { // If adding to primary key, then add the same column to all indexes on the table
                         isAddingPKColumn = true;
                         for (PTable index : table.getIndexes()) {
@@ -1015,17 +1023,9 @@
                     
                     tableMetaData.addAll(connection.getMutationState().toMutations().next().getSecond());
                     connection.rollback();
-                } else {
-                    // Only support setting IMMUTABLE_ROWS=true on ALTER TABLE SET command
-                    if (!statement.getProps().isEmpty()) {
-                        throw new SQLExceptionInfo.Builder(SQLExceptionCode.SET_UNSUPPORTED_PROP_ON_ALTER_TABLE)
->>>>>>> f1d9c896
-                        .setTableName(table.getName().getString()).build().buildException();
-                    }  
-                        
-                    PColumn column = newColumn(position++, colDef, PrimaryKeyConstraint.EMPTY);
-                    columns.add(column);
-                }
+                    
+                }
+               
                 
                 if (isAddingPKColumn && !table.getIndexes().isEmpty()) {
                     for (PTable index : table.getIndexes()) {
@@ -1034,72 +1034,35 @@
                     tableMetaData.addAll(connection.getMutationState().toMutations().next().getSecond());
                     connection.rollback();
                 }
-<<<<<<< HEAD
-                tableUpsert.execute();
-                Map<String, Pair<byte[],Map<String,Object>>> familyNames = Maps.newLinkedHashMap();
-                Pair<byte[],Map<String,Object>> family = null;
-                for (PColumn column : columns) {                
-                    addColumnMutation(schemaName, tableName, column, colUpsert, null, isSalted);
-                    if (column.getFamilyName() != null) {
-                        family = new Pair<byte[],Map<String,Object>>(column.getFamilyName().getBytes(),statement.getProps());
-                        familyNames.put(column.getFamilyName().getString(),family);
-                        
-                    }
-                  }
-                    tableMetaData.addAll(connection.getMutationState().toMutations().next().getSecond());
-                    connection.rollback();
-                   // Force the table header row to be first
-                    Collections.reverse(tableMetaData);
-=======
                 long seqNum = incrementTableSeqNum(table, isImmutableRows, 1);
->>>>>>> f1d9c896
-                
-                    for (Pair<byte[],Map<String,Object>> each : familyNames.values()) {                
-                    
-                            byte[] emptyCF = null;
-                            byte[] projectCF = null;
-                            if (table.getType() != PTableType.VIEW && each != null) {
-                                if (table.getColumnFamilies().isEmpty()) {
-                                    emptyCF = each.getFirst();
-                                } else {
-                                    try {
-                                        table.getColumnFamily(each.getFirst());
-                                    } catch (ColumnFamilyNotFoundException e) {
-                                        projectCF = each.getFirst();
-                                        emptyCF = SchemaUtil.getEmptyColumnFamily(table.getColumnFamilies());
-                                    }
-                                }
-                            }
-                        MetaDataMutationResult result = connection.getQueryServices().addColumn(tableMetaData, table.getType(), family);
+                
+                tableMetaData.addAll(connection.getMutationState().toMutations().next().getSecond());
+                connection.rollback();
+                // Force the table header row to be first
+                Collections.reverse(tableMetaData);
+                
+                byte[] emptyCF = null;
+                byte[] projectCF = null;
+                if (table.getType() != PTableType.VIEW && family != null) {
+                    if (table.getColumnFamilies().isEmpty()) {
+                        emptyCF = family.getFirst();
+                    } else {
                         try {
-                        MutationCode code = processMutationResult(schemaName, tableName, result);
-                        if (code == MutationCode.COLUMN_ALREADY_EXISTS) {
-                            connection.addTable(result.getTable());
-                            if (!statement.ifNotExists()) {
-                                throw new ColumnAlreadyExistsException(schemaName, tableName, SchemaUtil.findExistingColumn(result.getTable(), columns));
-                            }
-                            return new MutationState(0,connection);
+                            table.getColumnFamily(family.getFirst());
+                        } catch (ColumnFamilyNotFoundException e) {
+                            projectCF = family.getFirst();
+                            emptyCF = SchemaUtil.getEmptyColumnFamily(table.getColumnFamilies());
                         }
-                        connection.addColumn(SchemaUtil.getTableName(schemaName, tableName), columns, result.getMutationTime(), seqNum, isImmutableRows);
-                        if (emptyCF != null) {
-                            Long scn = connection.getSCN();
-                            connection.setAutoCommit(true);
-                            // Delete everything in the column. You'll still be able to do queries at earlier timestamps
-                            long ts = (scn == null ? result.getMutationTime() : scn);
-                            MutationPlan plan = new PostDDLCompiler(connection).compile(Collections.singletonList(new TableRef(null, table, ts, false)), emptyCF, projectCF, null, ts);
-                            return connection.getQueryServices().updateData(plan);
+                    }
+                }
+                MetaDataMutationResult result = connection.getQueryServices().addColumn(tableMetaData, table.getType(), families);
+                try {
+                    MutationCode code = processMutationResult(schemaName, tableName, result);
+                    if (code == MutationCode.COLUMN_ALREADY_EXISTS) {
+                        connection.addTable(result.getTable());
+                        if (!statement.ifNotExists()) {
+                            throw new ColumnAlreadyExistsException(schemaName, tableName, SchemaUtil.findExistingColumn(result.getTable(), columns));
                         }
-<<<<<<< HEAD
-                        
-                    } catch (ConcurrentTableMutationException e) {
-                        if (retried) {
-                            throw e;
-                        }
-                        if (logger.isDebugEnabled()) {
-                            logger.debug("Caught ConcurrentTableMutationException for table " + SchemaUtil.getTableName(schemaName, tableName) + ". Will try again...");
-                        }
-                        retried = true;
-=======
                         return new MutationState(0,connection);
                     }
                     // Only update client side cache if we aren't adding a PK column to a table with indexes.
@@ -1122,12 +1085,10 @@
                     }
                     if (logger.isDebugEnabled()) {
                         logger.debug("Caught ConcurrentTableMutationException for table " + SchemaUtil.getTableName(schemaName, tableName) + ". Will try again...");
->>>>>>> f1d9c896
-                    }
-                  }
-                 return new MutationState(0,connection);
-            }
-           
+                    }
+                    retried = true;
+                }
+            }
         } finally {
             connection.setAutoCommit(wasAutoCommit);
         }
