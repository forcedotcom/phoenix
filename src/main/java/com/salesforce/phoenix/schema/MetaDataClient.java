/*******************************************************************************
 * Copyright (c) 2013, Salesforce.com, Inc.
 * All rights reserved.
 * 
 * Redistribution and use in source and binary forms, with or without
 * modification, are permitted provided that the following conditions are met:
 * 
 *     Redistributions of source code must retain the above copyright notice,
 *     this list of conditions and the following disclaimer.
 *     Redistributions in binary form must reproduce the above copyright notice,
 *     this list of conditions and the following disclaimer in the documentation
 *     and/or other materials provided with the distribution.
 *     Neither the name of Salesforce.com nor the names of its contributors may 
 *     be used to endorse or promote products derived from this software without 
 *     specific prior written permission.
 * 
 * THIS SOFTWARE IS PROVIDED BY THE COPYRIGHT HOLDERS AND CONTRIBUTORS "AS IS" AND
 * ANY EXPRESS OR IMPLIED WARRANTIES, INCLUDING, BUT NOT LIMITED TO, THE IMPLIED
 * WARRANTIES OF MERCHANTABILITY AND FITNESS FOR A PARTICULAR PURPOSE ARE
 * DISCLAIMED. IN NO EVENT SHALL THE COPYRIGHT HOLDER OR CONTRIBUTORS BE LIABLE 
 * FOR ANY DIRECT, INDIRECT, INCIDENTAL, SPECIAL, EXEMPLARY, OR CONSEQUENTIAL 
 * DAMAGES (INCLUDING, BUT NOT LIMITED TO, PROCUREMENT OF SUBSTITUTE GOODS OR 
 * SERVICES; LOSS OF USE, DATA, OR PROFITS; OR BUSINESS INTERRUPTION) HOWEVER 
 * CAUSED AND ON ANY THEORY OF LIABILITY, WHETHER IN CONTRACT, STRICT LIABILITY, 
 * OR TORT (INCLUDING NEGLIGENCE OR OTHERWISE) ARISING IN ANY WAY OUT OF THE USE 
 * OF THIS SOFTWARE, EVEN IF ADVISED OF THE POSSIBILITY OF SUCH DAMAGE.
 ******************************************************************************/
package com.salesforce.phoenix.schema;

import static com.google.common.collect.Lists.newArrayListWithExpectedSize;
import static com.google.common.collect.Sets.newLinkedHashSet;
import static com.google.common.collect.Sets.newLinkedHashSetWithExpectedSize;
import static com.salesforce.phoenix.exception.SQLExceptionCode.BASE_TABLE_NOT_TOP_LEVEL;
import static com.salesforce.phoenix.exception.SQLExceptionCode.BASE_TABLE_NO_TENANT_ID_PK;
import static com.salesforce.phoenix.jdbc.PhoenixDatabaseMetaData.COLUMN_COUNT;
import static com.salesforce.phoenix.jdbc.PhoenixDatabaseMetaData.COLUMN_MODIFIER;
import static com.salesforce.phoenix.jdbc.PhoenixDatabaseMetaData.COLUMN_NAME;
import static com.salesforce.phoenix.jdbc.PhoenixDatabaseMetaData.COLUMN_SIZE;
import static com.salesforce.phoenix.jdbc.PhoenixDatabaseMetaData.DATA_TABLE_NAME;
import static com.salesforce.phoenix.jdbc.PhoenixDatabaseMetaData.DATA_TYPE;
import static com.salesforce.phoenix.jdbc.PhoenixDatabaseMetaData.DECIMAL_DIGITS;
import static com.salesforce.phoenix.jdbc.PhoenixDatabaseMetaData.IMMUTABLE_ROWS;
import static com.salesforce.phoenix.jdbc.PhoenixDatabaseMetaData.INDEX_STATE;
import static com.salesforce.phoenix.jdbc.PhoenixDatabaseMetaData.NULLABLE;
import static com.salesforce.phoenix.jdbc.PhoenixDatabaseMetaData.ORDINAL_POSITION;
import static com.salesforce.phoenix.jdbc.PhoenixDatabaseMetaData.PK_NAME;
import static com.salesforce.phoenix.jdbc.PhoenixDatabaseMetaData.SALT_BUCKETS;
import static com.salesforce.phoenix.jdbc.PhoenixDatabaseMetaData.TABLE_CAT_NAME;
import static com.salesforce.phoenix.jdbc.PhoenixDatabaseMetaData.TABLE_NAME_NAME;
import static com.salesforce.phoenix.jdbc.PhoenixDatabaseMetaData.TABLE_SCHEM_NAME;
import static com.salesforce.phoenix.jdbc.PhoenixDatabaseMetaData.TABLE_SEQ_NUM;
import static com.salesforce.phoenix.jdbc.PhoenixDatabaseMetaData.TABLE_TYPE_NAME;
import static com.salesforce.phoenix.jdbc.PhoenixDatabaseMetaData.TENANT_ID;
import static com.salesforce.phoenix.jdbc.PhoenixDatabaseMetaData.TYPE_SCHEMA;
import static com.salesforce.phoenix.jdbc.PhoenixDatabaseMetaData.TYPE_TABLE;
import static com.salesforce.phoenix.query.QueryServices.DROP_METADATA_ATTRIB;
import static com.salesforce.phoenix.query.QueryServicesOptions.DEFAULT_DROP_METADATA;
import static com.salesforce.phoenix.schema.PDataType.CHAR;
import static com.salesforce.phoenix.schema.PDataType.VARCHAR;
import static com.salesforce.phoenix.schema.PTable.BASE_TABLE_PROP_NAME;

import java.sql.DriverManager;
import java.sql.PreparedStatement;
import java.sql.ResultSetMetaData;
import java.sql.SQLException;
import java.sql.Types;
import java.util.Collection;
import java.util.Collections;
import java.util.Comparator;
import java.util.Iterator;
import java.util.LinkedHashSet;
import java.util.List;
import java.util.Map;
import java.util.Properties;
import java.util.Set;

import org.apache.hadoop.hbase.HColumnDescriptor;
import org.apache.hadoop.hbase.HConstants;
import org.apache.hadoop.hbase.HTableDescriptor;
import org.apache.hadoop.hbase.client.Delete;
import org.apache.hadoop.hbase.client.Mutation;
import org.apache.hadoop.hbase.client.Put;
import org.apache.hadoop.hbase.util.Bytes;
import org.apache.hadoop.hbase.util.Pair;
import org.slf4j.Logger;
import org.slf4j.LoggerFactory;

import com.google.common.base.Objects;
import com.google.common.collect.Iterators;
import com.google.common.collect.Lists;
import com.google.common.collect.Maps;
<<<<<<< HEAD
=======
import com.google.common.collect.Sets;
import com.google.common.primitives.Ints;
>>>>>>> 00bd76a2
import com.salesforce.phoenix.compile.ColumnResolver;
import com.salesforce.phoenix.compile.FromCompiler;
import com.salesforce.phoenix.compile.MutationPlan;
import com.salesforce.phoenix.compile.PostDDLCompiler;
import com.salesforce.phoenix.compile.PostIndexDDLCompiler;
import com.salesforce.phoenix.coprocessor.MetaDataProtocol;
import com.salesforce.phoenix.coprocessor.MetaDataProtocol.MetaDataMutationResult;
import com.salesforce.phoenix.coprocessor.MetaDataProtocol.MutationCode;
import com.salesforce.phoenix.exception.SQLExceptionCode;
import com.salesforce.phoenix.exception.SQLExceptionInfo;
import com.salesforce.phoenix.execute.MutationState;
import com.salesforce.phoenix.jdbc.PhoenixConnection;
import com.salesforce.phoenix.jdbc.PhoenixDatabaseMetaData;
import com.salesforce.phoenix.parse.AddColumnStatement;
import com.salesforce.phoenix.parse.AlterIndexStatement;
import com.salesforce.phoenix.parse.ColumnDef;
import com.salesforce.phoenix.parse.ColumnName;
import com.salesforce.phoenix.parse.CreateIndexStatement;
import com.salesforce.phoenix.parse.CreateTableStatement;
import com.salesforce.phoenix.parse.DropColumnStatement;
import com.salesforce.phoenix.parse.DropIndexStatement;
import com.salesforce.phoenix.parse.DropTableStatement;
import com.salesforce.phoenix.parse.NamedTableNode;
import com.salesforce.phoenix.parse.ParseNodeFactory;
import com.salesforce.phoenix.parse.PrimaryKeyConstraint;
import com.salesforce.phoenix.parse.TableName;
import com.salesforce.phoenix.query.QueryConstants;
import com.salesforce.phoenix.query.QueryServices;
import com.salesforce.phoenix.query.QueryServicesOptions;
import com.salesforce.phoenix.util.ByteUtil;
import com.salesforce.phoenix.util.IndexUtil;
import com.salesforce.phoenix.util.MetaDataUtil;
import com.salesforce.phoenix.util.PhoenixRuntime;
import com.salesforce.phoenix.util.SchemaUtil;

public class MetaDataClient {
    private static final Logger logger = LoggerFactory.getLogger(MetaDataClient.class);

    private static final ParseNodeFactory FACTORY = new ParseNodeFactory();
    private static final String CREATE_TABLE =
            "UPSERT INTO " + TYPE_SCHEMA + ".\"" + TYPE_TABLE + "\"( " +
            TENANT_ID + "," +
            TABLE_SCHEM_NAME + "," +
            TABLE_NAME_NAME + "," +
            TABLE_TYPE_NAME + "," +
            TABLE_SEQ_NUM + "," +
            COLUMN_COUNT + "," +
            SALT_BUCKETS + "," +
            PK_NAME + "," +
            DATA_TABLE_NAME + "," +
            INDEX_STATE + "," +
            IMMUTABLE_ROWS +
            ") VALUES (?, ?, ?, ?, ?, ?, ?, ?, ?, ?, ?)";
    private static final String CREATE_INDEX_LINK =
            "UPSERT INTO " + TYPE_SCHEMA + ".\"" + TYPE_TABLE + "\"( " +
            TENANT_ID + "," +
            TABLE_SCHEM_NAME + "," +
            TABLE_NAME_NAME + "," +
            TABLE_CAT_NAME +
            ") VALUES (?, ?, ?, ?)";
    private static final String INCREMENT_SEQ_NUM =
            "UPSERT INTO " + TYPE_SCHEMA + ".\"" + TYPE_TABLE + "\"( " + 
            TENANT_ID + "," +
            TABLE_SCHEM_NAME + "," +
            TABLE_NAME_NAME + "," +
            TABLE_SEQ_NUM  +
            ") VALUES (?, ?, ?, ?)";
    private static final String MUTATE_TABLE =
        "UPSERT INTO " + TYPE_SCHEMA + ".\"" + TYPE_TABLE + "\"( " + 
        TENANT_ID + "," +
        TABLE_SCHEM_NAME + "," +
        TABLE_NAME_NAME + "," +
        TABLE_TYPE_NAME + "," +
        TABLE_SEQ_NUM + "," +
        COLUMN_COUNT + "," +
        IMMUTABLE_ROWS +
        ") VALUES (?, ?, ?, ?, ?, ?, ?)";
    // For system table, don't set IMMUTABLE_ROWS, since at upgrade time
    // between 1.2 and 2.0, we'll add this column (and we don't yet have
    // the column while upgrading). 
    private static final String MUTATE_SYSTEM_TABLE =
            "UPSERT INTO " + TYPE_SCHEMA + ".\"" + TYPE_TABLE + "\"( " + 
            TENANT_ID + "," +
            TABLE_SCHEM_NAME + "," +
            TABLE_NAME_NAME + "," +
            TABLE_TYPE_NAME + "," +
            TABLE_SEQ_NUM + "," +
            COLUMN_COUNT + 
            ") VALUES (?, ?, ?, ?, ?, ?)";
    private static final String UPDATE_INDEX_STATE =
            "UPSERT INTO " + TYPE_SCHEMA + ".\"" + TYPE_TABLE + "\"( " + 
            TENANT_ID + "," +
            TABLE_SCHEM_NAME + "," +
            TABLE_NAME_NAME + "," +
            INDEX_STATE +
            ") VALUES (?, ?, ?, ?)";
    private static final String INSERT_COLUMN =
        "UPSERT INTO " + TYPE_SCHEMA + ".\"" + TYPE_TABLE + "\"( " + 
        TENANT_ID + "," +
        TABLE_SCHEM_NAME + "," +
        TABLE_NAME_NAME + "," +
        COLUMN_NAME + "," +
        TABLE_CAT_NAME + "," +
        DATA_TYPE + "," +
        NULLABLE + "," +
        COLUMN_SIZE + "," +
        DECIMAL_DIGITS + "," +
        ORDINAL_POSITION + "," + 
        COLUMN_MODIFIER + "," +
        DATA_TABLE_NAME + // write this both in the column and table rows for access by metadata APIs
        ") VALUES (?, ?, ?, ?, ?, ?, ?, ?, ?, ?, ?, ?)";
    // Don't write DATA_TABLE_NAME for system table since at upgrade time from 1.2 to 2.0, we won't have this column yet.
    private static final String INSERT_SYSTEM_COLUMN =
            "UPSERT INTO " + TYPE_SCHEMA + ".\"" + TYPE_TABLE + "\"( " + 
            TENANT_ID + "," +
            TABLE_SCHEM_NAME + "," +
            TABLE_NAME_NAME + "," +
            COLUMN_NAME + "," +
            TABLE_CAT_NAME + "," +
            DATA_TYPE + "," +
            NULLABLE + "," +
            COLUMN_SIZE + "," +
            DECIMAL_DIGITS + "," +
            ORDINAL_POSITION + 
            ") VALUES (?, ?, ?, ?, ?, ?, ?, ?, ?, ?)";
    private static final String UPDATE_COLUMN_POSITION =
        "UPSERT INTO " + TYPE_SCHEMA + ".\"" + TYPE_TABLE + "\" ( " + 
        TENANT_ID + "," +
        TABLE_SCHEM_NAME + "," +
        TABLE_NAME_NAME + "," +
        COLUMN_NAME + "," +
        TABLE_CAT_NAME + "," +
        ORDINAL_POSITION +
        ") VALUES (?, ?, ?, ?, ?, ?)";
    
    private final PhoenixConnection connection;

    public MetaDataClient(PhoenixConnection connection) {
        this.connection = connection;
    }

    /**
     * Update the cache with the latest as of the connection scn.
     * @param schemaName
     * @param tableName
     * @return the timestamp from the server, negative if the cache was updated and positive otherwise
     * @throws SQLException
     */
    public long updateCache(String schemaName, String tableName) throws SQLException {
        Long scn = connection.getSCN();
        long clientTimeStamp = scn == null ? HConstants.LATEST_TIMESTAMP : scn;
        // TODO: better to check the type of the table
        if (TYPE_SCHEMA.equals(schemaName) && TYPE_TABLE.equals(tableName)) {
            return clientTimeStamp;
        }
        PTable table = null;
        String fullTableName = SchemaUtil.getTableName(schemaName, tableName);
        long tableTimestamp = HConstants.LATEST_TIMESTAMP;
        try {
            table = connection.getPMetaData().getTable(fullTableName);
            tableTimestamp = table.getTimeStamp();
        } catch (TableNotFoundException e) {
            
        }
        // Don't bother with server call: we can't possibly find a newer table
        // TODO: review - this seems weird
        if (tableTimestamp == clientTimeStamp - 1) {
            return clientTimeStamp;
        }
        final byte[] schemaBytes = PDataType.VARCHAR.toBytes(schemaName);
        final byte[] tableBytes = PDataType.VARCHAR.toBytes(tableName);
        MetaDataMutationResult result = connection.getQueryServices().getTable(connection.getTenantId() == null ? null : connection.getTenantId().getBytes(), schemaBytes, tableBytes, tableTimestamp, clientTimeStamp);
        
        MutationCode code = result.getMutationCode();
        PTable resultTable = result.getTable();
        // We found an updated table, so update our cache
        if (resultTable != null) {
            connection.addTable(resultTable);
            return -result.getMutationTime();
        } else {
            // if (result.getMutationCode() == MutationCode.NEWER_TABLE_FOUND) {
            // TODO: No table exists at the clientTimestamp, but a newer one exists.
            // Since we disallow creation or modification of a table earlier than the latest
            // timestamp, we can handle this such that we don't ask the
            // server again.
            // If table was not found at the current time stamp and we have one cached, remove it.
            // Otherwise, we're up to date, so there's nothing to do.
            if (code == MutationCode.TABLE_NOT_FOUND && table != null) {
                connection.removeTable(fullTableName);
                return -result.getMutationTime();
            }
        }
        return result.getMutationTime();
    }


    private void addColumnMutation(String schemaName, String tableName, PColumn column, PreparedStatement colUpsert, String parentTableName) throws SQLException {
        colUpsert.setString(1, connection.getTenantId() == null ? null : connection.getTenantId().getString());
        colUpsert.setString(2, schemaName);
        colUpsert.setString(3, tableName);
        colUpsert.setString(4, column.getName().getString());
        colUpsert.setString(5, column.getFamilyName() == null ? null : column.getFamilyName().getString());
        colUpsert.setInt(6, column.getDataType().getSqlType());
        colUpsert.setInt(7, column.isNullable() ? ResultSetMetaData.columnNullable : ResultSetMetaData.columnNoNulls);
        if (column.getMaxLength() == null) {
            colUpsert.setNull(8, Types.INTEGER);
        } else {
            colUpsert.setInt(8, column.getMaxLength());
        }
        if (column.getScale() == null) {
            colUpsert.setNull(9, Types.INTEGER);
        } else {
            colUpsert.setInt(9, column.getScale());
        }
        colUpsert.setInt(10, column.getPosition() + 1);
        if (colUpsert.getParameterMetaData().getParameterCount() > 10) {
            colUpsert.setInt(11, ColumnModifier.toSystemValue(column.getColumnModifier()));
        }
        if (colUpsert.getParameterMetaData().getParameterCount() > 11) {
            colUpsert.setString(12, parentTableName);
        }
        colUpsert.execute();
    }

    private PColumn newColumn(int position, ColumnDef def, PrimaryKeyConstraint pkConstraint) throws SQLException {
        try {
            ColumnName columnDefName = def.getColumnDefName();
            ColumnModifier columnModifier = def.getColumnModifier();
            boolean isPK = def.isPK();
            if (pkConstraint != null) {
                Pair<ColumnName,ColumnModifier> pkColumnModifier = pkConstraint.getColumn(columnDefName);
                if (pkColumnModifier != null) {
                    isPK = true;
                    columnModifier = pkColumnModifier.getSecond();
                }
            }
            
            String columnName = columnDefName.getColumnName();
            PName familyName = null;
            if (def.isPK() && !pkConstraint.getColumnNames().isEmpty() ) {
                throw new SQLExceptionInfo.Builder(SQLExceptionCode.PRIMARY_KEY_ALREADY_EXISTS)
                    .setColumnName(columnName).build().buildException();
            }
            if (def.getColumnDefName().getFamilyName() != null) {
                String family = def.getColumnDefName().getFamilyName();
                if (isPK) {
                    throw new SQLExceptionInfo.Builder(SQLExceptionCode.PRIMARY_KEY_WITH_FAMILY_NAME)
                        .setColumnName(columnName).setFamilyName(family).build().buildException();
                } else if (!def.isNull()) {
                    throw new SQLExceptionInfo.Builder(SQLExceptionCode.KEY_VALUE_NOT_NULL)
                        .setColumnName(columnName).setFamilyName(family).build().buildException();
                }
                familyName = PNameFactory.newName(family);
            } else if (!isPK) {
                familyName = PNameFactory.newName(QueryConstants.DEFAULT_COLUMN_FAMILY);
            }
            
            PColumn column = new PColumnImpl(PNameFactory.newName(columnName), familyName, def.getDataType(),
                    def.getMaxLength(), def.getScale(), def.isNull(), position, columnModifier);
            return column;
        } catch (IllegalArgumentException e) { // Based on precondition check in constructor
            throw new SQLException(e);
        }
    }

    public MutationState createTable(CreateTableStatement statement, byte[][] splits) throws SQLException {
        PTable table = createTable(statement, splits, null);
        if (table == null || table.getType() == PTableType.VIEW) {
            return new MutationState(0,connection);
        }
        
        // Hack to get around the case when an SCN is specified on the connection.
        // In this case, we won't see the table we just created yet, so we hack
        // around it by forcing the compiler to not resolve anything.
        PostDDLCompiler compiler = new PostDDLCompiler(connection);
        //connection.setAutoCommit(true);
        // Execute any necessary data updates
        Long scn = connection.getSCN();
        long ts = (scn == null ? table.getTimeStamp() : scn);
        // Getting the schema through the current connection doesn't work when the connection has an scn specified
        // Since the table won't be added to the current connection.
        TableRef tableRef = new TableRef(null, table, ts, false);
        byte[] emptyCF = SchemaUtil.getEmptyColumnFamily(table.getColumnFamilies());
        MutationPlan plan = compiler.compile(Collections.singletonList(tableRef), emptyCF, null, null, tableRef.getTimeStamp());
        return connection.getQueryServices().updateData(plan);
    }

    private MutationState buildIndexAtTimeStamp(PTable index, NamedTableNode dataTableNode) throws SQLException {
        // If our connection is at a fixed point-in-time, we need to open a new
        // connection so that our new index table is visible.
        Properties props = new Properties(connection.getClientInfo());
        props.setProperty(PhoenixRuntime.CURRENT_SCN_ATTRIB, Long.toString(connection.getSCN()+1));
        PhoenixConnection conn = DriverManager.getConnection(connection.getURL(), props).unwrap(PhoenixConnection.class);
        MetaDataClient newClientAtNextTimeStamp = new MetaDataClient(conn);
        
        // Re-resolve the tableRef from the now newer connection
        conn.setAutoCommit(true);
        ColumnResolver resolver = FromCompiler.getResolver(dataTableNode, conn);
        TableRef tableRef = resolver.getTables().get(0);
        boolean success = false;
        SQLException sqlException = null;
        try {
            MutationState state = newClientAtNextTimeStamp.buildIndex(index, tableRef);
            success = true;
            return state;
        } catch (SQLException e) {
            sqlException = e;
        } finally {
            try {
                conn.close();
            } catch (SQLException e) {
                if (sqlException == null) {
                    // If we're not in the middle of throwing another exception
                    // then throw the exception we got on close.
                    if (success) {
                        sqlException = e;
                    }
                } else {
                    sqlException.setNextException(e);
                }
            }
            if (sqlException != null) {
                throw sqlException;
            }
        }
        throw new IllegalStateException(); // impossible
    }
    
    private MutationState buildIndex(PTable index, TableRef dataTableRef) throws SQLException {
        PostIndexDDLCompiler compiler = new PostIndexDDLCompiler(connection, dataTableRef);
        MutationPlan plan = compiler.compile(index);
        MutationState state = connection.getQueryServices().updateData(plan);
        AlterIndexStatement indexStatement = FACTORY.alterIndex(FACTORY.namedTable(null, 
                TableName.create(index.getSchemaName().getString(), index.getTableName().getString())),
                dataTableRef.getTable().getTableName().getString(), false, PIndexState.ACTIVE);
        alterIndex(indexStatement);
        return state;
    }

    /**
     * Create an index table by morphing the CreateIndexStatement into a CreateTableStatement and calling
     * MetaDataClient.createTable. In doing so, we perform the following translations:
     * 1) Change the type of any columns being indexed to types that support null if the column is nullable.
     *    For example, a BIGINT type would be coerced to a DECIMAL type, since a DECIMAL type supports null
     *    when it's in the row key while a BIGINT does not.
     * 2) Append any row key column from the data table that is not in the indexed column list. Our indexes
     *    rely on having a 1:1 correspondence between the index and data rows.
     * 3) Change the name of the columns to include the column family. For example, if you have a column
     *    named "B" in a column family named "A", the indexed column name will be "A:B". This makes it easy
     *    to translate the column references in a query to the correct column references in an index table
     *    regardless of whether the column reference is prefixed with the column family name or not. It also
     *    has the side benefit of allowing the same named column in different column families to both be
     *    listed as an index column.
     * @param statement
     * @param splits
     * @return MutationState from population of index table from data table
     * @throws SQLException
     */
    public MutationState createIndex(CreateIndexStatement statement, byte[][] splits) throws SQLException {
        PrimaryKeyConstraint pk = statement.getIndexConstraint();
        TableName indexTableName = statement.getIndexTableName();
        
        List<Pair<ColumnName, ColumnModifier>> indexedPkColumns = pk.getColumnNames();
        List<ColumnName> includedColumns = statement.getIncludeColumns();
        TableRef tableRef = null;
        PTable table = null;
        boolean retry = true;
        while (true) {
            try {
                ColumnResolver resolver = FromCompiler.getResolver(statement, connection);
                tableRef = resolver.getTables().get(0);
                PTable dataTable = tableRef.getTable();
                int hbaseVersion = connection.getQueryServices().getLowestClusterHBaseVersion();
                if (!dataTable.isImmutableRows()) {
                    if (hbaseVersion < PhoenixDatabaseMetaData.MUTABLE_SI_VERSION_THRESHOLD) {
                        throw new SQLExceptionInfo.Builder(SQLExceptionCode.NO_MUTABLE_INDEXES).setTableName(indexTableName.getTableName()).build().buildException();
                    }
                    if (connection.getQueryServices().hasInvalidIndexConfiguration()) {
                        throw new SQLExceptionInfo.Builder(SQLExceptionCode.INVALID_MUTABLE_INDEX_CONFIG).setTableName(indexTableName.getTableName()).build().buildException();
                    }
                }
                Set<PColumn> unusedPkColumns;
                if (dataTable.getBucketNum() != null) { // Ignore SALT column
                    unusedPkColumns = new LinkedHashSet<PColumn>(dataTable.getPKColumns().subList(1, dataTable.getPKColumns().size()));
                } else {
                    unusedPkColumns = new LinkedHashSet<PColumn>(dataTable.getPKColumns());
                }
                List<Pair<ColumnName, ColumnModifier>> allPkColumns = Lists.newArrayListWithExpectedSize(unusedPkColumns.size());
                List<ColumnDef> columnDefs = Lists.newArrayListWithExpectedSize(includedColumns.size() + indexedPkColumns.size());
                
                // First columns are the indexed ones
                for (Pair<ColumnName, ColumnModifier> pair : indexedPkColumns) {
                    ColumnName colName = pair.getFirst();
                    PColumn col = resolver.resolveColumn(null, colName.getFamilyName(), colName.getColumnName()).getColumn();
                    unusedPkColumns.remove(col);
                    PDataType dataType = IndexUtil.getIndexColumnDataType(col);
                    colName = ColumnName.caseSensitiveColumnName(IndexUtil.getIndexColumnName(col));
                    allPkColumns.add(new Pair<ColumnName, ColumnModifier>(colName, pair.getSecond()));
                    columnDefs.add(FACTORY.columnDef(colName, dataType.getSqlTypeName(), col.isNullable(), col.getMaxLength(), col.getScale(), false, null));
                }
                
                // Next all the PK columns from the data table that aren't indexed
                if (!unusedPkColumns.isEmpty()) {
                    for (PColumn col : unusedPkColumns) {
                        ColumnName colName = ColumnName.caseSensitiveColumnName(IndexUtil.getIndexColumnName(col));
                        allPkColumns.add(new Pair<ColumnName, ColumnModifier>(colName, col.getColumnModifier()));
                        PDataType dataType = IndexUtil.getIndexColumnDataType(col);
                        columnDefs.add(FACTORY.columnDef(colName, dataType.getSqlTypeName(), col.isNullable(), col.getMaxLength(), col.getScale(), false, col.getColumnModifier()));
                    }
                }
                pk = FACTORY.primaryKey(null, allPkColumns);
                
                // Last all the included columns (minus any PK columns)
                for (ColumnName colName : includedColumns) {
                    PColumn col = resolver.resolveColumn(null, colName.getFamilyName(), colName.getColumnName()).getColumn();
                    if (SchemaUtil.isPKColumn(col)) {
                        if (!unusedPkColumns.contains(col)) {
                            throw new SQLExceptionInfo.Builder(SQLExceptionCode.COLUMN_EXIST_IN_DEF).build().buildException();
                        }
                    } else {
                        colName = ColumnName.caseSensitiveColumnName(IndexUtil.getIndexColumnName(col));
                        // Check for duplicates between indexed and included columns
                        if (pk.contains(colName)) {
                            throw new SQLExceptionInfo.Builder(SQLExceptionCode.COLUMN_EXIST_IN_DEF).build().buildException();
                        }
                        if (!SchemaUtil.isPKColumn(col)) {
                            // Need to re-create ColumnName, since the above one won't have the column family name
                            colName = ColumnName.caseSensitiveColumnName(col.getFamilyName().getString(), IndexUtil.getIndexColumnName(col));
                            columnDefs.add(FACTORY.columnDef(colName, col.getDataType().getSqlTypeName(), col.isNullable(), col.getMaxLength(), col.getScale(), false, col.getColumnModifier()));
                        }
                    }
                }
                
                CreateTableStatement tableStatement = FACTORY.createTable(indexTableName, statement.getProps(), columnDefs, pk, statement.getSplitNodes(), PTableType.INDEX, statement.ifNotExists(), statement.getBindCount());
                table = createTable(tableStatement, splits, tableRef.getTable());
                break;
            } catch (ConcurrentTableMutationException e) { // Can happen if parent data table changes while above is in progress
                if (retry) {
                    retry = false;
                    continue;
                }
                throw e;
            }
        }
        if (table == null) {
            return new MutationState(0,connection);
        }
        // If our connection is at a fixed point-in-time, we need to open a new
        // connection so that our new index table is visible.
        if (connection.getSCN() != null) {
            return buildIndexAtTimeStamp(table, statement.getTable());
        }
        
        return buildIndex(table, tableRef);
    }

    private static ColumnDef findColumnDefOrNull(List<ColumnDef> colDefs, ColumnName colName) {
        for (ColumnDef colDef : colDefs) {
            if (colDef.getColumnDefName().getColumnName().equals(colName.getColumnName())) {
                return colDef;
            }
        }
        return null;
    }
    
    private PTable createTable(CreateTableStatement statement, byte[][] splits, PTable parent) throws SQLException {
        PTableType tableType = statement.getTableType();
        boolean wasAutoCommit = connection.getAutoCommit();
        connection.rollback();
        try {
            connection.setAutoCommit(false);
            List<Mutation> tableMetaData = Lists.newArrayListWithExpectedSize(statement.getColumnDefs().size() + 3);
            
            TableName tableNameNode = statement.getTableName();
            String schemaName = tableNameNode.getSchemaName();
            String tableName = tableNameNode.getTableName();
            String parentTableName = null;
            if (parent != null) {
                parentTableName = parent.getTableName().getString();
                // Pass through data table sequence number so we can check it hasn't changed
                PreparedStatement incrementStatement = connection.prepareStatement(INCREMENT_SEQ_NUM);
                incrementStatement.setString(1, connection.getTenantId() == null ? null : connection.getTenantId().getString());
                incrementStatement.setString(2, schemaName);
                incrementStatement.setString(3, parentTableName);
                incrementStatement.setLong(4, parent.getSequenceNumber());
                incrementStatement.execute();
                // Get list of mutations and add to table meta data that will be passed to server
                // to guarantee order. This row will always end up last
                tableMetaData.addAll(connection.getMutationState().toMutations().next().getSecond());
                connection.rollback();

                // Add row linking from data table row to index table row
                PreparedStatement linkStatement = connection.prepareStatement(CREATE_INDEX_LINK);
                linkStatement.setString(1, connection.getTenantId() == null ? null : connection.getTenantId().getString());
                linkStatement.setString(2, schemaName);
                linkStatement.setString(3, parentTableName);
                linkStatement.setString(4, tableName);
                linkStatement.execute();
            }
            
            PrimaryKeyConstraint pkConstraint = statement.getPrimaryKeyConstraint();
            String pkName = null;
            List<Pair<ColumnName,ColumnModifier>> pkColumnsNames = Collections.<Pair<ColumnName,ColumnModifier>>emptyList();
            Iterator<Pair<ColumnName,ColumnModifier>> pkColumnsIterator = Iterators.emptyIterator();
            if (pkConstraint != null) {
                pkColumnsNames = pkConstraint.getColumnNames();
                pkColumnsIterator = pkColumnsNames.iterator();
                pkName = pkConstraint.getName();
            }
            
            Map<String,Object> tableProps = Maps.newHashMapWithExpectedSize(statement.getProps().size());
            Map<String,Object> commonFamilyProps = Collections.emptyMap();
            // Somewhat hacky way of determining if property is for HColumnDescriptor or HTableDescriptor
            HColumnDescriptor defaultDescriptor = new HColumnDescriptor(QueryConstants.DEFAULT_COLUMN_FAMILY_BYTES);
            if (!statement.getProps().isEmpty()) {
                commonFamilyProps = Maps.newHashMapWithExpectedSize(statement.getProps().size());
                
                Collection<Pair<String,Object>> props = statement.getProps().get(QueryConstants.ALL_FAMILY_PROPERTIES_KEY);
                for (Pair<String,Object> prop : props) {
                    if (defaultDescriptor.getValue(prop.getFirst()) == null) {
                        tableProps.put(prop.getFirst(), prop.getSecond());
                    } else {
                        commonFamilyProps.put(prop.getFirst(), prop.getSecond());
                    }
                }
            }
            
            Integer saltBucketNum = (Integer) tableProps.remove(PhoenixDatabaseMetaData.SALT_BUCKETS);
            if (saltBucketNum != null && (saltBucketNum <= 0 || saltBucketNum > SaltingUtil.MAX_BUCKET_NUM)) {
                throw new SQLExceptionInfo.Builder(SQLExceptionCode.INVALID_BUCKET_NUM).build().buildException();
            }
            // Salt the index table if the data table is salted
            if (saltBucketNum == null && parent != null) {
                saltBucketNum = parent.getBucketNum();
            }
            boolean isSalted = (saltBucketNum != null);
            
            boolean isImmutableRows;
            Boolean isImmutableRowsProp = (Boolean) tableProps.remove(PTable.IS_IMMUTABLE_ROWS_PROP_NAME);
            if (isImmutableRowsProp == null) {
                isImmutableRows = connection.getQueryServices().getProps().getBoolean(QueryServices.IMMUTABLE_ROWS_ATTRIB, QueryServicesOptions.DEFAULT_IMMUTABLE_ROWS);
            } else {
                isImmutableRows = isImmutableRowsProp;
            }

            // Delay this check as it is supported to have IMMUTABLE_ROWS and SALT_BUCKETS defined on views
            if (statement.getTableType() == PTableType.VIEW && !tableProps.isEmpty()) {
                throw new SQLExceptionInfo.Builder(SQLExceptionCode.VIEW_WITH_PROPERTIES).build().buildException();
            }
            
            String tenantId = connection.getTenantId() == null ? null : connection.getTenantId().getString();
            String baseTableName = (String)tableProps.remove(BASE_TABLE_PROP_NAME);
            
            if ((tenantId == null && baseTableName != null) || (tenantId != null && baseTableName == null)) {
                throw new SQLExceptionInfo.Builder(SQLExceptionCode.CANNOT_MUTATE_TABLE)
                    .setSchemaName(schemaName).setTableName(tableName).setMessage("When creating tenant-specific table, both " +
                    "TenantId connection property and " + BASE_TABLE_PROP_NAME + " DDL option must be set.").build().buildException();
            }
            
            List<ColumnDef> colDefs = statement.getColumnDefs();
            List<PColumn> columns;
            LinkedHashSet<PColumn> pkColumns;       
            
            if (tenantId != null) {
                PTable baseTable = resolveTable(connection, schemaName, baseTableName);
                if (baseTable.isTenantSpecificTable()) {
                    throw new SQLExceptionInfo.Builder(BASE_TABLE_NOT_TOP_LEVEL).setSchemaName(schemaName).setTableName(tableName).build().buildException();
                }
                if (!doesTableStructureSupportTenantTables(baseTable)) {
                    throw new SQLExceptionInfo.Builder(BASE_TABLE_NO_TENANT_ID_PK).setSchemaName(schemaName).setTableName(tableName).build().buildException();
                }
                columns = newArrayListWithExpectedSize(baseTable.getColumns().size() + colDefs.size());
                columns.addAll(baseTable.getColumns());
                pkColumns = newLinkedHashSet(baseTable.getPKColumns());
            }
            else {
                columns = newArrayListWithExpectedSize(colDefs.size());
                pkColumns = newLinkedHashSetWithExpectedSize(colDefs.size() + 1); // in case salted  
            }
            
            PreparedStatement colUpsert = connection.prepareStatement(INSERT_COLUMN);
            Map<String, PName> familyNames = Maps.newLinkedHashMap();
            boolean isPK = false;
            
            int positionOffset = columns.size();
            if (isSalted) {
                positionOffset++;
                pkColumns.add(SaltingUtil.SALTING_COLUMN);
            }
            int position = positionOffset;
            
            for (ColumnDef colDef : colDefs) {
                if (colDef.isPK()) {
                    if (isPK) {
                        throw new SQLExceptionInfo.Builder(SQLExceptionCode.PRIMARY_KEY_ALREADY_EXISTS)
                            .setColumnName(colDef.getColumnDefName().getColumnName()).build().buildException();
                    }
                    isPK = true;
                }
                PColumn column = newColumn(position++, colDef, pkConstraint);
                if (SchemaUtil.isPKColumn(column)) {
                    // TODO: remove this constraint?
                    if (pkColumnsIterator.hasNext() && !column.getName().getString().equals(pkColumnsIterator.next().getFirst().getColumnName())) {
                        throw new SQLExceptionInfo.Builder(SQLExceptionCode.PRIMARY_KEY_OUT_OF_ORDER).setSchemaName(schemaName)
                            .setTableName(tableName).setColumnName(column.getName().getString()).build().buildException();
                    }
                    if (tenantId != null) {
                        throw new SQLExceptionInfo.Builder(SQLExceptionCode.CREATE_TENANT_TABLE_NO_PK)
                            .setColumnName(colDef.getColumnDefName().getColumnName()).build().buildException();
                    }
                    if (!pkColumns.add(column)) {
                        throw new ColumnAlreadyExistsException(schemaName, tableName, column.getName().getString());
                    }
                }
                if (tenantId != null && hasColumnWithSameNameAndFamily(columns, column)) {
                    // we only need to check for dup columns for tenant tables because they inherit columns from parent
                    throw new ColumnAlreadyExistsException(schemaName, tableName, column.getName().getString());
                }
                columns.add(column);
                if (colDef.getDataType() == PDataType.VARBINARY 
                        && SchemaUtil.isPKColumn(column)
                        && pkColumnsNames.size() > 1 
                        && column.getPosition() < pkColumnsNames.size() - 1) {
                    throw new SQLExceptionInfo.Builder(SQLExceptionCode.VARBINARY_IN_ROW_KEY).setSchemaName(schemaName)
                        .setTableName(tableName).setColumnName(column.getName().getString()).build().buildException();
                }
                if (column.getFamilyName() != null) {
                    familyNames.put(column.getFamilyName().getString(),column.getFamilyName());
                }
            }
            if (!isPK && pkColumnsNames.isEmpty() && tenantId == null) {
                throw new SQLExceptionInfo.Builder(SQLExceptionCode.PRIMARY_KEY_MISSING)
                    .setSchemaName(schemaName).setTableName(tableName).build().buildException();
            }
            if (!pkColumnsNames.isEmpty() && pkColumnsNames.size() != pkColumns.size() - positionOffset) { // Then a column name in the primary key constraint wasn't resolved
                Iterator<Pair<ColumnName,ColumnModifier>> pkColumnNamesIterator = pkColumnsNames.iterator();
                while (pkColumnNamesIterator.hasNext()) {
                    ColumnName colName = pkColumnNamesIterator.next().getFirst();
                    ColumnDef colDef = findColumnDefOrNull(colDefs, colName);
                    if (colDef == null) {
                        throw new ColumnNotFoundException(schemaName, tableName, null, colName.getColumnName());
                    }
                    if (colDef.getColumnDefName().getFamilyName() != null) {
                        throw new SQLExceptionInfo.Builder(SQLExceptionCode.PRIMARY_KEY_WITH_FAMILY_NAME)
                        .setColumnName(colDef.getColumnDefName().getColumnName() ).setFamilyName(colDef.getColumnDefName().getFamilyName()).build().buildException();
                    }
                }
                // The above should actually find the specific one, but just in case...
                throw new SQLExceptionInfo.Builder(SQLExceptionCode.INVALID_PRIMARY_KEY_CONSTRAINT)
                .setSchemaName(schemaName).setTableName(tableName).build().buildException();
            }
            
            List<Pair<byte[],Map<String,Object>>> familyPropList = Lists.newArrayListWithExpectedSize(familyNames.size());
            if (!statement.getProps().isEmpty()) {
                for (String familyName : statement.getProps().keySet()) {
                    if (!familyName.equals(QueryConstants.ALL_FAMILY_PROPERTIES_KEY)) {
                        if (familyNames.get(familyName) == null) {
                            throw new SQLExceptionInfo.Builder(SQLExceptionCode.PROPERTIES_FOR_FAMILY)
                                .setFamilyName(familyName).build().buildException();
                        } else if (statement.getTableType() == PTableType.VIEW) {
                            throw new SQLExceptionInfo.Builder(SQLExceptionCode.VIEW_WITH_PROPERTIES).build().buildException();
                        }
                    }
                }
            }
            
            for (PName familyName : familyNames.values()) {
                Collection<Pair<String,Object>> props = statement.getProps().get(familyName.getString());
                if (props.isEmpty()) {
                    familyPropList.add(new Pair<byte[],Map<String,Object>>(familyName.getBytes(),commonFamilyProps));
                } else {
                    Map<String,Object> combinedFamilyProps = Maps.newHashMapWithExpectedSize(props.size() + commonFamilyProps.size());
                    combinedFamilyProps.putAll(commonFamilyProps);
                    for (Pair<String,Object> prop : props) {
                        combinedFamilyProps.put(prop.getFirst(), prop.getSecond());
                    }
                    familyPropList.add(new Pair<byte[],Map<String,Object>>(familyName.getBytes(),combinedFamilyProps));
                }
            }
            
            
            // Bootstrapping for our SYSTEM.TABLE that creates itself before it exists 
            if (tableType == PTableType.SYSTEM) {
                PTable table = PTableImpl.makePTable(PNameFactory.newName(schemaName),PNameFactory.newName(tableName), tableType, null, MetaDataProtocol.MIN_TABLE_TIMESTAMP, PTable.INITIAL_SEQ_NUM, PNameFactory.newName(QueryConstants.SYSTEM_TABLE_PK_NAME), null, columns, null, Collections.<PTable>emptyList(), isImmutableRows, null);
                connection.addTable(table);
            } else if (tableType == PTableType.INDEX) {
                if (tableProps.get(HTableDescriptor.MAX_FILESIZE) == null) {
                    int nIndexRowKeyColumns = isPK ? 1 : pkColumnsNames.size();
                    int nIndexKeyValueColumns = columns.size() - nIndexRowKeyColumns;
                    int nBaseRowKeyColumns = parent.getPKColumns().size() - (parent.getBucketNum() == null ? 0 : 1);
                    int nBaseKeyValueColumns = parent.getColumns().size() - parent.getPKColumns().size();
                    /* 
                     * Approximate ratio between index table size and data table size:
                     * More or less equal to the ratio between the number of key value columns in each. We add one to
                     * the key value column count to take into account our empty key value. We add 1/4 for any key
                     * value data table column that was moved into the index table row key.
                     */
                    double ratio = (1+nIndexKeyValueColumns + (nIndexRowKeyColumns - nBaseRowKeyColumns)/4d)/(1+nBaseKeyValueColumns);
                    HTableDescriptor descriptor = connection.getQueryServices().getTableDescriptor(parent.getPhysicalName().getBytes());
                    if (descriptor != null) { // Is null for connectionless
                        long maxFileSize = descriptor.getMaxFileSize();
                        if (maxFileSize == -1) { // If unset, use default
                            maxFileSize = HConstants.DEFAULT_MAX_FILE_SIZE;
                        }
                        tableProps.put(HTableDescriptor.MAX_FILESIZE, (long)(maxFileSize * ratio));
                    }
                }
            }
            
            for (PColumn column : columns) {
                addColumnMutation(schemaName, tableName, column, colUpsert, parentTableName);
            }
            
            tableMetaData.addAll(connection.getMutationState().toMutations().next().getSecond());
            connection.rollback();
            
            String dataTableName = parent == null ? baseTableName : parent.getTableName().getString();
            PIndexState indexState = parent == null ? null : PIndexState.BUILDING;
            PreparedStatement tableUpsert = connection.prepareStatement(CREATE_TABLE);
            tableUpsert.setString(1, tenantId);
            tableUpsert.setString(2, schemaName);
            tableUpsert.setString(3, tableName);
            tableUpsert.setString(4, tableType.getSerializedValue());
            tableUpsert.setLong(5, PTable.INITIAL_SEQ_NUM);
            tableUpsert.setInt(6, position);
            if (saltBucketNum != null) {
                tableUpsert.setInt(7, saltBucketNum);
            } else {
                tableUpsert.setNull(7, Types.INTEGER);
            }
            tableUpsert.setString(8, pkName);
            tableUpsert.setString(9, dataTableName);
            tableUpsert.setString(10, indexState == null ? null : indexState.getSerializedValue());
            tableUpsert.setBoolean(11, isImmutableRows);
            tableUpsert.execute();
            
            tableMetaData.addAll(connection.getMutationState().toMutations().next().getSecond());
            connection.rollback();
            
            /*
             * The table metadata must be in the following order:
             * 1) table header row
             * 2) everything else
             * 3) parent table header row
             */
            Collections.reverse(tableMetaData);
            
            splits = SchemaUtil.processSplits(splits, pkColumns, saltBucketNum, connection.getQueryServices().getProps().getBoolean(
                    QueryServices.ROW_KEY_ORDER_SALTED_TABLE_ATTRIB, QueryServicesOptions.DEFAULT_ROW_KEY_ORDER_SALTED_TABLE));
            MetaDataMutationResult result = connection.getQueryServices().createTable(tableMetaData, tableType, tableProps, familyPropList, splits);
            MutationCode code = result.getMutationCode();
            switch(code) {
            case TABLE_ALREADY_EXISTS:
                connection.addTable(result.getTable());
                if (!statement.ifNotExists()) {
                    throw new TableAlreadyExistsException(schemaName, tableName, result.getTable());
                }
                return null;
            case PARENT_TABLE_NOT_FOUND:
                throw new TableNotFoundException(schemaName, parent.getName().getString());
            case NEWER_TABLE_FOUND:
                throw new NewerTableAlreadyExistsException(schemaName, tableName, result.getTable());
            case UNALLOWED_TABLE_MUTATION:
                throw new SQLExceptionInfo.Builder(SQLExceptionCode.CANNOT_MUTATE_TABLE)
                    .setSchemaName(schemaName).setTableName(tableName).build().buildException();
            case CONCURRENT_TABLE_MUTATION:
                connection.addTable(result.getTable());
                throw new ConcurrentTableMutationException(schemaName, tableName);
            default:
                PTable table =  PTableImpl.makePTable(
                        PNameFactory.newName(schemaName), PNameFactory.newName(tableName), tableType, indexState, result.getMutationTime(), PTable.INITIAL_SEQ_NUM, 
                        pkName == null ? null : PNameFactory.newName(pkName), saltBucketNum, columns, dataTableName == null ? null : PNameFactory.newName(dataTableName), 
                                Collections.<PTable>emptyList(), isImmutableRows, baseTableName == null ? null : PNameFactory.newName(baseTableName));
                connection.addTable(table);
                return table;
            }
        } finally {
            connection.setAutoCommit(wasAutoCommit);
        }
    }
    
    private static boolean hasColumnWithSameNameAndFamily(Collection<PColumn> columns, PColumn column) {
        for (PColumn currColumn : columns) {
           if (Objects.equal(currColumn.getFamilyName(), column.getFamilyName()) &&
               Objects.equal(currColumn.getName(), column.getName())) {
               return true;
           }
        }
        return false;
    }
    
    /**
     * A table can be a parent table to tenant-specific tables if all of the following conditions are true:
     * <ol>
     * <li>It has 2 or more PK columns AND
     * <li>The leading PK column is not nullible AND 
     * <li>The leading PK column's data type is either VARCHAR or CHAR 
     * </ol>
     */
    private static boolean doesTableStructureSupportTenantTables(PTable table) {
        List<PColumn> pkCols = table.getPKColumns();
        PColumn firstPkCol = pkCols.get(0);
        return (pkCols.size() > 1 && !firstPkCol.isNullable() && (firstPkCol.getDataType() == VARCHAR || firstPkCol.getDataType() == CHAR));
    }

    private PTable resolveTable(PhoenixConnection connection, String schemaName, String tableName) throws TableNotFoundException {
        return connection.getPMetaData().getTable(SchemaUtil.getTableName(schemaName, tableName));
    }
    
    public MutationState dropTable(DropTableStatement statement) throws SQLException {
        String schemaName = statement.getTableName().getSchemaName();
        String tableName = statement.getTableName().getTableName();
        return dropTable(schemaName, tableName, null, statement.getTableType(), statement.ifExists());
    }

    public MutationState dropIndex(DropIndexStatement statement) throws SQLException {
        String schemaName = statement.getTableName().getSchemaName();
        String tableName = statement.getIndexName().getName();
        String parentTableName = statement.getTableName().getTableName();
        return dropTable(schemaName, tableName, parentTableName, PTableType.INDEX, statement.ifExists());
    }

    private MutationState dropTable(String schemaName, String tableName, String parentTableName, PTableType tableType, boolean ifExists) throws SQLException {
        connection.rollback();
        boolean wasAutoCommit = connection.getAutoCommit();
        try {
            byte[] tenantIdBytes = connection.getTenantId() == null ? null : connection.getTenantId().getBytes();
            if (tenantIdBytes == null) tenantIdBytes = ByteUtil.EMPTY_BYTE_ARRAY;
            byte[] key = SchemaUtil.getTableKey(tenantIdBytes, schemaName, tableName);
            Long scn = connection.getSCN();
            long clientTimeStamp = scn == null ? HConstants.LATEST_TIMESTAMP : scn;
            List<Mutation> tableMetaData = Lists.newArrayListWithExpectedSize(2);
            @SuppressWarnings("deprecation") // FIXME: Remove when unintentionally deprecated method is fixed (HBASE-7870).
            Delete tableDelete = new Delete(key, clientTimeStamp, null);
            tableMetaData.add(tableDelete);
            if (parentTableName != null) {
                byte[] linkKey = MetaDataUtil.getParentLinkKey(tenantIdBytes, schemaName, parentTableName, tableName);
                @SuppressWarnings("deprecation") // FIXME: Remove when unintentionally deprecated method is fixed (HBASE-7870).
                Delete linkDelete = new Delete(linkKey, clientTimeStamp, null);
                tableMetaData.add(linkDelete);
            }

            MetaDataMutationResult result = connection.getQueryServices().dropTable(tableMetaData, tableType);
            MutationCode code = result.getMutationCode();
            switch(code) {
                case TABLE_NOT_FOUND:
                    if (!ifExists) {
                        throw new TableNotFoundException(schemaName, tableName);
                    }
                    break;
                case NEWER_TABLE_FOUND:
                    throw new NewerTableAlreadyExistsException(schemaName, tableName, result.getTable());
                case UNALLOWED_TABLE_MUTATION:
                    throw new SQLExceptionInfo.Builder(SQLExceptionCode.CANNOT_MUTATE_TABLE)
                        .setSchemaName(schemaName).setTableName(tableName).build().buildException();
                default:
                    try {
                        // TODO: should we update the parent table by removing the index?
                        connection.removeTable(tableName);
                    } catch (TableNotFoundException ignore) { } // Ignore - just means wasn't cached
                    
                    boolean dropMetaData = connection.getQueryServices().getProps().getBoolean(DROP_METADATA_ATTRIB, DEFAULT_DROP_METADATA);
                    if (result.getTable() != null && tableType != PTableType.VIEW && !dropMetaData) {
                        connection.setAutoCommit(true);
                        // Delete everything in the column. You'll still be able to do queries at earlier timestamps
                        long ts = (scn == null ? result.getMutationTime() : scn);
                        // Create empty table and schema - they're only used to get the name from
                        // PName name, PTableType type, long timeStamp, long sequenceNumber, List<PColumn> columns
                        PTable table = result.getTable();
                        List<TableRef> tableRefs = Lists.newArrayListWithExpectedSize(1 + table.getIndexes().size());
                        tableRefs.add(new TableRef(null, table, ts, false));
                        // TODO: Let the standard mutable secondary index maintenance handle this?
                        for (PTable index: table.getIndexes()) {
                            tableRefs.add(new TableRef(null, index, ts, false));
                        }
                        MutationPlan plan = new PostDDLCompiler(connection).compile(tableRefs, null, null, Collections.<PColumn>emptyList(), ts);
                        return connection.getQueryServices().updateData(plan);
                    }
                    break;
                }
                 return new MutationState(0,connection);
        } finally {
            connection.setAutoCommit(wasAutoCommit);
        }
    }

    private MutationCode processMutationResult(String schemaName, String tableName, MetaDataMutationResult result) throws SQLException {
        final MutationCode mutationCode = result.getMutationCode();
        switch (mutationCode) {
        case TABLE_NOT_FOUND:
            connection.removeTable(tableName);
            throw new TableNotFoundException(schemaName, tableName);
        case UNALLOWED_TABLE_MUTATION:
            throw new SQLExceptionInfo.Builder(SQLExceptionCode.CANNOT_MUTATE_TABLE)
                .setSchemaName(schemaName).setTableName(tableName).build().buildException();
        case COLUMN_ALREADY_EXISTS:
        case COLUMN_NOT_FOUND:
            break;
        case CONCURRENT_TABLE_MUTATION:
            connection.addTable(result.getTable());
            if (logger.isDebugEnabled()) {
                logger.debug("CONCURRENT_TABLE_MUTATION for table " + SchemaUtil.getTableName(schemaName, tableName));
            }
            throw new ConcurrentTableMutationException(schemaName, tableName);
        case NEWER_TABLE_FOUND:
            if (result.getTable() != null) {
                connection.addTable(result.getTable());
            }
            throw new NewerTableAlreadyExistsException(schemaName, tableName, result.getTable());
        case NO_PK_COLUMNS:
            throw new SQLExceptionInfo.Builder(SQLExceptionCode.PRIMARY_KEY_MISSING)
                .setSchemaName(schemaName).setTableName(tableName).build().buildException();
        case TABLE_ALREADY_EXISTS:
            break;
        default:
            throw new SQLExceptionInfo.Builder(SQLExceptionCode.UNEXPECTED_MUTATION_CODE).setSchemaName(schemaName)
                .setTableName(tableName).setMessage("mutation code: " + mutationCode).build().buildException();
        }
        return mutationCode;
    }

    private  long incrementTableSeqNum(PTable table, int columnCountDelta) throws SQLException {
        return incrementTableSeqNum(table, table.isImmutableRows(), columnCountDelta);
    }
    
    private long incrementTableSeqNum(PTable table, boolean isImmutableRows, int columnCountDelta) throws SQLException {
        String schemaName = table.getSchemaName().getString();
        String tableName = table.getTableName().getString();
        // Ordinal position is 1-based and we don't count SALT column in ordinal position
        int totalColumnCount = table.getColumns().size() + (table.getBucketNum() == null ? 0 : -1);
        final long seqNum = table.getSequenceNumber() + 1;
        PreparedStatement tableUpsert = null;
        try {
            tableUpsert = connection.prepareStatement(SchemaUtil.isMetaTable(schemaName, tableName) ? MUTATE_SYSTEM_TABLE : MUTATE_TABLE);
            tableUpsert.setString(1, connection.getTenantId() == null ? null : connection.getTenantId().getString());
            tableUpsert.setString(2, schemaName);
            tableUpsert.setString(3, tableName);
            tableUpsert.setString(4, table.getType().getSerializedValue());
            tableUpsert.setLong(5, seqNum);
            tableUpsert.setInt(6, totalColumnCount + columnCountDelta);
            if (tableUpsert.getParameterMetaData().getParameterCount() > 6) {
                tableUpsert.setBoolean(7, isImmutableRows);
            }
            tableUpsert.execute();
        } finally {
            if(tableUpsert != null) {
                tableUpsert.close();
            }
        }
        return seqNum;
    }
    
    public MutationState addColumn(AddColumnStatement statement) throws SQLException {
        connection.rollback();
        boolean wasAutoCommit = connection.getAutoCommit();
        try {
            connection.setAutoCommit(false);
            TableName tableNameNode = statement.getTable().getName();
            String schemaName = tableNameNode.getSchemaName();
            String tableName = tableNameNode.getTableName();
            
            boolean retried = false;
            while (true) {
                List<Mutation> tableMetaData = Lists.newArrayListWithExpectedSize(2);
                ColumnResolver resolver = FromCompiler.getResolver(statement, connection);
                PTable table = resolver.getTables().get(0).getTable();
                if (logger.isDebugEnabled()) {
                    logger.debug("Resolved table to " + table.getName().getString() + " with seqNum " + table.getSequenceNumber() + " at timestamp " + table.getTimeStamp() + " with " + table.getColumns().size() + " columns: " + table.getColumns());
                }
                
                int position = table.getColumns().size();
                
                List<PColumn> currentPKs = table.getPKColumns();
                PColumn lastPK = currentPKs.get(currentPKs.size()-1);
                // Disallow adding columns if the last column is VARBIANRY.
                if (lastPK.getDataType() == PDataType.VARBINARY) {
                    throw new SQLExceptionInfo.Builder(SQLExceptionCode.VARBINARY_LAST_PK)
                        .setColumnName(lastPK.getName().getString()).build().buildException();
                }
                // Disallow adding columns if last column is fixed width and nullable.
                if (lastPK.isNullable() && lastPK.getDataType().isFixedWidth()) {
                    throw new SQLExceptionInfo.Builder(SQLExceptionCode.NULLABLE_FIXED_WIDTH_LAST_PK)
                        .setColumnName(lastPK.getName().getString()).build().buildException();
                }
                          
                boolean isImmutableRows = table.isImmutableRows();
                Boolean isImmutableRowsProp = (Boolean)statement.getProps().remove(PTable.IS_IMMUTABLE_ROWS_PROP_NAME);
                if (isImmutableRowsProp != null) {
                    isImmutableRows = isImmutableRowsProp;
                }
                if (statement.getProps().remove(PhoenixDatabaseMetaData.SALT_BUCKETS) != null) {
                    throw new SQLExceptionInfo.Builder(SQLExceptionCode.SALT_ONLY_ON_CREATE_TABLE)
                    .setTableName(table.getName().getString()).build().buildException();
                }
                
                boolean isAddingPKColumn = false;
                PreparedStatement colUpsert = connection.prepareStatement(SchemaUtil.isMetaTable(schemaName, tableName) ? INSERT_SYSTEM_COLUMN : INSERT_COLUMN);
                
                List<ColumnDef> columnDefs = statement.getColumnDefs();
                if (columnDefs == null) {                    
                    columnDefs = Lists.newArrayListWithExpectedSize(1);
                }

                List<Pair<byte[],Map<String,Object>>> families = Lists.newArrayList();                
                List<PColumn> columns = Lists.newArrayListWithExpectedSize(columnDefs.size());

                if ( columnDefs.size() > 0 ) {
                    for( ColumnDef colDef : columnDefs) {
                        if (colDef != null && !colDef.isNull()) {
                            if(colDef.isPK()) {
                                throw new SQLExceptionInfo.Builder(SQLExceptionCode.NOT_NULLABLE_COLUMN_IN_ROW_KEY)
                                .setColumnName(colDef.getColumnDefName().getColumnName()).build().buildException();
                            } else {
                                throw new SQLExceptionInfo.Builder(SQLExceptionCode.CANNOT_ADD_NOT_NULLABLE_COLUMN)
                                .setColumnName(colDef.getColumnDefName().getColumnName()).build().buildException();
                            }
                        }
<<<<<<< HEAD
                        assertNotAlteringPKOfTenantTable(colDef, table);
=======

>>>>>>> 00bd76a2
                        PColumn column = newColumn(position++, colDef, PrimaryKeyConstraint.EMPTY);
                        columns.add(column);
                        addColumnMutation(schemaName, tableName, column, colUpsert, null);

                        // TODO: support setting properties on other families?
                        if (column.getFamilyName() != null) {
                            families.add(new Pair<byte[],Map<String,Object>>(column.getFamilyName().getBytes(),statement.getProps()));
                        } else { // If adding to primary key, then add the same column to all indexes on the table
                            isAddingPKColumn = true;
                            for (PTable index : table.getIndexes()) {
                                int indexColPosition = index.getColumns().size();
                                PDataType indexColDataType = IndexUtil.getIndexColumnDataType(column);
                                ColumnName indexColName = ColumnName.caseSensitiveColumnName(IndexUtil.getIndexColumnName(column));
                                ColumnDef indexColDef = FACTORY.columnDef(indexColName, indexColDataType.getSqlTypeName(), column.isNullable(), column.getMaxLength(), column.getScale(), true, column.getColumnModifier());
                                PColumn indexColumn = newColumn(indexColPosition, indexColDef, PrimaryKeyConstraint.EMPTY);
                                addColumnMutation(schemaName, index.getTableName().getString(), indexColumn, colUpsert, index.getParentTableName().getString());
                            }
                        }

                        tableMetaData.addAll(connection.getMutationState().toMutations().next().getSecond());
                        connection.rollback();
                    }
                } else {
                 // Only support setting IMMUTABLE_ROWS=true on ALTER TABLE SET command
                    if (!statement.getProps().isEmpty()) {
                        throw new SQLExceptionInfo.Builder(SQLExceptionCode.SET_UNSUPPORTED_PROP_ON_ALTER_TABLE)
                        .setTableName(table.getName().getString()).build().buildException();
                    }
                    // Check that HBase configured properly for mutable secondary indexing
                    // if we're changing from an immutable table to a mutable table and we
                    // have existing indexes.
                    if (isImmutableRowsProp != null && !isImmutableRows && table.isImmutableRows() && !table.getIndexes().isEmpty()) {
                        int hbaseVersion = connection.getQueryServices().getLowestClusterHBaseVersion();
                        if (hbaseVersion < PhoenixDatabaseMetaData.MUTABLE_SI_VERSION_THRESHOLD) {
                            throw new SQLExceptionInfo.Builder(SQLExceptionCode.NO_MUTABLE_INDEXES).setSchemaName(schemaName).setTableName(tableName).build().buildException();
                        }
                        if (connection.getQueryServices().hasInvalidIndexConfiguration()) {
                            throw new SQLExceptionInfo.Builder(SQLExceptionCode.INVALID_MUTABLE_INDEX_CONFIG).setSchemaName(schemaName).setTableName(tableName).build().buildException();
                        }
                    }
                }
                
                if (isAddingPKColumn && !table.getIndexes().isEmpty()) {
                    for (PTable index : table.getIndexes()) {
                        incrementTableSeqNum(index, 1);
                    }
                    tableMetaData.addAll(connection.getMutationState().toMutations().next().getSecond());
                    connection.rollback();
                }
                long seqNum = incrementTableSeqNum(table, isImmutableRows, 1);
                
                tableMetaData.addAll(connection.getMutationState().toMutations().next().getSecond());
                connection.rollback();
                // Force the table header row to be first
                Collections.reverse(tableMetaData);
                
                Pair<byte[],Map<String,Object>> family = families.size() > 0 ? families.get(0) : null;
                
                // Figure out if the empty column family is changing as a result of adding the new column
                // The empty column family of an index will never change as a result of adding a new data column
                byte[] emptyCF = null;
                byte[] projectCF = null;
                if (table.getType() != PTableType.VIEW && family != null) {
                    if (table.getColumnFamilies().isEmpty()) {
                        emptyCF = family.getFirst();
                    } else {
                        try {
                            table.getColumnFamily(family.getFirst());
                        } catch (ColumnFamilyNotFoundException e) {
                            projectCF = family.getFirst();
                            emptyCF = SchemaUtil.getEmptyColumnFamily(table.getColumnFamilies());
                        }
                    }
                }
                MetaDataMutationResult result = connection.getQueryServices().addColumn(tableMetaData, table.getType(), families);
                try {
                    MutationCode code = processMutationResult(schemaName, tableName, result);
                    if (code == MutationCode.COLUMN_ALREADY_EXISTS) {
                        connection.addTable(result.getTable());
                        if (!statement.ifNotExists()) {
                            throw new ColumnAlreadyExistsException(schemaName, tableName, SchemaUtil.findExistingColumn(result.getTable(), columns));
                        }
                        return new MutationState(0,connection);
                    }
                    // Only update client side cache if we aren't adding a PK column to a table with indexes.
                    // We could update the cache manually then too, it'd just be a pain.
                    if (!isAddingPKColumn || table.getIndexes().isEmpty()) {
                        connection.addColumn(SchemaUtil.getTableName(schemaName, tableName), columns, result.getMutationTime(), seqNum, isImmutableRows);
                    }
                    if (emptyCF != null) {
                        Long scn = connection.getSCN();
                        connection.setAutoCommit(true);
                        // Delete everything in the column. You'll still be able to do queries at earlier timestamps
                        long ts = (scn == null ? result.getMutationTime() : scn);
                        MutationPlan plan = new PostDDLCompiler(connection).compile(Collections.singletonList(new TableRef(null, table, ts, false)), emptyCF, projectCF, null, ts);
                        return connection.getQueryServices().updateData(plan);
                    }
                    return new MutationState(0,connection);
                } catch (ConcurrentTableMutationException e) {
                    if (retried) {
                        throw e;
                    }
                    if (logger.isDebugEnabled()) {
                        logger.debug("Caught ConcurrentTableMutationException for table " + SchemaUtil.getTableName(schemaName, tableName) + ". Will try again...");
                    }
                    retried = true;
                }
            }
        } finally {
            connection.setAutoCommit(wasAutoCommit);
        }
    }


    private String dropColumnMutations(PTable table, List<PColumn> columnsToDrop, List<Mutation> tableMetaData) throws SQLException {
        String schemaName = table.getSchemaName().getString();
        String tableName = table.getTableName().getString();
        String familyName = null;
        StringBuilder buf = new StringBuilder("DELETE FROM " + TYPE_SCHEMA + ".\"" + TYPE_TABLE + "\" WHERE " + TABLE_SCHEM_NAME);
        if (schemaName == null || schemaName.length() == 0) {
            buf.append(" IS NULL AND ");
        } else {
            buf.append(" = ? AND ");
        }
        buf.append (TABLE_NAME_NAME + " = ? AND " + COLUMN_NAME + " = ? AND " + TABLE_CAT_NAME);
        buf.append(" = ?");
        
        // TODO: when DeleteCompiler supports running an fully qualified IN query on the client-side,
        // we can use a single IN query here instead of executing a different query per column being dropped.
        PreparedStatement colDelete = connection.prepareStatement(buf.toString());
        try {
            for(PColumn columnToDrop : columnsToDrop) {
                int i = 1;
                if (schemaName != null & schemaName.length() > 0) {
                    colDelete.setString(i++, schemaName);    
                }
                colDelete.setString(i++, tableName);
                colDelete.setString(i++, columnToDrop.getName().getString());
                colDelete.setString(i++, columnToDrop.getFamilyName() == null ? null : columnToDrop.getFamilyName().getString());
                colDelete.execute();
            }
        } finally {
            if(colDelete != null) {
                colDelete.close();
            }
        }
        
       Collections.sort(columnsToDrop,new Comparator<PColumn> () {
           @Override
            public int compare(PColumn left, PColumn right) {
               return Ints.compare(left.getPosition(), right.getPosition());
            }
        });
    
        int columnsToDropIndex = 0;
        PreparedStatement colUpdate = connection.prepareStatement(UPDATE_COLUMN_POSITION);
<<<<<<< HEAD
        colUpdate.setString(1, connection.getTenantId() == null ? null : connection.getTenantId().getString());
        colUpdate.setString(2, schemaName);
        colUpdate.setString(3, tableName);
        for (int i = columnToDrop.getPosition() + 1; i < table.getColumns().size(); i++) {
            PColumn column = table.getColumns().get(i);
            colUpdate.setString(4, column.getName().getString());
            colUpdate.setString(5, column.getFamilyName() == null ? null : column.getFamilyName().getString());
            // Since ORDINAL_POSITION is 1 based, by setting it to column.getPosition(), we're subtracting one,
            // since column.getPosition() is zero based.
            colUpdate.setInt(6, column.getPosition());
=======
        colUpdate.setString(1, schemaName);
        colUpdate.setString(2, tableName);
        for (int i = columnsToDrop.get(columnsToDropIndex).getPosition() + 1; i < table.getColumns().size(); i++) {
            PColumn column = table.getColumns().get(i);
            if(columnsToDrop.contains(column)) {
                columnsToDropIndex++;
                continue;
            }
            colUpdate.setString(3, column.getName().getString());
            colUpdate.setString(4, column.getFamilyName() == null ? null : column.getFamilyName().getString());
            colUpdate.setInt(5, column.getPosition() - columnsToDropIndex);
>>>>>>> 00bd76a2
            colUpdate.execute();
        }
       return familyName;
    }
    
    /**
     * Calculate what the new column family will be after the column is dropped, returning null
     * if unchanged.
     * @param table table containing column to drop
     * @param columnToDrop column being dropped
     * @return the new column family or null if unchanged.
     */
    private static byte[] getNewEmptyColumnFamilyOrNull (PTable table, PColumn columnToDrop) {
        if (table.getType() != PTableType.VIEW && !SchemaUtil.isPKColumn(columnToDrop) && table.getColumnFamilies().get(0).getName().equals(columnToDrop.getFamilyName()) && table.getColumnFamilies().get(0).getColumns().size() == 1) {
            return SchemaUtil.getEmptyColumnFamily(table.getColumnFamilies().subList(1, table.getColumnFamilies().size()));
        }
        // If unchanged, return null
        return null;
    }
    
    public MutationState dropColumn(DropColumnStatement statement) throws SQLException {
        connection.rollback();
        boolean wasAutoCommit = connection.getAutoCommit();
        try {
            connection.setAutoCommit(false);
            TableName tableNameNode = statement.getTable().getName();
            String schemaName = tableNameNode.getSchemaName();
            String tableName = tableNameNode.getTableName();
            String fullTableName = SchemaUtil.getTableName(schemaName, tableName);
            boolean retried = false;
            while (true) {
                final ColumnResolver resolver = FromCompiler.getResolver(statement, connection);
                PTable table = resolver.getTables().get(0).getTable();
                List<ColumnName> columnRefs = statement.getColumnRefs();
                if(columnRefs == null) {
                    columnRefs = Lists.newArrayListWithCapacity(0);
                }
                TableRef tableRef = null;
                List<ColumnRef> columnsToDrop = Lists.newArrayListWithExpectedSize(columnRefs.size() + table.getIndexes().size());
                List<TableRef> indexesToDrop = Lists.newArrayListWithExpectedSize(table.getIndexes().size());
                List<Mutation> tableMetaData = Lists.newArrayListWithExpectedSize((table.getIndexes().size() + 1) * (1 + table.getColumns().size() - columnRefs.size()));
                List<PColumn>  tableColumnsToDrop = Lists.newArrayListWithExpectedSize(columnRefs.size());
                
                for(ColumnName column : columnRefs) {
                    ColumnRef columnRef = null;
                    try {
                        columnRef = resolver.resolveColumn(null, column.getFamilyName(), column.getColumnName());
                    } catch (ColumnNotFoundException e) {
                        if (statement.ifExists()) {
                            return new MutationState(0,connection);
                        }
                        throw e;
                    }
                    tableRef = columnRef.getTableRef();
                    PColumn columnToDrop = columnRef.getColumn();
                    tableColumnsToDrop.add(columnToDrop);
                    if (SchemaUtil.isPKColumn(columnToDrop)) {
                        throw new SQLExceptionInfo.Builder(SQLExceptionCode.CANNOT_DROP_PK)
                            .setColumnName(columnToDrop.getName().getString()).build().buildException();
                    }
                    columnsToDrop.add(new ColumnRef(tableRef, columnToDrop.getPosition()));
                }
                
                dropColumnMutations(table, tableColumnsToDrop, tableMetaData);
                for (PTable index : table.getIndexes()) {
                    List<PColumn> indexColumnsToDrop = Lists.newArrayListWithExpectedSize(columnRefs.size());
                    for(PColumn columnToDrop : tableColumnsToDrop) {
                        String indexColumnName = IndexUtil.getIndexColumnName(columnToDrop);
                        try {
                            PColumn indexColumn = index.getColumn(indexColumnName);
                            if (SchemaUtil.isPKColumn(indexColumn)) {
                                indexesToDrop.add(new TableRef(index));
                            } else {
                                indexColumnsToDrop.add(indexColumn);
                                columnsToDrop.add(new ColumnRef(tableRef, columnToDrop.getPosition()));
                            }
                        } catch (ColumnNotFoundException e) {
                        }
                    }
                    if(!indexColumnsToDrop.isEmpty()) {
                        incrementTableSeqNum(index, -1);
                        dropColumnMutations(index, indexColumnsToDrop, tableMetaData);
                    }
                    
                }
                tableMetaData.addAll(connection.getMutationState().toMutations().next().getSecond());
                connection.rollback();
                
                long seqNum = incrementTableSeqNum(table, -1);
                tableMetaData.addAll(connection.getMutationState().toMutations().next().getSecond());
                connection.rollback();
                // Force table header to be first in list
                Collections.reverse(tableMetaData);
               
                /*
                 * Ensure our "empty column family to be" exists. Somewhat of an edge case, but can occur if we drop the last column
                 * in a column family that was the empty column family. In that case, we have to pick another one. If there are no other
                 * ones, then we need to create our default empty column family. Note that this may no longer be necessary once we
                 * support declaring what the empty column family is on a table, as:
                 * - If you declare it, we'd just ensure it's created at DDL time and never switch what it is unless you change it
                 * - If you don't declare it, we can just continue to use the old empty column family in this case, dynamically updating
                 *    the empty column family name on the PTable.
                 */
                for (ColumnRef columnRefToDrop : columnsToDrop) {
                    PTable tableContainingColumnToDrop = columnRefToDrop.getTable();
                    byte[] emptyCF = getNewEmptyColumnFamilyOrNull(tableContainingColumnToDrop, columnRefToDrop.getColumn());
                    if (emptyCF != null) {
                        try {
                            tableContainingColumnToDrop.getColumnFamily(emptyCF);
                        } catch (ColumnFamilyNotFoundException e) {
                            // Only if it's not already a column family do we need to ensure it's created
                            List<Pair<byte[],Map<String,Object>>> family = Lists.newArrayListWithExpectedSize(1);
                            family.add(new Pair<byte[],Map<String,Object>>(emptyCF,Collections.<String,Object>emptyMap()));
                            // Just use a Put without any key values as the Mutation, as addColumn will treat this specially
                            // TODO: pass through schema name and table name instead to these methods as it's cleaner
                            connection.getQueryServices().addColumn(
                                    Collections.<Mutation>singletonList(new Put(SchemaUtil.getTableKey
                                            (tableContainingColumnToDrop.getSchemaName().getBytes(),
                                            tableContainingColumnToDrop.getTableName().getBytes()))),
                                    tableContainingColumnToDrop.getType(),family);
                        }
                    }
                }
                MetaDataMutationResult result = connection.getQueryServices().dropColumn(tableMetaData, table.getType());
                try {
                    MutationCode code = processMutationResult(schemaName, tableName, result);
                    if (code == MutationCode.COLUMN_NOT_FOUND) {
                        connection.addTable(result.getTable());
                        if (!statement.ifExists()) {
                            throw new ColumnNotFoundException(schemaName, tableName, Bytes.toString(result.getFamilyName()), Bytes.toString(result.getColumnName()));
                        }
                        return new MutationState(0, connection);
                    }
                    // If we've done any index metadata updates, don't bother trying to update
                    // client-side cache as it would be too painful. Just let it pull it over from
                    // the server when needed.
                    if (columnsToDrop.size() > 0 && indexesToDrop.isEmpty()) {
                        for(PColumn columnToDrop : tableColumnsToDrop) {
                            connection.removeColumn(SchemaUtil.getTableName(schemaName, tableName), columnToDrop.getFamilyName().getString() , columnToDrop.getName().getString(), result.getMutationTime(), seqNum);
                        }
                    }
                    // If we have a VIEW, then only delete the metadata, and leave the table data alone
                    if (table.getType() != PTableType.VIEW) {
                        MutationState state = null;
                        connection.setAutoCommit(true);
                        Long scn = connection.getSCN();
                        // Delete everything in the column. You'll still be able to do queries at earlier timestamps
                        long ts = (scn == null ? result.getMutationTime() : scn);
                        PostDDLCompiler compiler = new PostDDLCompiler(connection);
                        boolean dropMetaData = connection.getQueryServices().getProps().getBoolean(DROP_METADATA_ATTRIB, DEFAULT_DROP_METADATA);
                        if(!dropMetaData){
                            // Drop any index tables that had the dropped column in the PK
                            connection.getQueryServices().updateData(compiler.compile(indexesToDrop, null, null, Collections.<PColumn>emptyList(), ts));
                        }
                        // Update empty key value column if necessary
                        for (ColumnRef droppedColumnRef : columnsToDrop) {
                            // Painful, but we need a TableRef with a pre-set timestamp to prevent attempts
                            // to get any updates from the region server.
                            // TODO: move this into PostDDLCompiler
                            // TODO: consider filtering mutable indexes here, but then the issue is that
                            // we'd need to force an update of the data row empty key value if a mutable
                            // secondary index is changing its empty key value family.
                            droppedColumnRef = new ColumnRef(droppedColumnRef, ts);
                            TableRef droppedColumnTableRef = droppedColumnRef.getTableRef();
                            PColumn droppedColumn = droppedColumnRef.getColumn();
                            MutationPlan plan = compiler.compile(
                                    Collections.singletonList(droppedColumnTableRef), 
                                    getNewEmptyColumnFamilyOrNull(droppedColumnTableRef.getTable(), droppedColumn), 
                                    null, 
                                    Collections.singletonList(droppedColumn), 
                                    ts);
                            state = connection.getQueryServices().updateData(plan);
                        }
                        // Return the last MutationState
                        return state;
                    }
                    return new MutationState(0, connection);
                } catch (ConcurrentTableMutationException e) {
                    if (retried) {
                        throw e;
                    }
                    table = connection.getPMetaData().getTable(fullTableName);
                    retried = true;
                }
            }
        } finally {
            connection.setAutoCommit(wasAutoCommit);
        }
    }

    public MutationState alterIndex(AlterIndexStatement statement) throws SQLException {
        connection.rollback();
        boolean wasAutoCommit = connection.getAutoCommit();
        try {
            String dataTableName = statement.getTableName();
            String schemaName = statement.getTable().getName().getSchemaName();
            String indexName = statement.getTable().getName().getTableName();
            PIndexState newIndexState = statement.getIndexState();
            if (newIndexState == PIndexState.REBUILD) {
                newIndexState = PIndexState.BUILDING;
            }
            connection.setAutoCommit(false);
            // Confirm index table is valid and up-to-date
            TableRef indexRef = FromCompiler.getResolver(statement, connection).getTables().get(0);
            PreparedStatement tableUpsert = null;
            try {
                tableUpsert = connection.prepareStatement(UPDATE_INDEX_STATE);
                tableUpsert.setString(1, connection.getTenantId() == null ? null : connection.getTenantId().getString());
                tableUpsert.setString(2, schemaName);
                tableUpsert.setString(3, indexName);
                tableUpsert.setString(4, newIndexState.getSerializedValue());
                tableUpsert.execute();
            } finally {
                if(tableUpsert != null) {
                    tableUpsert.close();
                }
            }
            List<Mutation> tableMetadata = connection.getMutationState().toMutations().next().getSecond();
            connection.rollback();

            MetaDataMutationResult result = connection.getQueryServices().updateIndexState(tableMetadata, dataTableName);
            MutationCode code = result.getMutationCode();
            if (code == MutationCode.TABLE_NOT_FOUND) {
                throw new TableNotFoundException(schemaName,indexName);
            }
            if (code == MutationCode.UNALLOWED_TABLE_MUTATION) {
                throw new SQLExceptionInfo.Builder(SQLExceptionCode.INVALID_INDEX_STATE_TRANSITION)
                .setMessage(" currentState=" + indexRef.getTable().getIndexState() + ". requestedState=" + newIndexState )
                .setSchemaName(schemaName).setTableName(indexName).build().buildException();
            }
            if (code == MutationCode.TABLE_ALREADY_EXISTS) {
                if (result.getTable() != null) { // To accommodate connection-less update of index state
                    connection.addTable(result.getTable());
                }
            }
            if (newIndexState == PIndexState.BUILDING) {
                PTable index = indexRef.getTable();
                // First delete any existing rows of the index
                Long scn = connection.getSCN();
                long ts = scn == null ? HConstants.LATEST_TIMESTAMP : scn;
                MutationPlan plan = new PostDDLCompiler(connection).compile(Collections.singletonList(indexRef), null, null, Collections.<PColumn>emptyList(), ts);
                connection.getQueryServices().updateData(plan);
                NamedTableNode dataTableNode = NamedTableNode.create(null, TableName.create(schemaName, dataTableName), Collections.<ColumnDef>emptyList());
                // Next rebuild the index
                if (connection.getSCN() != null) {
                    return buildIndexAtTimeStamp(index, dataTableNode);
                }
                TableRef dataTableRef = FromCompiler.getResolver(dataTableNode, connection).getTables().get(0);
                return buildIndex(index, dataTableRef);
            }
            return new MutationState(1, connection);
        } catch (TableNotFoundException e) {
            if (!statement.ifExists()) {
                throw e;
            }
            return new MutationState(0, connection);
        } finally {
            connection.setAutoCommit(wasAutoCommit);
        }
    }
    
    private void assertNotAlteringPKOfTenantTable(ColumnDef col, PTable table) throws SQLException {
        if (col != null && col.isPK() && table.isTenantSpecificTable()) {
            throw new SQLExceptionInfo.Builder(SQLExceptionCode.TENANT_TABLE_PK)
                .setColumnName(col.getColumnDefName().getColumnName()).build().buildException();
        }
    }
}<|MERGE_RESOLUTION|>--- conflicted
+++ resolved
@@ -89,11 +89,7 @@
 import com.google.common.collect.Iterators;
 import com.google.common.collect.Lists;
 import com.google.common.collect.Maps;
-<<<<<<< HEAD
-=======
-import com.google.common.collect.Sets;
 import com.google.common.primitives.Ints;
->>>>>>> 00bd76a2
 import com.salesforce.phoenix.compile.ColumnResolver;
 import com.salesforce.phoenix.compile.FromCompiler;
 import com.salesforce.phoenix.compile.MutationPlan;
@@ -1110,12 +1106,8 @@
                                 throw new SQLExceptionInfo.Builder(SQLExceptionCode.CANNOT_ADD_NOT_NULLABLE_COLUMN)
                                 .setColumnName(colDef.getColumnDefName().getColumnName()).build().buildException();
                             }
-                        }
-<<<<<<< HEAD
+                        }                        
                         assertNotAlteringPKOfTenantTable(colDef, table);
-=======
-
->>>>>>> 00bd76a2
                         PColumn column = newColumn(position++, colDef, PrimaryKeyConstraint.EMPTY);
                         columns.add(column);
                         addColumnMutation(schemaName, tableName, column, colUpsert, null);
@@ -1272,30 +1264,18 @@
     
         int columnsToDropIndex = 0;
         PreparedStatement colUpdate = connection.prepareStatement(UPDATE_COLUMN_POSITION);
-<<<<<<< HEAD
         colUpdate.setString(1, connection.getTenantId() == null ? null : connection.getTenantId().getString());
         colUpdate.setString(2, schemaName);
         colUpdate.setString(3, tableName);
-        for (int i = columnToDrop.getPosition() + 1; i < table.getColumns().size(); i++) {
-            PColumn column = table.getColumns().get(i);
-            colUpdate.setString(4, column.getName().getString());
-            colUpdate.setString(5, column.getFamilyName() == null ? null : column.getFamilyName().getString());
-            // Since ORDINAL_POSITION is 1 based, by setting it to column.getPosition(), we're subtracting one,
-            // since column.getPosition() is zero based.
-            colUpdate.setInt(6, column.getPosition());
-=======
-        colUpdate.setString(1, schemaName);
-        colUpdate.setString(2, tableName);
         for (int i = columnsToDrop.get(columnsToDropIndex).getPosition() + 1; i < table.getColumns().size(); i++) {
             PColumn column = table.getColumns().get(i);
             if(columnsToDrop.contains(column)) {
                 columnsToDropIndex++;
                 continue;
             }
-            colUpdate.setString(3, column.getName().getString());
-            colUpdate.setString(4, column.getFamilyName() == null ? null : column.getFamilyName().getString());
-            colUpdate.setInt(5, column.getPosition() - columnsToDropIndex);
->>>>>>> 00bd76a2
+            colUpdate.setString(4, column.getName().getString());
+            colUpdate.setString(5, column.getFamilyName() == null ? null : column.getFamilyName().getString());
+            colUpdate.setInt(6, column.getPosition() - columnsToDropIndex);
             colUpdate.execute();
         }
        return familyName;
