--- conflicted
+++ resolved
@@ -65,15 +65,9 @@
     public PMetaData addTable(PTable table) throws SQLException {
         Map<String,PTable> tables = Maps.newHashMap(metaData);
         PTable oldTable = tables.put(table.getName().getString(), table);
-<<<<<<< HEAD
-        if (table.getType() == INDEX && table.getDataTableName() != null) { // Upsert new index table into parent data table list
-            String parentTableName = table.getDataTableName().getString();
-            PTable parentTable = tables.get(parentTableName);
-=======
-        if (table.getParentName() != null) { // Upsert new index table into parent data table list
+        if (table.getType() == INDEX && table.getParentName() != null) { // Upsert new index table into parent data table list
             String parentName = table.getParentName().getString();
             PTable parentTable = tables.get(parentName);
->>>>>>> 290d62a6
             List<PTable> oldIndexes = parentTable.getIndexes();
             List<PTable> newIndexes = Lists.newArrayListWithExpectedSize(oldIndexes.size() + 1);
             newIndexes.addAll(oldIndexes);
