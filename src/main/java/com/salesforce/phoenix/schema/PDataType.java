--- conflicted
+++ resolved
@@ -1608,9 +1608,6 @@
             }
             switch (actualType) {
             case TIMESTAMP:
-<<<<<<< HEAD
-                Timestamp v = new Timestamp(Bytes.toLong(b, o, Bytes.SIZEOF_LONG));
-=======
             case UNSIGNED_TIMESTAMP:
                 long millisDeserialized = (actualType == TIMESTAMP ? DATE : UNSIGNED_DATE).getCodec().decodeLong(b, o, null);
                 Timestamp v = new Timestamp(millisDeserialized);
@@ -1621,7 +1618,6 @@
                  * makes this serialization fix backward compatible.
                  */
                 v.setNanos(nanosDeserialized < 1000000 ? v.getNanos() + nanosDeserialized : nanosDeserialized);
->>>>>>> a53becb5
                 return v;
             case DATE:
             case TIME:
