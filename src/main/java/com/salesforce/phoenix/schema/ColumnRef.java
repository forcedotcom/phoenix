/*******************************************************************************
 * Copyright (c) 2013, Salesforce.com, Inc.
 * All rights reserved.
 * 
 * Redistribution and use in source and binary forms, with or without
 * modification, are permitted provided that the following conditions are met:
 * 
 *     Redistributions of source code must retain the above copyright notice,
 *     this list of conditions and the following disclaimer.
 *     Redistributions in binary form must reproduce the above copyright notice,
 *     this list of conditions and the following disclaimer in the documentation
 *     and/or other materials provided with the distribution.
 *     Neither the name of Salesforce.com nor the names of its contributors may 
 *     be used to endorse or promote products derived from this software without 
 *     specific prior written permission.
 * 
 * THIS SOFTWARE IS PROVIDED BY THE COPYRIGHT HOLDERS AND CONTRIBUTORS "AS IS" AND
 * ANY EXPRESS OR IMPLIED WARRANTIES, INCLUDING, BUT NOT LIMITED TO, THE IMPLIED
 * WARRANTIES OF MERCHANTABILITY AND FITNESS FOR A PARTICULAR PURPOSE ARE
 * DISCLAIMED. IN NO EVENT SHALL THE COPYRIGHT HOLDER OR CONTRIBUTORS BE LIABLE 
 * FOR ANY DIRECT, INDIRECT, INCIDENTAL, SPECIAL, EXEMPLARY, OR CONSEQUENTIAL 
 * DAMAGES (INCLUDING, BUT NOT LIMITED TO, PROCUREMENT OF SUBSTITUTE GOODS OR 
 * SERVICES; LOSS OF USE, DATA, OR PROFITS; OR BUSINESS INTERRUPTION) HOWEVER 
 * CAUSED AND ON ANY THEORY OF LIABILITY, WHETHER IN CONTRACT, STRICT LIABILITY, 
 * OR TORT (INCLUDING NEGLIGENCE OR OTHERWISE) ARISING IN ANY WAY OUT OF THE USE 
 * OF THIS SOFTWARE, EVEN IF ADVISED OF THE POSSIBILITY OF SUCH DAMAGE.
 ******************************************************************************/
package com.salesforce.phoenix.schema;

import java.sql.SQLException;

import org.apache.http.annotation.Immutable;

import com.salesforce.phoenix.expression.ColumnExpression;
import com.salesforce.phoenix.expression.IndexKeyValueColumnExpression;
import com.salesforce.phoenix.expression.KeyValueColumnExpression;
import com.salesforce.phoenix.expression.ProjectedColumnExpression;
import com.salesforce.phoenix.expression.RowKeyColumnExpression;
import com.salesforce.phoenix.util.IndexUtil;
import com.salesforce.phoenix.util.SchemaUtil;


/**
 * 
 * Class that represents a reference to a PColumn in a PTable
 *
 * @author jtaylor
 * @since 0.1
 */
@Immutable
public final class ColumnRef {
    private final TableRef tableRef;
    private final int columnPosition;
    private final int pkSlotPosition;
    
    public ColumnRef(ColumnRef columnRef, long timeStamp) {
        this.tableRef = new TableRef(columnRef.tableRef, timeStamp);
        this.columnPosition = columnRef.columnPosition;
        this.pkSlotPosition = columnRef.pkSlotPosition;
    }

    public ColumnRef(TableRef tableRef, int columnPosition) {
        if (tableRef == null) {
            throw new NullPointerException();
        }
        if (columnPosition < 0 || columnPosition >= tableRef.getTable().getColumns().size()) {
            throw new IllegalArgumentException("Column position of " + columnPosition + " must be between 0 and " + tableRef.getTable().getColumns().size() + " for table " + tableRef.getTable().getName().getString());
        }
        this.tableRef = tableRef;
        this.columnPosition = columnPosition;
        PColumn column = getColumn();
        int i = -1;
        if (SchemaUtil.isPKColumn(column)) {
            for (PColumn pkColumn : tableRef.getTable().getPKColumns()) {
                i++;
                if (pkColumn == column) {
                    break;
                }
            }
        }
        pkSlotPosition = i;
    }

    @Override
    public int hashCode() {
        final int prime = 31;
        int result = 1;
        result = prime * result + columnPosition;
        result = prime * result + tableRef.hashCode();
        return result;
    }

    @Override
    public boolean equals(Object obj) {
        if (this == obj) return true;
        if (obj == null) return false;
        if (getClass() != obj.getClass()) return false;
        ColumnRef other = (ColumnRef)obj;
        if (columnPosition != other.columnPosition) return false;
        if (!tableRef.equals(other.tableRef)) return false;
        return true;
    }

    public ColumnExpression newColumnExpression() throws SQLException {
<<<<<<< HEAD
        if (SchemaUtil.isPKColumn(this.getColumn())) {            
            return new RowKeyColumnExpression(getColumn(), new RowKeyValueAccessor(this.getTable().getPKColumns(), pkSlotPosition));
=======
        boolean isIndex = tableRef.getTable().getType() == PTableType.INDEX;
        if (SchemaUtil.isPKColumn(this.getColumn())) {
            String name = this.getColumn().getName().getString();
            if (isIndex) {
                name = IndexUtil.getDataColumnName(name);
            }
            return new RowKeyColumnExpression(
                    getColumn(), 
                    new RowKeyValueAccessor(this.getTable().getPKColumns(), pkSlotPosition),
                    name);
        } else {
            return isIndex 
                    ? new IndexKeyValueColumnExpression(getColumn()) 
                    :  new KeyValueColumnExpression(getColumn());
>>>>>>> 48605781
        }
        
        if (tableRef.getTable().getType() == PTableType.INDEX) {
            return new IndexKeyValueColumnExpression(getColumn());
        }
        
        if (tableRef.getTable().getType() == PTableType.JOIN) {
        	return new ProjectedColumnExpression(getColumn(), tableRef.getTable());
        }
        
        return new KeyValueColumnExpression(getColumn());
    }

    public int getColumnPosition() {
        return columnPosition;
    }
    
    public int getPKSlotPosition() {
        return pkSlotPosition;
    }
    
    public PColumn getColumn() {
        return tableRef.getTable().getColumns().get(columnPosition);
    }

    public PTable getTable() {
        return tableRef.getTable();
    }
    
    public TableRef getTableRef() {
        return tableRef;
    }
}<|MERGE_RESOLUTION|>--- conflicted
+++ resolved
@@ -102,10 +102,6 @@
     }
 
     public ColumnExpression newColumnExpression() throws SQLException {
-<<<<<<< HEAD
-        if (SchemaUtil.isPKColumn(this.getColumn())) {            
-            return new RowKeyColumnExpression(getColumn(), new RowKeyValueAccessor(this.getTable().getPKColumns(), pkSlotPosition));
-=======
         boolean isIndex = tableRef.getTable().getType() == PTableType.INDEX;
         if (SchemaUtil.isPKColumn(this.getColumn())) {
             String name = this.getColumn().getName().getString();
@@ -116,21 +112,14 @@
                     getColumn(), 
                     new RowKeyValueAccessor(this.getTable().getPKColumns(), pkSlotPosition),
                     name);
-        } else {
-            return isIndex 
-                    ? new IndexKeyValueColumnExpression(getColumn()) 
-                    :  new KeyValueColumnExpression(getColumn());
->>>>>>> 48605781
         }
         
-        if (tableRef.getTable().getType() == PTableType.INDEX) {
-            return new IndexKeyValueColumnExpression(getColumn());
-        }
+        if (isIndex)
+        	return new IndexKeyValueColumnExpression(getColumn());
         
-        if (tableRef.getTable().getType() == PTableType.JOIN) {
+        if (tableRef.getTable().getType() == PTableType.JOIN)
         	return new ProjectedColumnExpression(getColumn(), tableRef.getTable());
-        }
-        
+       
         return new KeyValueColumnExpression(getColumn());
     }
 
