--- conflicted
+++ resolved
@@ -31,15 +31,11 @@
 
 import org.apache.http.annotation.Immutable;
 
-<<<<<<< HEAD
-import com.salesforce.phoenix.expression.*;
-import com.salesforce.phoenix.join.ScanProjector;
-=======
 import com.salesforce.phoenix.expression.ColumnExpression;
 import com.salesforce.phoenix.expression.IndexKeyValueColumnExpression;
 import com.salesforce.phoenix.expression.KeyValueColumnExpression;
 import com.salesforce.phoenix.expression.RowKeyColumnExpression;
->>>>>>> 9c6ddf40
+import com.salesforce.phoenix.join.ScanProjector;
 import com.salesforce.phoenix.util.SchemaUtil;
 
 
@@ -111,15 +107,10 @@
             }
             
             return new RowKeyColumnExpression(getColumn(), new RowKeyValueAccessor(this.getTable().getPKColumns(), pkSlotPosition));
-<<<<<<< HEAD
-=======
-        } else {
-            if (tableRef.getTable().getType() == PTableType.INDEX) {
-                return new IndexKeyValueColumnExpression(getColumn());
-            } else {
-                return new KeyValueColumnExpression(getColumn());
-            }
->>>>>>> 9c6ddf40
+        }
+        
+        if (tableRef.getTable().getType() == PTableType.INDEX) {
+            return new IndexKeyValueColumnExpression(getColumn());
         }
         
         if (disambiguateWithTable) {
