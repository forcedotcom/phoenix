--- conflicted
+++ resolved
@@ -144,15 +144,7 @@
         byte saltByte;
         byte[] key = new byte[estimatedKeyLength];
         do {
-<<<<<<< HEAD
             length = ScanUtil.setKey(schema, ranges, position, Bound.LOWER, key, 1, 0, ranges.size(), 1);
-            if (!schema.getField(schema.getFieldCount()-1).getType().isFixedWidth()) {
-                key = Arrays.copyOf(key, key.length-1);
-                length--;
-            }
-=======
-            length = ScanUtil.setKey(schema, ranges, position, Bound.LOWER, key, 1, 1, ranges.size(), 1);
->>>>>>> a698033a
             saltByte = SaltingUtil.getSaltingByte(key, 1, length, bucketNum);
             key[0] = saltByte;
             byte[] saltedKey = Arrays.copyOf(key, length + 1);
