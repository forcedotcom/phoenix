--- conflicted
+++ resolved
@@ -139,21 +139,16 @@
     NO_SPLITS_ON_SALTED_TABLE(1022, "42Y81", "Should not specify split points on salted table with default row key order."),
     SALT_ONLY_ON_CREATE_TABLE(1024, "42Y83", "Salt bucket number may only be specified when creating a table."),
     SET_UNSUPPORTED_PROP_ON_ALTER_TABLE(1025, "42Y84", "Unsupported property set in ALTER TABLE command."),
-<<<<<<< HEAD
-    CREATE_TENANT_TABLE_TENANT_ID(1026, "42Y85", "TenantId property must be set on connection if BASE_TABLE is used to create table."),
-    CREATE_TENANT_TABLE_NO_PK(1027, "42Y86", "Defining PK columns not allowed for tenant-specific tables."),
-    BASE_TABLE_NOT_TOP_LEVEL(1029, "42Y88", "Base table for a tenant table-specific table must be top level."),
-    BASE_TABLE_NO_TENANT_ID_PK(1030, "42Y89", "Base table for a tenant table-specific table must have 2 or more PK columns.  Leading PK column must be non-nullable VARCHAR or CHAR."),
-    NO_MUTABLE_INDEXES(1031, "42Y90", "Mutable secondary indexes are only supported for HBase version " + MetaDataUtil.decodeHBaseVersionAsString(PhoenixDatabaseMetaData.MUTABLE_SI_VERSION_THRESHOLD) + " and above."),
-    NO_DELETE_IF_IMMUTABLE_INDEX(1032, "42Y91", "Delete not allowed on a table with IMMUTABLE_ROW with non PK column in index."),
-=======
     NO_MUTABLE_INDEXES(1026, "42Y85", "Mutable secondary indexes are only supported for HBase version " + MetaDataUtil.decodeHBaseVersionAsString(PhoenixDatabaseMetaData.MUTABLE_SI_VERSION_THRESHOLD) + " and above."),
     NO_DELETE_IF_IMMUTABLE_INDEX(1027, "42Y86", "Delete not allowed on a table with IMMUTABLE_ROW with non PK column in index."),
     INVALID_INDEX_STATE_TRANSITION(1028, "42Y87", "Invalid index state transition."),
     INVALID_MUTABLE_INDEX_CONFIG(1029, "42Y88", "Mutable secondary indexes must have the " 
             + WALEditCodec.WAL_EDIT_CODEC_CLASS_KEY + " property set to " 
             +  IndexedWALEditCodec.class.getName() + " in the hbase-sites.xml of every region server"),
->>>>>>> 4c6c1983
+    CREATE_TENANT_TABLE_TENANT_ID(1030, "42Y89", "TenantId property must be set on connection if BASE_TABLE is used to create table."),
+    CREATE_TENANT_TABLE_NO_PK(1031, "42Y90", "Defining PK columns not allowed for tenant-specific tables."),
+    BASE_TABLE_NOT_TOP_LEVEL(1032, "42Y91", "Base table for a tenant table-specific table must be top level."),
+    BASE_TABLE_NO_TENANT_ID_PK(1033, "42Y92", "Base table for a tenant table-specific table must have 2 or more PK columns.  Leading PK column must be non-nullable VARCHAR or CHAR."),
     
     /** Parser error. (errorcode 06, sqlState 42P) */
     PARSER_ERROR(601, "42P00", "Syntax error."),
