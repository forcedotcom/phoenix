/*******************************************************************************
 * Copyright (c) 2013, Salesforce.com, Inc.
 * All rights reserved.
 * 
 * Redistribution and use in source and binary forms, with or without
 * modification, are permitted provided that the following conditions are met:
 * 
 *     Redistributions of source code must retain the above copyright notice,
 *     this list of conditions and the following disclaimer.
 *     Redistributions in binary form must reproduce the above copyright notice,
 *     this list of conditions and the following disclaimer in the documentation
 *     and/or other materials provided with the distribution.
 *     Neither the name of Salesforce.com nor the names of its contributors may 
 *     be used to endorse or promote products derived from this software without 
 *     specific prior written permission.
 * 
 * THIS SOFTWARE IS PROVIDED BY THE COPYRIGHT HOLDERS AND CONTRIBUTORS "AS IS" AND
 * ANY EXPRESS OR IMPLIED WARRANTIES, INCLUDING, BUT NOT LIMITED TO, THE IMPLIED
 * WARRANTIES OF MERCHANTABILITY AND FITNESS FOR A PARTICULAR PURPOSE ARE
 * DISCLAIMED. IN NO EVENT SHALL THE COPYRIGHT HOLDER OR CONTRIBUTORS BE LIABLE 
 * FOR ANY DIRECT, INDIRECT, INCIDENTAL, SPECIAL, EXEMPLARY, OR CONSEQUENTIAL 
 * DAMAGES (INCLUDING, BUT NOT LIMITED TO, PROCUREMENT OF SUBSTITUTE GOODS OR 
 * SERVICES; LOSS OF USE, DATA, OR PROFITS; OR BUSINESS INTERRUPTION) HOWEVER 
 * CAUSED AND ON ANY THEORY OF LIABILITY, WHETHER IN CONTRACT, STRICT LIABILITY, 
 * OR TORT (INCLUDING NEGLIGENCE OR OTHERWISE) ARISING IN ANY WAY OUT OF THE USE 
 * OF THIS SOFTWARE, EVEN IF ADVISED OF THE POSSIBILITY OF SUCH DAMAGE.
 ******************************************************************************/
package com.salesforce.phoenix.exception;

import com.salesforce.phoenix.jdbc.PhoenixDatabaseMetaData;
import com.salesforce.phoenix.schema.PDataType;
import com.salesforce.phoenix.util.MetaDataUtil;


/**
 * Various SQLException Information. Including a vender-specific errorcode and a standard SQLState.
 * 
 * @author zhuang
 * @since 1.0
 */
public enum SQLExceptionCode {

    /**
     * Connection Exception (errorcode 01, sqlstate 08)
     */
    IO_EXCEPTION(101, "08000", "Unexpected IO exception."),
    MALFORMED_CONNECTION_URL(102, "08001", "Malformed connection url."),
    CANNOT_ESTABLISH_CONNECTION(103, "08004", "Unable to establish connection."),
    
    /**
     * Data Exception (errorcode 02, sqlstate 22)
     */
    ILLEGAL_DATA(201, "22000", "Illegal data."),
    DIVIDE_BY_ZERO(202, "22012", "Divide by zero."),
    TYPE_MISMATCH(203, "22005", "Type mismatch."),
    VALUE_IN_UPSERT_NOT_CONSTANT(204, "22008", "Values in UPSERT must evaluate to a constant."),
    MALFORMED_URL(205, "22009", "Malformed URL."),
    DATA_INCOMPATIBLE_WITH_TYPE(206, "22003", "The value is outside the range for the data type."),
    MISSING_CHAR_LENGTH(207, "22003", "Missing length for CHAR."),
    NONPOSITIVE_CHAR_LENGTH(208, "22003", "CHAR or VARCHAR must have a positive length."),
    DECIMAL_PRECISION_OUT_OF_RANGE(209, "22003", "Decimal precision outside of range. Should be within 1 and " + PDataType.MAX_PRECISION + "."),
    MISSING_BINARY_LENGTH(210, "22003", "Missing length for BINARY."),
    NONPOSITIVE_BINARY_LENGTH(211, "22003", "BINARY must have a positive length."),
    SERVER_ARITHMETIC_ERROR(212, "22012", "Arithmetic error on server."),
    VALUE_OUTSIDE_RANGE(213,"22003","Value outside range."),
    
    /**
     * Constraint Violation (errorcode 03, sqlstate 23)
     */
    CONCURRENT_TABLE_MUTATION(301, "23000", "Concurrent modification to table."),
    CANNOT_INDEX_COLUMN_ON_TYPE(201, "23100", "The column cannot be index due to its type."),
    
    /**
     * Invalid Cursor State (errorcode 04, sqlstate 24)
     */
    CURSOR_BEFORE_FIRST_ROW(401, "24015","Cursor before first tow."),
    CURSOR_PAST_LAST_ROW(401, "24016", "Cursor past last row."),
    
    /**
     * Syntax Error or Access Rule Violation (errorcode 05, sqlstate 42)
     */
    AMBIGUOUS_TABLE(501, "42000", "Table name exists in more than one table schema and is used without being qualified."),
    READ_ONLY_TABLE(505, "42000", "Table is read only."),
    INDEX_MISSING_PK_COLUMNS(513, "42602", "Index table missing PK Columns."),
    AMBIGUOUS_COLUMN(502, "42702", "Column reference ambiguous or duplicate names."),
    COLUMN_NOT_FOUND(504, "42703", "Undefined column."),
    COLUMN_EXIST_IN_DEF(503, "42711", "A duplicate column name was detected in the object definition or ALTER TABLE statement."),
    CANNOT_DROP_PK(506, "42817", "Primary key column may not be dropped."),
    CANNOT_CONVERT_TYPE(507, "42846", "Cannot convert type."),
    UNSUPPORTED_ORDER_BY_QUERY(508, "42878", "ORDER BY only allowed for limited or aggregate queries"),
    PRIMARY_KEY_MISSING(509, "42888", "The table does not have a primary key."),
    PRIMARY_KEY_ALREADY_EXISTS(510, "42889", "The table already has a primary key."),
    ORDER_BY_NOT_IN_SELECT_DISTINCT(511, "42890", "All ORDER BY expressions must appear in SELECT DISTINCT:"),
    
    /** 
     * HBase and Phoenix specific implementation defined sub-classes.
     * Column family related exceptions.
     * 
     * For the following exceptions, use errorcode 10.
     */
    COLUMN_FAMILY_NOT_FOUND(1001, "42I01", "Undefined column family."),
    PROPERTIES_FOR_FAMILY(1002, "42I02","Properties may not be defined for an unused family name."),
    // Primary/row key related exceptions.
    PRIMARY_KEY_WITH_FAMILY_NAME(1003, "42J01", "Primary key should not have a family name."),
    PRIMARY_KEY_OUT_OF_ORDER(1004, "42J02", "Order of columns in primary key constraint must match the order in which they're declared."),
    VARBINARY_IN_ROW_KEY(1005, "42J03", "The VARBINARY type can only be used as the last part of a multi-part row key."),
    NOT_NULLABLE_COLUMN_IN_ROW_KEY(1006, "42J04", "Only nullable columns may be added to a multi-part row key."),
    VARBINARY_LAST_PK(1022, "42J04", "Cannot add column to table when the last PK column is of type VARBINARY."),
    NULLABLE_FIXED_WIDTH_LAST_PK(1023, "42J04", "Cannot add column to table when the last PK column is nullable and fixed width."),
    // Key/value column related errors
    KEY_VALUE_NOT_NULL(1007, "42K01", "A key/value column may not be declared as not null."),
    // View related errors.
    VIEW_WITH_TABLE_CONFIG(1008, "42L01", "A view may not contain table configuration properties."),
    VIEW_WITH_PROPERTIES(1009, "42L02", "Properties may not be defined for a view."),
    // Table related errors that are not in standard code.
    CANNOT_MUTATE_TABLE(1010, "42M01", "Not allowed to mutate table."),
    UNEXPECTED_MUTATION_CODE(1011, "42M02", "Unexpected mutation code."),
    TABLE_UNDEFINED(1012, "42M03", "Table undefined."),
    TABLE_ALREADY_EXIST(1013, "42M04", "Table already exists."),
    // Index related errors
    INDEX_ALREADY_EXIST(1023, "42N01", "Index already exists."),
    CANNOT_MUTATE_INDEX(1024, "42N02", "Cannot mutate existing index."),
    // Syntax error
    TYPE_NOT_SUPPORTED_FOR_OPERATOR(1014, "42Y01", "The operator does not support the operand type."),
    SCHEMA_NOT_FOUND(1015, "42Y07", "Schema not found."),
    AGGREGATE_IN_GROUP_BY(1016, "42Y26", "Aggregate expressions may not be used in GROUP BY."),
    AGGREGATE_IN_WHERE(1017, "42Y26", "Aggregate may not be used in WHERE."),
    AGGREGATE_WITH_NOT_GROUP_BY_COLUMN(1018, "42Y27", "Aggregate may not contain columns not in GROUP BY."),
    ONLY_AGGREGATE_IN_HAVING_CLAUSE(1019, "42Y26", "Only aggregate maybe used in the HAVING clause."),
    UPSERT_COLUMN_NUMBERS_MISMATCH(1020, "42Y60", "Number of columns upserting must match number of values."),
    // Table properties exception.
    INVALID_BUCKET_NUM(1021, "42Y80", "Salt bucket numbers should be with 1 and 256."),
    NO_SPLITS_ON_SALTED_TABLE(1022, "42Y81", "Should not specify split points on salted table with default row key order."),
    SALT_ONLY_ON_CREATE_TABLE(1024, "42Y83", "Salt bucket number may only be specified when creating a table."),
    SET_UNSUPPORTED_PROP_ON_ALTER_TABLE(1025, "42Y84", "Unsupported property set in ALTER TABLE command."),
<<<<<<< HEAD
    CREATE_TENANT_TABLE_TENANT_ID(1026, "42Y85", "TenantId property must be set on connection if BASE_TABLE is used to create table."),
    CREATE_TENANT_TABLE_NO_PK(1027, "42Y86", "Defining PK columns not allowed for tenant-specific tables."),
=======
    NO_MUTABLE_INDEXES(1026, "42Y85", "Mutable secondary indexes are only supported for HBase version " + MetaDataUtil.decodeHBaseVersionAsString(PhoenixDatabaseMetaData.MUTABLE_SI_VERSION_THRESHOLD) + " and above."),
>>>>>>> 290d62a6
    
    /** Parser error. (errorcode 06, sqlState 42P) */
    PARSER_ERROR(601, "42P00", "Syntax error."),
    MISSING_TOKEN(602, "42P00", "Syntax error."),
    UNWANTED_TOKEN(603, "42P00", "Syntax error."),
    MISMATCHED_TOKEN(603, "42P00", "Syntax error."),
    UNKNOWN_FUNCTION(604, "42P00", "Syntax error."),
    
    /**
     * Implementation defined class. Execution exceptions (errorcode 11, sqlstate XCL). 
     */
    RESULTSET_CLOSED(1101, "XCL01", "ResultSet is closed."),
    GET_TABLE_REGIONS_FAIL(1102, "XCL02", "Cannot get all table regions"),
    EXECUTE_QUERY_NOT_APPLICABLE(1103, "XCL03", "executeQuery may not be used."),
    EXECUTE_UPDATE_NOT_APPLICABLE(1104, "XCL03", "executeUpdate may not be used."),
    SPLIT_POINT_NOT_CONSTANT(1105, "XCL04", "Split points must be constants."),
    
    /**
     * Implementation defined class. Phoenix internal error. (errorcode 20, sqlstate INT).
     */
    CANNOT_CALL_METHOD_ON_TYPE(2001, "INT01", "Cannot call method on the argument type."),
    CLASS_NOT_UNWRAPPABLE(2002, "INT03", "Class not unwrappable"),
    PARAM_INDEX_OUT_OF_BOUND(2003, "INT04", "Parameter position is out of range."),
    PARAM_VALUE_UNBOUND(2004, "INT05", "Parameter value unbound"),
    INTERRUPTED_EXCEPTION(2005, "INT07", "Interrupted exception."),
    INCOMPATIBLE_CLIENT_SERVER_JAR(2006, "INT08", "Incompatible jars detected between client and server."),
    OUTDATED_JARS(2007, "INT09", "Outdated jars."),
    ;

    private final int errorCode;
    private final String sqlState;
    private final String message;

    private SQLExceptionCode(int errorCode, String sqlState, String message) {
        this.errorCode = errorCode;
        this.sqlState = sqlState;
        this.message = message;
    }

    public String getSQLState() {
        return sqlState;
    }

    public String getMessage() {
        return message;
    }

    public int getErrorCode() {
        return errorCode;
    }

    @Override
    public String toString() {
        return "ERROR " + errorCode + " (" + sqlState + "): " + message;
    }

}<|MERGE_RESOLUTION|>--- conflicted
+++ resolved
@@ -133,12 +133,9 @@
     NO_SPLITS_ON_SALTED_TABLE(1022, "42Y81", "Should not specify split points on salted table with default row key order."),
     SALT_ONLY_ON_CREATE_TABLE(1024, "42Y83", "Salt bucket number may only be specified when creating a table."),
     SET_UNSUPPORTED_PROP_ON_ALTER_TABLE(1025, "42Y84", "Unsupported property set in ALTER TABLE command."),
-<<<<<<< HEAD
     CREATE_TENANT_TABLE_TENANT_ID(1026, "42Y85", "TenantId property must be set on connection if BASE_TABLE is used to create table."),
     CREATE_TENANT_TABLE_NO_PK(1027, "42Y86", "Defining PK columns not allowed for tenant-specific tables."),
-=======
-    NO_MUTABLE_INDEXES(1026, "42Y85", "Mutable secondary indexes are only supported for HBase version " + MetaDataUtil.decodeHBaseVersionAsString(PhoenixDatabaseMetaData.MUTABLE_SI_VERSION_THRESHOLD) + " and above."),
->>>>>>> 290d62a6
+    NO_MUTABLE_INDEXES(1028, "42Y87", "Mutable secondary indexes are only supported for HBase version " + MetaDataUtil.decodeHBaseVersionAsString(PhoenixDatabaseMetaData.MUTABLE_SI_VERSION_THRESHOLD) + " and above."),
     
     /** Parser error. (errorcode 06, sqlState 42P) */
     PARSER_ERROR(601, "42P00", "Syntax error."),
