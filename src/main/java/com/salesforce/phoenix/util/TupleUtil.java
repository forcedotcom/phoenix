/*******************************************************************************
 * Copyright (c) 2013, Salesforce.com, Inc.
 * All rights reserved.
 * 
 * Redistribution and use in source and binary forms, with or without
 * modification, are permitted provided that the following conditions are met:
 * 
 *     Redistributions of source code must retain the above copyright notice,
 *     this list of conditions and the following disclaimer.
 *     Redistributions in binary form must reproduce the above copyright notice,
 *     this list of conditions and the following disclaimer in the documentation
 *     and/or other materials provided with the distribution.
 *     Neither the name of Salesforce.com nor the names of its contributors may 
 *     be used to endorse or promote products derived from this software without 
 *     specific prior written permission.
 * 
 * THIS SOFTWARE IS PROVIDED BY THE COPYRIGHT HOLDERS AND CONTRIBUTORS "AS IS" AND
 * ANY EXPRESS OR IMPLIED WARRANTIES, INCLUDING, BUT NOT LIMITED TO, THE IMPLIED
 * WARRANTIES OF MERCHANTABILITY AND FITNESS FOR A PARTICULAR PURPOSE ARE
 * DISCLAIMED. IN NO EVENT SHALL THE COPYRIGHT HOLDER OR CONTRIBUTORS BE LIABLE 
 * FOR ANY DIRECT, INDIRECT, INCIDENTAL, SPECIAL, EXEMPLARY, OR CONSEQUENTIAL 
 * DAMAGES (INCLUDING, BUT NOT LIMITED TO, PROCUREMENT OF SUBSTITUTE GOODS OR 
 * SERVICES; LOSS OF USE, DATA, OR PROFITS; OR BUSINESS INTERRUPTION) HOWEVER 
 * CAUSED AND ON ANY THEORY OF LIABILITY, WHETHER IN CONTRACT, STRICT LIABILITY, 
 * OR TORT (INCLUDING NEGLIGENCE OR OTHERWISE) ARISING IN ANY WAY OUT OF THE USE 
 * OF THIS SOFTWARE, EVEN IF ADVISED OF THE POSSIBILITY OF SUCH DAMAGE.
 ******************************************************************************/
package com.salesforce.phoenix.util;

import static com.salesforce.phoenix.query.QueryConstants.SINGLE_COLUMN;
import static com.salesforce.phoenix.query.QueryConstants.SINGLE_COLUMN_FAMILY;

import java.io.DataOutput;
import java.io.IOException;

import org.apache.hadoop.hbase.KeyValue;
import org.apache.hadoop.hbase.io.ImmutableBytesWritable;
import org.apache.hadoop.hbase.util.Bytes;
import org.apache.hadoop.io.WritableUtils;

import com.salesforce.phoenix.schema.tuple.Tuple;


/**
 * 
 * Utilities for Tuple
 *
 * @author jtaylor
 * @since 0.1
 */
public class TupleUtil {
    private TupleUtil() {
    }
    
    public static boolean equals(Tuple t1, Tuple t2, ImmutableBytesWritable ptr) {
        t1.getKey(ptr);
        byte[] buf = ptr.get();
        int offset = ptr.getOffset();
        int length = ptr.getLength();
        t2.getKey(ptr);
        return Bytes.compareTo(buf, offset, length, ptr.get(), ptr.getOffset(), ptr.getLength()) == 0;
    }
<<<<<<< HEAD

    public static int compare(Tuple t1, Tuple t2, ImmutableBytesWritable ptr, int byteOffset) {
        t1.getKey(ptr);
        byte[] buf = ptr.get();
        int offset = ptr.getOffset() + byteOffset;
        int length = ptr.getLength() - byteOffset;
        t2.getKey(ptr);
        return Bytes.compareTo(buf, offset, length, ptr.get(), ptr.getOffset() + byteOffset, ptr.getLength() - byteOffset);
=======
    
    public static int compare(Tuple t1, Tuple t2, ImmutableBytesWritable ptr) {
        return compare(t1, t2, ptr, 0);
    }
    
    public static int compare(Tuple t1, Tuple t2, ImmutableBytesWritable ptr, int keyOffset) {
        t1.getKey(ptr);
        byte[] buf = ptr.get();
        int offset = ptr.getOffset() + keyOffset;
        int length = ptr.getLength() - keyOffset;
        t2.getKey(ptr);
        return Bytes.compareTo(buf, offset, length, ptr.get(), ptr.getOffset() + keyOffset, ptr.getLength() - keyOffset);
>>>>>>> 227ebbab
    }

    /**
     * Set ptr to point to the value contained in the first KeyValue without
     * exploding Result into KeyValue array.
     * @param r
     * @param ptr
     */
    public static void getAggregateValue(Tuple r, ImmutableBytesWritable ptr) {
        if (r.size() == 1) {
            KeyValue kv = r.getValue(0); // Just one KV for aggregation
            if (Bytes.compareTo(SINGLE_COLUMN_FAMILY, 0, SINGLE_COLUMN_FAMILY.length, kv.getBuffer(), kv.getFamilyOffset(), kv.getFamilyLength()) == 0) {
                if (Bytes.compareTo(SINGLE_COLUMN, 0, SINGLE_COLUMN.length, kv.getBuffer(), kv.getQualifierOffset(), kv.getQualifierLength()) == 0) {
                    ptr.set(kv.getBuffer(), kv.getValueOffset(), kv.getValueLength());
                    return;
                }
            }
        }
        throw new IllegalStateException("Expected single, aggregated KeyValue from coprocessor, but instead received " + r + ". Ensure aggregating coprocessors are loaded correctly on server");
    }
    
    public static int write(Tuple result, DataOutput out) throws IOException {
        int size = 0;
        for(int i = 0; i < result.size(); i++) {
            KeyValue kv = result.getValue(i);
            size += kv.getLength();
            size += Bytes.SIZEOF_INT; // kv.getLength
          }

        WritableUtils.writeVInt(out, size);
        for(int i = 0; i < result.size(); i++) {
            KeyValue kv = result.getValue(i);
            out.writeInt(kv.getLength());
            out.write(kv.getBuffer(), kv.getOffset(), kv.getLength());
          }
        return size;
    }
}<|MERGE_RESOLUTION|>--- conflicted
+++ resolved
@@ -60,16 +60,6 @@
         t2.getKey(ptr);
         return Bytes.compareTo(buf, offset, length, ptr.get(), ptr.getOffset(), ptr.getLength()) == 0;
     }
-<<<<<<< HEAD
-
-    public static int compare(Tuple t1, Tuple t2, ImmutableBytesWritable ptr, int byteOffset) {
-        t1.getKey(ptr);
-        byte[] buf = ptr.get();
-        int offset = ptr.getOffset() + byteOffset;
-        int length = ptr.getLength() - byteOffset;
-        t2.getKey(ptr);
-        return Bytes.compareTo(buf, offset, length, ptr.get(), ptr.getOffset() + byteOffset, ptr.getLength() - byteOffset);
-=======
     
     public static int compare(Tuple t1, Tuple t2, ImmutableBytesWritable ptr) {
         return compare(t1, t2, ptr, 0);
@@ -82,9 +72,8 @@
         int length = ptr.getLength() - keyOffset;
         t2.getKey(ptr);
         return Bytes.compareTo(buf, offset, length, ptr.get(), ptr.getOffset() + keyOffset, ptr.getLength() - keyOffset);
->>>>>>> 227ebbab
     }
-
+    
     /**
      * Set ptr to point to the value contained in the first KeyValue without
      * exploding Result into KeyValue array.
