--- conflicted
+++ resolved
@@ -701,26 +701,15 @@
         MetaDataMutationResult updateMutation(PTable table, byte[][] rowKeyMetaData, List<Mutation> tableMetadata, HRegion region, List<ImmutableBytesPtr> invalidateList, List<Integer> lids) throws IOException, SQLException;
     }
 
-<<<<<<< HEAD
-    private MetaDataMutationResult mutateColumn(List<Mutation> tableMetadata, Verifier verifier) throws IOException {
+    private MetaDataMutationResult mutateColumn(List<Mutation> tableMetadata, ColumnMutator mutator) throws IOException {
         byte[][] rowKeyMetaData = new byte[5][];
         MetaDataUtil.getTenantIdAndSchemaAndTableName(tableMetadata,rowKeyMetaData);
         byte[] tenantId = rowKeyMetaData[PhoenixDatabaseMetaData.TENANT_ID_INDEX];
         byte[] schemaName = rowKeyMetaData[PhoenixDatabaseMetaData.SCHEMA_NAME_INDEX];
         byte[] tableName = rowKeyMetaData[PhoenixDatabaseMetaData.TABLE_NAME_INDEX];
         try {
-            RegionCoprocessorEnvironment env = (RegionCoprocessorEnvironment) getEnvironment();
+            RegionCoprocessorEnvironment env = getEnvironment();
             byte[] key = SchemaUtil.getTableKey(tenantId, schemaName, tableName);
-=======
-    private MetaDataMutationResult mutateColumn(List<Mutation> tableMetadata, ColumnMutator mutator) throws IOException {
-        byte[][] rowKeyMetaData = new byte[4][];
-        MetaDataUtil.getSchemaAndTableName(tableMetadata,rowKeyMetaData);
-        byte[] schemaName = rowKeyMetaData[PhoenixDatabaseMetaData.SCHEMA_NAME_INDEX];
-        byte[] tableName = rowKeyMetaData[PhoenixDatabaseMetaData.TABLE_NAME_INDEX];
-        try {
-            RegionCoprocessorEnvironment env = getEnvironment();
-            byte[] key = SchemaUtil.getTableKey(schemaName,tableName);
->>>>>>> 8e15d6ea
             HRegion region = env.getRegion();
             MetaDataMutationResult result = checkTableKeyInRegion(key, region);
             if (result != null) {
@@ -810,14 +799,10 @@
     public MetaDataMutationResult addColumn(List<Mutation> tableMetaData) throws IOException {
         return mutateColumn(tableMetaData, new ColumnMutator() {
             @Override
-<<<<<<< HEAD
-            public MetaDataMutationResult checkColumns(PTable table, byte[][] rowKeyMetaData, List<Mutation> tableMetaData) {
-                int keyOffset = rowKeyMetaData[TENANT_ID_INDEX].length + rowKeyMetaData[SCHEMA_NAME_INDEX].length + rowKeyMetaData[TABLE_NAME_INDEX].length + 2;
-=======
             public MetaDataMutationResult updateMutation(PTable table, byte[][] rowKeyMetaData, List<Mutation> tableMetaData, HRegion region, List<ImmutableBytesPtr> invalidateList, List<Integer> lids) {
+                byte[] tenantId = rowKeyMetaData[TENANT_ID_INDEX];
                 byte[] schemaName = rowKeyMetaData[SCHEMA_NAME_INDEX];
                 byte[] tableName = rowKeyMetaData[TABLE_NAME_INDEX];
->>>>>>> 8e15d6ea
                 for (Mutation m : tableMetaData) {
                     byte[] key = m.getRow();
                     boolean addingPKColumn = false;
@@ -843,7 +828,7 @@
                                 // Add all indexes to invalidate list, as they will all be adding the same PK column
                                 // No need to lock them, as we have the parent table lock at this point
                                 for (PTable index : table.getIndexes()) {
-                                    invalidateList.add(new ImmutableBytesPtr(SchemaUtil.getTableKey(index.getSchemaName().getBytes(),index.getTableName().getBytes())));
+                                    invalidateList.add(new ImmutableBytesPtr(SchemaUtil.getTableKey(tenantId, index.getSchemaName().getBytes(),index.getTableName().getBytes())));
                                 }
                             }
                             continue;
@@ -861,14 +846,10 @@
         return mutateColumn(tableMetaData, new ColumnMutator() {
             @SuppressWarnings("deprecation")
             @Override
-<<<<<<< HEAD
-            public MetaDataMutationResult checkColumns(PTable table, byte[][] rowKeyMetaData, List<Mutation> tableMetaData) {
-                int keyOffset = rowKeyMetaData[TENANT_ID_INDEX].length + rowKeyMetaData[SCHEMA_NAME_INDEX].length + rowKeyMetaData[TABLE_NAME_INDEX].length + 2;
-=======
             public MetaDataMutationResult updateMutation(PTable table, byte[][] rowKeyMetaData, List<Mutation> tableMetaData, HRegion region, List<ImmutableBytesPtr> invalidateList, List<Integer> lids) throws IOException, SQLException {
+                byte[] tenantId = rowKeyMetaData[TENANT_ID_INDEX];
                 byte[] schemaName = rowKeyMetaData[SCHEMA_NAME_INDEX];
                 byte[] tableName = rowKeyMetaData[TABLE_NAME_INDEX];
->>>>>>> 8e15d6ea
                 boolean deletePKColumn = false;
                 List<Mutation> additionalTableMetaData = Lists.newArrayList();
                 for (Mutation m : tableMetaData) {
@@ -895,7 +876,7 @@
                                     try {
                                         String indexColumnName = IndexUtil.getIndexColumnName(columnToDelete);
                                         PColumn indexColumn = index.getColumn(indexColumnName);
-                                        byte[] indexKey = SchemaUtil.getTableKey(index.getSchemaName().getBytes(), index.getTableName().getBytes());
+                                        byte[] indexKey = SchemaUtil.getTableKey(tenantId, index.getSchemaName().getBytes(), index.getTableName().getBytes());
                                         // If index contains the column in it's PK, then drop it
                                         if (SchemaUtil.isPKColumn(indexColumn)) {
                                             // Since we're dropping the index, lock it to ensure that a change in index state doesn't
@@ -906,7 +887,7 @@
                                             byte[] linkKey = MetaDataUtil.getParentLinkKey(schemaName, tableName, index.getTableName().getBytes());
                                             // Drop the link between the data table and the index table
                                             additionalTableMetaData.add(new Delete(linkKey, clientTimeStamp, null));
-                                            doDropTable(indexKey, index.getSchemaName().getBytes(), index.getTableName().getBytes(), index.getType(), additionalTableMetaData, invalidateList, lids);
+                                            doDropTable(indexKey, tenantId, index.getSchemaName().getBytes(), index.getTableName().getBytes(), index.getType(), additionalTableMetaData, invalidateList, lids);
                                             // TODO: return in result?
                                         } else {
                                             invalidateList.add(new ImmutableBytesPtr(indexKey));
@@ -1045,13 +1026,8 @@
         byte[] schemaName = rowKeyMetaData[PhoenixDatabaseMetaData.SCHEMA_NAME_INDEX];
         byte[] tableName = rowKeyMetaData[PhoenixDatabaseMetaData.TABLE_NAME_INDEX];
         try {
-<<<<<<< HEAD
-            RegionCoprocessorEnvironment env = (RegionCoprocessorEnvironment) getEnvironment();
+            RegionCoprocessorEnvironment env = getEnvironment();
             byte[] key = SchemaUtil.getTableKey(tenantId, schemaName, tableName);
-=======
-            RegionCoprocessorEnvironment env = getEnvironment();
-            byte[] key = SchemaUtil.getTableKey(schemaName,tableName);
->>>>>>> 8e15d6ea
             HRegion region = env.getRegion();
             MetaDataMutationResult result = checkTableKeyInRegion(key, region);
             if (result != null) {
