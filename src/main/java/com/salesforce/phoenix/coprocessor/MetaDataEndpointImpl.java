/*******************************************************************************
 * Copyright (c) 2013, Salesforce.com, Inc.
 * All rights reserved.
 * 
 * Redistribution and use in source and binary forms, with or without
 * modification, are permitted provided that the following conditions are met:
 * 
 *     Redistributions of source code must retain the above copyright notice,
 *     this list of conditions and the following disclaimer.
 *     Redistributions in binary form must reproduce the above copyright notice,
 *     this list of conditions and the following disclaimer in the documentation
 *     and/or other materials provided with the distribution.
 *     Neither the name of Salesforce.com nor the names of its contributors may 
 *     be used to endorse or promote products derived from this software without 
 *     specific prior written permission.
 * 
 * THIS SOFTWARE IS PROVIDED BY THE COPYRIGHT HOLDERS AND CONTRIBUTORS "AS IS" AND
 * ANY EXPRESS OR IMPLIED WARRANTIES, INCLUDING, BUT NOT LIMITED TO, THE IMPLIED
 * WARRANTIES OF MERCHANTABILITY AND FITNESS FOR A PARTICULAR PURPOSE ARE
 * DISCLAIMED. IN NO EVENT SHALL THE COPYRIGHT HOLDER OR CONTRIBUTORS BE LIABLE 
 * FOR ANY DIRECT, INDIRECT, INCIDENTAL, SPECIAL, EXEMPLARY, OR CONSEQUENTIAL 
 * DAMAGES (INCLUDING, BUT NOT LIMITED TO, PROCUREMENT OF SUBSTITUTE GOODS OR 
 * SERVICES; LOSS OF USE, DATA, OR PROFITS; OR BUSINESS INTERRUPTION) HOWEVER 
 * CAUSED AND ON ANY THEORY OF LIABILITY, WHETHER IN CONTRACT, STRICT LIABILITY, 
 * OR TORT (INCLUDING NEGLIGENCE OR OTHERWISE) ARISING IN ANY WAY OUT OF THE USE 
 * OF THIS SOFTWARE, EVEN IF ADVISED OF THE POSSIBILITY OF SUCH DAMAGE.
 ******************************************************************************/
package com.salesforce.phoenix.coprocessor;

import static com.google.common.collect.Lists.newArrayList;
import static com.salesforce.phoenix.jdbc.PhoenixDatabaseMetaData.COLUMN_COUNT_BYTES;
import static com.salesforce.phoenix.jdbc.PhoenixDatabaseMetaData.COLUMN_MODIFIER;
import static com.salesforce.phoenix.jdbc.PhoenixDatabaseMetaData.COLUMN_NAME_INDEX;
import static com.salesforce.phoenix.jdbc.PhoenixDatabaseMetaData.COLUMN_SIZE;
import static com.salesforce.phoenix.jdbc.PhoenixDatabaseMetaData.DATA_TABLE_NAME_BYTES;
import static com.salesforce.phoenix.jdbc.PhoenixDatabaseMetaData.DATA_TYPE;
import static com.salesforce.phoenix.jdbc.PhoenixDatabaseMetaData.DECIMAL_DIGITS;
import static com.salesforce.phoenix.jdbc.PhoenixDatabaseMetaData.FAMILY_NAME_INDEX;
import static com.salesforce.phoenix.jdbc.PhoenixDatabaseMetaData.IMMUTABLE_ROWS_BYTES;
import static com.salesforce.phoenix.jdbc.PhoenixDatabaseMetaData.INDEX_STATE_BYTES;
import static com.salesforce.phoenix.jdbc.PhoenixDatabaseMetaData.NULLABLE;
import static com.salesforce.phoenix.jdbc.PhoenixDatabaseMetaData.ORDINAL_POSITION;
import static com.salesforce.phoenix.jdbc.PhoenixDatabaseMetaData.PK_NAME_BYTES;
import static com.salesforce.phoenix.jdbc.PhoenixDatabaseMetaData.SALT_BUCKETS_BYTES;
import static com.salesforce.phoenix.jdbc.PhoenixDatabaseMetaData.SCHEMA_NAME_INDEX;
import static com.salesforce.phoenix.jdbc.PhoenixDatabaseMetaData.TABLE_FAMILY_BYTES;
import static com.salesforce.phoenix.jdbc.PhoenixDatabaseMetaData.TABLE_NAME_INDEX;
import static com.salesforce.phoenix.jdbc.PhoenixDatabaseMetaData.TABLE_SEQ_NUM_BYTES;
import static com.salesforce.phoenix.jdbc.PhoenixDatabaseMetaData.TABLE_TYPE_BYTES;
import static com.salesforce.phoenix.jdbc.PhoenixDatabaseMetaData.TENANT_ID_INDEX;
import static com.salesforce.phoenix.schema.PTableType.INDEX;
import static com.salesforce.phoenix.schema.PTableType.USER;
import static com.salesforce.phoenix.util.SchemaUtil.getVarCharLength;
import static com.salesforce.phoenix.util.SchemaUtil.getVarChars;
import static org.apache.hadoop.hbase.filter.CompareFilter.CompareOp.EQUAL;

import java.io.IOException;
import java.sql.ResultSetMetaData;
import java.sql.SQLException;
import java.util.ArrayList;
import java.util.Arrays;
import java.util.Collections;
import java.util.List;
import java.util.Map;

import org.apache.hadoop.hbase.HConstants;
import org.apache.hadoop.hbase.KeyValue;
import org.apache.hadoop.hbase.client.Delete;
import org.apache.hadoop.hbase.client.Get;
import org.apache.hadoop.hbase.client.Mutation;
import org.apache.hadoop.hbase.client.Result;
import org.apache.hadoop.hbase.client.Scan;
import org.apache.hadoop.hbase.coprocessor.BaseEndpointCoprocessor;
import org.apache.hadoop.hbase.coprocessor.RegionCoprocessorEnvironment;
import org.apache.hadoop.hbase.filter.FirstKeyOnlyFilter;
import org.apache.hadoop.hbase.filter.SingleColumnValueFilter;
import org.apache.hadoop.hbase.regionserver.HRegion;
import org.apache.hadoop.hbase.regionserver.RegionScanner;
import org.apache.hadoop.hbase.util.Bytes;
import org.apache.hadoop.hbase.util.EnvironmentEdgeManager;
import org.slf4j.Logger;
import org.slf4j.LoggerFactory;

import com.google.common.collect.Lists;
import com.salesforce.hbase.index.util.ImmutableBytesPtr;
import com.salesforce.hbase.index.util.IndexManagementUtil;
import com.salesforce.phoenix.cache.GlobalCache;
import com.salesforce.phoenix.jdbc.PhoenixDatabaseMetaData;
import com.salesforce.phoenix.query.KeyRange;
import com.salesforce.phoenix.query.QueryConstants;
import com.salesforce.phoenix.schema.AmbiguousColumnException;
import com.salesforce.phoenix.schema.ColumnFamilyNotFoundException;
import com.salesforce.phoenix.schema.ColumnModifier;
import com.salesforce.phoenix.schema.ColumnNotFoundException;
import com.salesforce.phoenix.schema.PColumn;
import com.salesforce.phoenix.schema.PColumnFamily;
import com.salesforce.phoenix.schema.PColumnImpl;
import com.salesforce.phoenix.schema.PDataType;
import com.salesforce.phoenix.schema.PIndexState;
import com.salesforce.phoenix.schema.PName;
import com.salesforce.phoenix.schema.PNameFactory;
import com.salesforce.phoenix.schema.PTable;
import com.salesforce.phoenix.schema.PTableImpl;
import com.salesforce.phoenix.schema.PTableType;
import com.salesforce.phoenix.schema.TableNotFoundException;
import com.salesforce.phoenix.util.ByteUtil;
import com.salesforce.phoenix.util.IndexUtil;
import com.salesforce.phoenix.util.KeyValueUtil;
import com.salesforce.phoenix.util.MetaDataUtil;
import com.salesforce.phoenix.util.SchemaUtil;
import com.salesforce.phoenix.util.ServerUtil;

/**
 * 
 * Endpoint co-processor through which all Phoenix metadata mutations flow.
 * We only allow mutations to the latest version of a Phoenix table (i.e. the
 * timeStamp must be increasing).
 * For adding/dropping columns use a sequence number on the table to ensure that
 * the client has the latest version.
 * The timeStamp on the table correlates with the timeStamp on the data row.
 * TODO: we should enforce that a metadata mutation uses a timeStamp bigger than
 * any in use on the data table, b/c otherwise we can end up with data rows that
 * are not valid against a schema row.
 *
 * @author jtaylor
 * @since 0.1
 */
public class MetaDataEndpointImpl extends BaseEndpointCoprocessor implements MetaDataProtocol {
    private static final Logger logger = LoggerFactory.getLogger(MetaDataEndpointImpl.class);

    // KeyValues for Table
    private static final KeyValue TABLE_TYPE_KV = KeyValue.createFirstOnRow(ByteUtil.EMPTY_BYTE_ARRAY, TABLE_FAMILY_BYTES, TABLE_TYPE_BYTES);
    private static final KeyValue TABLE_SEQ_NUM_KV = KeyValue.createFirstOnRow(ByteUtil.EMPTY_BYTE_ARRAY, TABLE_FAMILY_BYTES, TABLE_SEQ_NUM_BYTES);
    private static final KeyValue COLUMN_COUNT_KV = KeyValue.createFirstOnRow(ByteUtil.EMPTY_BYTE_ARRAY, TABLE_FAMILY_BYTES, COLUMN_COUNT_BYTES);
    private static final KeyValue SALT_BUCKETS_KV = KeyValue.createFirstOnRow(ByteUtil.EMPTY_BYTE_ARRAY, TABLE_FAMILY_BYTES, SALT_BUCKETS_BYTES);
    private static final KeyValue PK_NAME_KV = KeyValue.createFirstOnRow(ByteUtil.EMPTY_BYTE_ARRAY, TABLE_FAMILY_BYTES, PK_NAME_BYTES);
    private static final KeyValue DATA_TABLE_NAME_KV = KeyValue.createFirstOnRow(ByteUtil.EMPTY_BYTE_ARRAY, TABLE_FAMILY_BYTES, DATA_TABLE_NAME_BYTES);
    private static final KeyValue INDEX_STATE_KV = KeyValue.createFirstOnRow(ByteUtil.EMPTY_BYTE_ARRAY, TABLE_FAMILY_BYTES, INDEX_STATE_BYTES);
    private static final KeyValue IMMUTABLE_ROWS_KV = KeyValue.createFirstOnRow(ByteUtil.EMPTY_BYTE_ARRAY, TABLE_FAMILY_BYTES, IMMUTABLE_ROWS_BYTES);
    private static final List<KeyValue> TABLE_KV_COLUMNS = Arrays.<KeyValue>asList(
            TABLE_TYPE_KV,
            TABLE_SEQ_NUM_KV,
            COLUMN_COUNT_KV,
            SALT_BUCKETS_KV,
            PK_NAME_KV,
            DATA_TABLE_NAME_KV,
            INDEX_STATE_KV,
            IMMUTABLE_ROWS_KV
            );
    static {
        Collections.sort(TABLE_KV_COLUMNS, KeyValue.COMPARATOR);
    }
    private static final int TABLE_TYPE_INDEX = TABLE_KV_COLUMNS.indexOf(TABLE_TYPE_KV);
    private static final int TABLE_SEQ_NUM_INDEX = TABLE_KV_COLUMNS.indexOf(TABLE_SEQ_NUM_KV);
    private static final int COLUMN_COUNT_INDEX = TABLE_KV_COLUMNS.indexOf(COLUMN_COUNT_KV);
    private static final int SALT_BUCKETS_INDEX = TABLE_KV_COLUMNS.indexOf(SALT_BUCKETS_KV);
    private static final int PK_NAME_INDEX = TABLE_KV_COLUMNS.indexOf(PK_NAME_KV);
    private static final int DATA_TABLE_NAME_INDEX = TABLE_KV_COLUMNS.indexOf(DATA_TABLE_NAME_KV);
    private static final int INDEX_STATE_INDEX = TABLE_KV_COLUMNS.indexOf(INDEX_STATE_KV);
    private static final int IMMUTABLE_ROWS_INDEX = TABLE_KV_COLUMNS.indexOf(IMMUTABLE_ROWS_KV);
    
    // KeyValues for Column
    private static final KeyValue DECIMAL_DIGITS_KV = KeyValue.createFirstOnRow(ByteUtil.EMPTY_BYTE_ARRAY, TABLE_FAMILY_BYTES, Bytes.toBytes(DECIMAL_DIGITS));
    private static final KeyValue COLUMN_SIZE_KV = KeyValue.createFirstOnRow(ByteUtil.EMPTY_BYTE_ARRAY, TABLE_FAMILY_BYTES, Bytes.toBytes(COLUMN_SIZE));
    private static final KeyValue NULLABLE_KV = KeyValue.createFirstOnRow(ByteUtil.EMPTY_BYTE_ARRAY, TABLE_FAMILY_BYTES, Bytes.toBytes(NULLABLE));
    private static final KeyValue DATA_TYPE_KV = KeyValue.createFirstOnRow(ByteUtil.EMPTY_BYTE_ARRAY, TABLE_FAMILY_BYTES, Bytes.toBytes(DATA_TYPE));
    private static final KeyValue ORDINAL_POSITION_KV = KeyValue.createFirstOnRow(ByteUtil.EMPTY_BYTE_ARRAY, TABLE_FAMILY_BYTES, Bytes.toBytes(ORDINAL_POSITION));
    private static final KeyValue COLUMN_MODIFIER_KV = KeyValue.createFirstOnRow(ByteUtil.EMPTY_BYTE_ARRAY, TABLE_FAMILY_BYTES, Bytes.toBytes(COLUMN_MODIFIER));
    private static final List<KeyValue> COLUMN_KV_COLUMNS = Arrays.<KeyValue>asList(
            DECIMAL_DIGITS_KV,
            COLUMN_SIZE_KV,
            NULLABLE_KV,
            DATA_TYPE_KV,
            ORDINAL_POSITION_KV,
            COLUMN_MODIFIER_KV,
            DATA_TABLE_NAME_KV // included in both column and table row for metadata APIs
            );
    static {
        Collections.sort(COLUMN_KV_COLUMNS, KeyValue.COMPARATOR);
    }
    private static final int DECIMAL_DIGITS_INDEX = COLUMN_KV_COLUMNS.indexOf(DECIMAL_DIGITS_KV);
    private static final int COLUMN_SIZE_INDEX = COLUMN_KV_COLUMNS.indexOf(COLUMN_SIZE_KV);
    private static final int NULLABLE_INDEX = COLUMN_KV_COLUMNS.indexOf(NULLABLE_KV);
    private static final int SQL_DATA_TYPE_INDEX = COLUMN_KV_COLUMNS.indexOf(DATA_TYPE_KV);
    private static final int ORDINAL_POSITION_INDEX = COLUMN_KV_COLUMNS.indexOf(ORDINAL_POSITION_KV);
    private static final int COLUMN_MODIFIER_INDEX = COLUMN_KV_COLUMNS.indexOf(COLUMN_MODIFIER_KV);

    private static PName newPName(byte[] keyBuffer, int keyOffset, int keyLength) {
        if (keyLength <= 0) {
            return null;
        }
        int length = getVarCharLength(keyBuffer, keyOffset, keyLength);
        // TODO: PNameImpl that doesn't need to copy the bytes
        byte[] pnameBuf = new byte[length];
        System.arraycopy(keyBuffer, keyOffset, pnameBuf, 0, length);
        return PNameFactory.newName(pnameBuf);
    }
    
    private static Scan newTableRowsScan(byte[] key, long startTimeStamp, long stopTimeStamp) throws IOException {
        Scan scan = new Scan();
        scan.setTimeRange(startTimeStamp, stopTimeStamp);
        scan.setStartRow(key);
        byte[] stopKey = ByteUtil.concat(key, QueryConstants.SEPARATOR_BYTE_ARRAY);
        ByteUtil.nextKey(stopKey, stopKey.length);
        scan.setStopRow(stopKey);
        return scan;
    }

    @Override
    public RegionCoprocessorEnvironment getEnvironment() {
        return (RegionCoprocessorEnvironment)super.getEnvironment();
    }
    
    private PTable buildTable(byte[] key, ImmutableBytesPtr cacheKey, HRegion region, long clientTimeStamp) throws IOException, SQLException {
        Scan scan = newTableRowsScan(key, MIN_TABLE_TIMESTAMP, clientTimeStamp);
        RegionScanner scanner = region.getScanner(scan);
        Map<ImmutableBytesPtr,PTable> metaDataCache = GlobalCache.getInstance(this.getEnvironment()).getMetaDataCache();
        try {
            PTable oldTable = metaDataCache.get(cacheKey);
            long tableTimeStamp = oldTable == null ? MIN_TABLE_TIMESTAMP-1 : oldTable.getTimeStamp();
            PTable newTable;
            newTable = getTable(scanner, clientTimeStamp, tableTimeStamp);
            if (newTable == null) {
                return null;
            }
            if (oldTable == null || tableTimeStamp < newTable.getTimeStamp()) {
                if (logger.isDebugEnabled()) {
                    logger.debug("Caching table " + Bytes.toStringBinary(cacheKey.get(), cacheKey.getOffset(), cacheKey.getLength()) + " at seqNum " + newTable.getSequenceNumber() + " with newer timestamp " + newTable.getTimeStamp() + " versus " + tableTimeStamp);
                }
                oldTable = metaDataCache.put(cacheKey, newTable);
                if (logger.isDebugEnabled()) {
                    if (oldTable == null) {
                        logger.debug("No previously cached table " + Bytes.toStringBinary(cacheKey.get(), cacheKey.getOffset(), cacheKey.getLength()));
                    } else {
                        logger.debug("Previously cached table " + Bytes.toStringBinary(cacheKey.get(), cacheKey.getOffset(), cacheKey.getLength()) + " was at seqNum " + oldTable.getSequenceNumber() + " with timestamp " + oldTable.getTimeStamp());
                    }
                }
            }
            return newTable;
        } finally {
            scanner.close();
        }
    }

    private void addIndexToTable(PName tenantId, PName schemaName, PName indexName, PName tableName, long clientTimeStamp, List<PTable> indexes) throws IOException, SQLException {
        byte[] key = SchemaUtil.getTableKey(tenantId == null ? ByteUtil.EMPTY_BYTE_ARRAY : tenantId.getBytes(), schemaName.getBytes(), indexName.getBytes());
        PTable indexTable = doGetTable(key, clientTimeStamp);
        if (indexTable == null) {
            ServerUtil.throwIOException("Index not found", new TableNotFoundException(schemaName.getString(), indexName.getString()));
            return;
        }
        indexes.add(indexTable);
    }

    private void addColumnToTable(List<KeyValue> results, PName colName, PName famName, KeyValue[] colKeyValues, List<PColumn> columns) {
        int i = 0;
        int j = 0;
        while (i < results.size() && j < COLUMN_KV_COLUMNS.size()) {
            KeyValue kv = results.get(i);
            KeyValue searchKv = COLUMN_KV_COLUMNS.get(j);
            int cmp = Bytes.compareTo(kv.getBuffer(), kv.getQualifierOffset(), kv.getQualifierLength(), 
                    searchKv.getBuffer(), searchKv.getQualifierOffset(), searchKv.getQualifierLength());
            if (cmp == 0) {
                colKeyValues[j++] = kv;
                i++;
            } else if (cmp > 0) {
                colKeyValues[j++] = null;
            } else {
                i++; // shouldn't happen - means unexpected KV in system table column row
            }
        }
        // COLUMN_SIZE and DECIMAL_DIGIT are optional. NULLABLE, DATA_TYPE and ORDINAL_POSITION_KV are required.
        if (colKeyValues[SQL_DATA_TYPE_INDEX] == null || colKeyValues[NULLABLE_INDEX] == null
                || colKeyValues[ORDINAL_POSITION_INDEX] == null) {
            throw new IllegalStateException("Didn't find all required key values in '" + colName.getString() + "' column metadata row");
        }
        KeyValue columnSizeKv = colKeyValues[COLUMN_SIZE_INDEX];
        Integer maxLength = columnSizeKv == null ? null : PDataType.INTEGER.getCodec().decodeInt(columnSizeKv.getBuffer(), columnSizeKv.getValueOffset(), null);
        KeyValue decimalDigitKv = colKeyValues[DECIMAL_DIGITS_INDEX];
        Integer scale = decimalDigitKv == null ? null : PDataType.INTEGER.getCodec().decodeInt(decimalDigitKv.getBuffer(), decimalDigitKv.getValueOffset(), null);
        KeyValue ordinalPositionKv = colKeyValues[ORDINAL_POSITION_INDEX];
        int position = PDataType.INTEGER.getCodec().decodeInt(ordinalPositionKv.getBuffer(), ordinalPositionKv.getValueOffset(), null);
        KeyValue nullableKv = colKeyValues[NULLABLE_INDEX];
        boolean isNullable = PDataType.INTEGER.getCodec().decodeInt(nullableKv.getBuffer(), nullableKv.getValueOffset(), null) != ResultSetMetaData.columnNoNulls;
        KeyValue sqlDataTypeKv = colKeyValues[SQL_DATA_TYPE_INDEX];
        PDataType dataType = PDataType.fromSqlType(PDataType.INTEGER.getCodec().decodeInt(sqlDataTypeKv.getBuffer(), sqlDataTypeKv.getValueOffset(), null));
        if (maxLength == null && dataType == PDataType.BINARY) dataType = PDataType.VARBINARY; // For backward compatibility.
        KeyValue columnModifierKv = colKeyValues[COLUMN_MODIFIER_INDEX];
        ColumnModifier sortOrder = columnModifierKv == null ? null : ColumnModifier.fromSystemValue(PDataType.INTEGER.getCodec().decodeInt(columnModifierKv.getBuffer(), columnModifierKv.getValueOffset(), null));
        PColumn column = new PColumnImpl(colName, famName, dataType, maxLength, scale, isNullable, position-1, sortOrder);
        columns.add(column);
    }

    private PTable getTable(RegionScanner scanner, long clientTimeStamp, long tableTimeStamp) throws IOException, SQLException {
        List<KeyValue> results = Lists.newArrayList();
        scanner.next(results);
        if (results.isEmpty()) {
            return null;
        }
        KeyValue[] tableKeyValues = new KeyValue[TABLE_KV_COLUMNS.size()];
        KeyValue[] colKeyValues = new KeyValue[COLUMN_KV_COLUMNS.size()];
        
        // Create PTable based on KeyValues from scan
        KeyValue keyValue = results.get(0);
        byte[] keyBuffer = keyValue.getBuffer();
        int keyLength = keyValue.getRowLength();
        int keyOffset = keyValue.getRowOffset();
        PName tenantId = newPName(keyBuffer, keyOffset, keyLength);
        int tenantIdLength = tenantId.getBytes().length;
        PName schemaName = newPName(keyBuffer, keyOffset+tenantIdLength+1, keyLength);
        int schemaNameLength = schemaName.getBytes().length;
        int tableNameLength = keyLength-schemaNameLength-1-tenantIdLength-1;
        byte[] tableNameBytes = new byte[tableNameLength];
        System.arraycopy(keyBuffer, keyOffset+schemaNameLength+1+tenantIdLength+1, tableNameBytes, 0, tableNameLength);
        PName tableName = PNameFactory.newName(tableNameBytes);
        
        int offset = tenantIdLength + schemaNameLength + tableNameLength + 3;
        // This will prevent the client from continually looking for the current
        // table when we know that there will never be one since we disallow updates
        // unless the table is the latest
        // If we already have a table newer than the one we just found and
        // the client timestamp is less that the existing table time stamp,
        // bump up the timeStamp to right before the client time stamp, since
        // we know it can't possibly change.
        long timeStamp = keyValue.getTimestamp();
//        long timeStamp = tableTimeStamp > keyValue.getTimestamp() && 
//                         clientTimeStamp < tableTimeStamp
//                         ? clientTimeStamp-1 
//                         : keyValue.getTimestamp();

        int i = 0;
        int j = 0;
        while (i < results.size() && j < TABLE_KV_COLUMNS.size()) {
            KeyValue kv = results.get(i);
            KeyValue searchKv = TABLE_KV_COLUMNS.get(j);
            int cmp = Bytes.compareTo(kv.getBuffer(), kv.getQualifierOffset(), kv.getQualifierLength(), 
                    searchKv.getBuffer(), searchKv.getQualifierOffset(), searchKv.getQualifierLength());
            if (cmp == 0) {
                timeStamp = Math.max(timeStamp, kv.getTimestamp()); // Find max timestamp of table header row
                tableKeyValues[j++] = kv;
                i++;
            } else if (cmp > 0) {
                tableKeyValues[j++] = null;
            } else {
                i++; // shouldn't happen - means unexpected KV in system table header row
            }
        }
        // TABLE_TYPE, TABLE_SEQ_NUM and COLUMN_COUNT are required.
        if (tableKeyValues[TABLE_TYPE_INDEX] == null || tableKeyValues[TABLE_SEQ_NUM_INDEX] == null
                || tableKeyValues[COLUMN_COUNT_INDEX] == null) {
            throw new IllegalStateException("Didn't find expected key values for table row in metadata row");
        }
        KeyValue tableTypeKv = tableKeyValues[TABLE_TYPE_INDEX];
        PTableType tableType = PTableType.fromSerializedValue(tableTypeKv.getBuffer()[tableTypeKv.getValueOffset()]);
        KeyValue tableSeqNumKv = tableKeyValues[TABLE_SEQ_NUM_INDEX];
        long tableSeqNum = PDataType.LONG.getCodec().decodeLong(tableSeqNumKv.getBuffer(), tableSeqNumKv.getValueOffset(), null);
        KeyValue columnCountKv = tableKeyValues[COLUMN_COUNT_INDEX];
        int columnCount = PDataType.INTEGER.getCodec().decodeInt(columnCountKv.getBuffer(), columnCountKv.getValueOffset(), null);
        KeyValue pkNameKv = tableKeyValues[PK_NAME_INDEX];
        PName pkName = pkNameKv != null ? newPName(pkNameKv.getBuffer(), pkNameKv.getValueOffset(), pkNameKv.getValueLength()) : null;
        KeyValue saltBucketNumKv = tableKeyValues[SALT_BUCKETS_INDEX];
        Integer saltBucketNum = saltBucketNumKv != null ? (Integer)PDataType.INTEGER.getCodec().decodeInt(saltBucketNumKv.getBuffer(), saltBucketNumKv.getValueOffset(), null) : null;
        KeyValue dataTableNameKv = tableKeyValues[DATA_TABLE_NAME_INDEX];
        PName dataTableName = dataTableNameKv != null ? newPName(dataTableNameKv.getBuffer(), dataTableNameKv.getValueOffset(), dataTableNameKv.getValueLength()) : null;
        KeyValue indexStateKv = tableKeyValues[INDEX_STATE_INDEX];
        PIndexState indexState = indexStateKv == null ? null : PIndexState.fromSerializedValue(indexStateKv.getBuffer()[indexStateKv.getValueOffset()]);
        KeyValue immutableRowsKv = tableKeyValues[IMMUTABLE_ROWS_INDEX];
        boolean isImmutableRows = immutableRowsKv == null ? false : (Boolean)PDataType.BOOLEAN.toObject(immutableRowsKv.getBuffer(), immutableRowsKv.getValueOffset(), immutableRowsKv.getValueLength());
        
        List<PColumn> columns = Lists.newArrayListWithExpectedSize(columnCount);
        List<PTable> indexes = new ArrayList<PTable>();
        while (true) {
            results.clear();
            scanner.next(results);
            if (results.isEmpty()) {
                break;
            }
            KeyValue colKv = results.get(0);
            int colKeyLength = colKv.getRowLength();
            PName colName = newPName(colKv.getBuffer(), colKv.getRowOffset() + offset, colKeyLength-offset);
            int colKeyOffset = offset + colName.getBytes().length + 1;
            PName famName = newPName(colKv.getBuffer(), colKv.getRowOffset() + colKeyOffset, colKeyLength-colKeyOffset);
            if (colName.getString().isEmpty() && famName != null) {              
                addIndexToTable(tenantId, schemaName, famName, tableName, clientTimeStamp, indexes);                              
            } else {
                addColumnToTable(results, colName, famName, colKeyValues, columns);
            }
        }
        
        return PTableImpl.makePTable(schemaName, tableName, tableType, indexState, timeStamp, tableSeqNum, pkName, saltBucketNum, columns, tableType == INDEX ? dataTableName : null, 
                indexes, isImmutableRows, tableType == USER ? dataTableName : null);
    }

    private PTable buildDeletedTable(byte[] key, ImmutableBytesPtr cacheKey, HRegion region, long clientTimeStamp) throws IOException {
        if (clientTimeStamp == HConstants.LATEST_TIMESTAMP) {
            return null;
        }
        
        Scan scan = newTableRowsScan(key, clientTimeStamp, HConstants.LATEST_TIMESTAMP);
        scan.setFilter(new FirstKeyOnlyFilter());
        scan.setRaw(true);
        RegionScanner scanner = region.getScanner(scan);
        List<KeyValue> results = Lists.<KeyValue>newArrayList();
        scanner.next(results);
        // HBase ignores the time range on a raw scan (HBASE-7362)
        if (!results.isEmpty() && results.get(0).getTimestamp() > clientTimeStamp) {
            KeyValue kv = results.get(0);
            if (kv.isDelete()) {
                Map<ImmutableBytesPtr,PTable> metaDataCache = GlobalCache.getInstance(this.getEnvironment()).getMetaDataCache();
                PTable table = newDeletedTableMarker(kv.getTimestamp());
                metaDataCache.put(cacheKey, table);
                return table;
            }
        }
        return null;
    }

    private static PTable newDeletedTableMarker(long timestamp) {
        return new PTableImpl(timestamp);
    }

    private static boolean isTableDeleted(PTable table) {
        return table.getName() == null;
    }

    private PTable loadTable(RegionCoprocessorEnvironment env, byte[] key, ImmutableBytesPtr cacheKey, long clientTimeStamp, long asOfTimeStamp) throws IOException, SQLException {
        HRegion region = env.getRegion();
        Map<ImmutableBytesPtr,PTable> metaDataCache = GlobalCache.getInstance(this.getEnvironment()).getMetaDataCache();
        PTable table = metaDataCache.get(cacheKey);
        // We always cache the latest version - fault in if not in cache
        if (table != null || (table = buildTable(key, cacheKey, region, asOfTimeStamp)) != null) {
            return table;
        }
        // if not found then check if newer table already exists and add delete marker for timestamp found
        if (table == null && (table=buildDeletedTable(key, cacheKey, region, clientTimeStamp)) != null) {
            return table;
        }
        return null;
    }
    
    
    @Override
    public MetaDataMutationResult createTable(List<Mutation> tableMetadata) throws IOException {
        byte[][] rowKeyMetaData = new byte[3][];
        MetaDataUtil.getTenantIdAndSchemaAndTableName(tableMetadata,rowKeyMetaData);
        byte[] tenantIdBytes = rowKeyMetaData[PhoenixDatabaseMetaData.TENANT_ID_INDEX];
        byte[] schemaName = rowKeyMetaData[PhoenixDatabaseMetaData.SCHEMA_NAME_INDEX];
        byte[] tableName = rowKeyMetaData[PhoenixDatabaseMetaData.TABLE_NAME_INDEX];
        
        try {
            byte[] parentTableName = MetaDataUtil.getParentTableName(tableMetadata);
            byte[] lockTableName = parentTableName == null ? tableName : parentTableName;
            byte[] lockKey = SchemaUtil.getTableKey(tenantIdBytes, schemaName, lockTableName);
            byte[] key = parentTableName == null ? lockKey : SchemaUtil.getTableKey(tenantIdBytes, schemaName, tableName);
            byte[] parentKey = parentTableName == null ? null : lockKey;
            
            RegionCoprocessorEnvironment env = getEnvironment();
            HRegion region = env.getRegion();
            MetaDataMutationResult result = checkTableKeyInRegion(lockKey, region);
            if (result != null) {
                return result; 
            }
            List<Integer> lids = Lists.newArrayList(5);
            long clientTimeStamp = MetaDataUtil.getClientTimeStamp(tableMetadata);
            try {
                acquireLock(region, lockKey, lids);
                if (key != lockKey) {
                    acquireLock(region, key, lids);
                }
                // Load parent table first
                PTable parentTable = null;
                ImmutableBytesPtr parentCacheKey = null;
                if (parentKey != null) {
                    parentCacheKey = new ImmutableBytesPtr(parentKey);
                    parentTable = loadTable(env, parentKey, parentCacheKey, clientTimeStamp, clientTimeStamp);
                    if (parentTable == null || isTableDeleted(parentTable)) {
                        return new MetaDataMutationResult(MutationCode.PARENT_TABLE_NOT_FOUND, EnvironmentEdgeManager.currentTimeMillis(), parentTable);
                    }
                    // If parent table isn't at the expected sequence number, then return
                    if (parentTable.getSequenceNumber() != MetaDataUtil.getParentSequenceNumber(tableMetadata)) {
                        return new MetaDataMutationResult(MutationCode.CONCURRENT_TABLE_MUTATION, EnvironmentEdgeManager.currentTimeMillis(), parentTable);
                    }
                }
                // Load child table next
                ImmutableBytesPtr cacheKey = new ImmutableBytesPtr(key);
                // Get as of latest timestamp so we can detect if we have a newer table that already exists
                // without making an additional query
                PTable table = loadTable(env, key, cacheKey, clientTimeStamp, HConstants.LATEST_TIMESTAMP);
                if (table != null) {
                    if (table.getTimeStamp() < clientTimeStamp) {
                        // If the table is older than the client time stamp and it's deleted, continue
                        if (!isTableDeleted(table)) {
                            return new MetaDataMutationResult(MutationCode.TABLE_ALREADY_EXISTS, EnvironmentEdgeManager.currentTimeMillis(), table);
                        }
                    } else {
                        return new MetaDataMutationResult(MutationCode.NEWER_TABLE_FOUND, EnvironmentEdgeManager.currentTimeMillis(), table);
                    }
                }
                // TODO: Switch this to HRegion#batchMutate when we want to support indexes on the system
                // table. Basically, we get all the locks that we don't already hold for all the
                // tableMetadata rows. This ensures we don't have deadlock situations (ensuring primary and
                // then index table locks are held, in that order). For now, we just don't support indexing
                // on the system table. This is an issue because of the way we manage batch mutation in the
                // Indexer.
                region.mutateRowsWithLocks(tableMetadata, Collections.<byte[]>emptySet());
                
                // Invalidate the cache - the next getTable call will add it
                // TODO: consider loading the table that was just created here, patching up the parent table, and updating the cache
                Map<ImmutableBytesPtr,PTable> metaDataCache = GlobalCache.getInstance(this.getEnvironment()).getMetaDataCache();
                if (parentCacheKey != null) {
                    metaDataCache.remove(parentCacheKey);
                }
                metaDataCache.remove(cacheKey);
                // Get timeStamp from mutations - the above method sets it if it's unset
                long currentTimeStamp = MetaDataUtil.getClientTimeStamp(tableMetadata);
                return new MetaDataMutationResult(MutationCode.TABLE_NOT_FOUND, currentTimeStamp, null);
            } finally {
                releaseLocks(region, lids);
            }
        } catch (Throwable t) {
            ServerUtil.throwIOException(SchemaUtil.getTableName(schemaName, tableName), t);
            return null; // impossible
        }
    }

    private static void acquireLock(HRegion region, byte[] key, List<Integer> lids) throws IOException {
        Integer lid = region.getLock(null, key, true);
        if (lid == null) {
            throw new IOException("Failed to acquire lock on " + Bytes.toStringBinary(key));
        }
        lids.add(lid);
    }
    
    private static void releaseLocks(HRegion region, List<Integer> lids) {
        for (Integer lid : lids) {
            region.releaseRowLock(lid);
        }
    }
    
    /**
     * @param tableName parent table's name
     * @return true if there exist tenant-specific tables that use this table as their parent.
     */
    private boolean hasTenantSpecificTables(HRegion region, byte[] tableName) throws IOException {
        Scan scan = new Scan();
        scan.setStartRow(KeyRange.IS_NOT_NULL_RANGE.getLowerRange());
        SingleColumnValueFilter filter = new SingleColumnValueFilter(TABLE_FAMILY_BYTES, DATA_TABLE_NAME_BYTES, EQUAL, tableName);
        filter.setFilterIfMissing(true);
        scan.setFilter(filter);
        RegionScanner scanner = region.getScanner(scan);
        try {
            List<KeyValue> results = newArrayList();
            scanner.next(results);
            return results.size() > 0;
        }
        finally {
            scanner.close();
        }
    }
    
    @Override
    public MetaDataMutationResult dropTable(List<Mutation> tableMetadata, String tableType) throws IOException {
        byte[][] rowKeyMetaData = new byte[3][];
        MetaDataUtil.getTenantIdAndSchemaAndTableName(tableMetadata,rowKeyMetaData);
        byte[] tenantIdBytes = rowKeyMetaData[PhoenixDatabaseMetaData.TENANT_ID_INDEX];
        byte[] schemaName = rowKeyMetaData[PhoenixDatabaseMetaData.SCHEMA_NAME_INDEX];
        byte[] tableName = rowKeyMetaData[PhoenixDatabaseMetaData.TABLE_NAME_INDEX];
        // Disallow deletion of a system table
        if (tableType.equals(PTableType.SYSTEM.getSerializedValue())) {
            return new MetaDataMutationResult(MutationCode.UNALLOWED_TABLE_MUTATION, EnvironmentEdgeManager.currentTimeMillis(), null);
        }
        List<byte[]> tableNamesToDelete = Lists.newArrayList();
        try {
            byte[] parentTableName = MetaDataUtil.getParentTableName(tableMetadata);
            byte[] lockTableName = parentTableName == null ? tableName : parentTableName;
            byte[] lockKey = SchemaUtil.getTableKey(tenantIdBytes, schemaName, lockTableName);
            byte[] key = parentTableName == null ? lockKey : SchemaUtil.getTableKey(tenantIdBytes, schemaName, tableName);
            
            RegionCoprocessorEnvironment env = getEnvironment();
            HRegion region = env.getRegion();
            MetaDataMutationResult result = checkTableKeyInRegion(key, region);
            if (result != null) {
                return result; 
            }
            List<Integer> lids = Lists.newArrayList(5);
            try {
                acquireLock(region, lockKey, lids);
                if (key != lockKey) {
                    acquireLock(region, key, lids);
                }
                if (hasTenantSpecificTables(region, tableName)) {
                    return new MetaDataMutationResult(MutationCode.UNALLOWED_TABLE_MUTATION, EnvironmentEdgeManager.currentTimeMillis(), null);
                }
                List<ImmutableBytesPtr> invalidateList = new ArrayList<ImmutableBytesPtr>();
<<<<<<< HEAD
                result = doDropTable(key, tenantIdBytes, schemaName, tableName, PTableType.fromSerializedValue(tableType), tableMetadata, invalidateList, lids);
=======
                result = doDropTable(key, schemaName, tableName, PTableType.fromSerializedValue(tableType), tableMetadata, invalidateList, lids, tableNamesToDelete);
>>>>>>> 4c6c1983
                if (result.getMutationCode() != MutationCode.TABLE_ALREADY_EXISTS || result.getTable() == null) {
                    return result;
                }
                Map<ImmutableBytesPtr,PTable> metaDataCache = GlobalCache.getInstance(this.getEnvironment()).getMetaDataCache();
                // Commit the list of deletion.
                region.mutateRowsWithLocks(tableMetadata, Collections.<byte[]>emptySet());
                long currentTime = MetaDataUtil.getClientTimeStamp(tableMetadata);
                for (ImmutableBytesPtr ckey: invalidateList) {
                    metaDataCache.put(ckey, newDeletedTableMarker(currentTime));
                }
                if (parentTableName != null) {
                    ImmutableBytesPtr parentCacheKey = new ImmutableBytesPtr(lockKey);
                    metaDataCache.remove(parentCacheKey);
                }
                return result;
            } finally {
                releaseLocks(region, lids);
            }
        } catch (Throwable t) {
            ServerUtil.throwIOException(SchemaUtil.getTableName(schemaName, tableName), t);
            return null; // impossible
        }
    }

<<<<<<< HEAD
    private MetaDataMutationResult doDropTable(byte[] key, byte[] tenantId, byte[] schemaName, byte[] tableName, PTableType tableType, 
            List<Mutation> rowsToDelete, List<ImmutableBytesPtr> invalidateList, List<Integer> lids) throws IOException, SQLException {
=======
    private MetaDataMutationResult doDropTable(byte[] key, byte[] schemaName, byte[] tableName, PTableType tableType, 
            List<Mutation> rowsToDelete, List<ImmutableBytesPtr> invalidateList, List<Integer> lids, List<byte[]> tableNamesToDelete) throws IOException, SQLException {
>>>>>>> 4c6c1983
        long clientTimeStamp = MetaDataUtil.getClientTimeStamp(rowsToDelete);

        RegionCoprocessorEnvironment env = getEnvironment();
        HRegion region = env.getRegion();
        ImmutableBytesPtr cacheKey = new ImmutableBytesPtr(key);
        
        Map<ImmutableBytesPtr,PTable> metaDataCache = GlobalCache.getInstance(this.getEnvironment()).getMetaDataCache();
        PTable table = metaDataCache.get(cacheKey);
        
        // We always cache the latest version - fault in if not in cache
        if (table != null || (table = buildTable(key, cacheKey, region, HConstants.LATEST_TIMESTAMP)) != null) {
            if (table.getTimeStamp() < clientTimeStamp) {
                // If the table is older than the client time stamp and its deleted, continue
                if (isTableDeleted(table)) {
                    return new MetaDataMutationResult(MutationCode.TABLE_ALREADY_EXISTS, EnvironmentEdgeManager.currentTimeMillis(), null);
                }
                if ( tableType != table.getType())  {
                    // We said to drop a table, but found a view or visa versa
                    return new MetaDataMutationResult(MutationCode.TABLE_NOT_FOUND, EnvironmentEdgeManager.currentTimeMillis(), null);
                }
            } else {
                return new MetaDataMutationResult(MutationCode.NEWER_TABLE_FOUND, EnvironmentEdgeManager.currentTimeMillis(), table);
            }
        }
        if (table == null && buildDeletedTable(key, cacheKey, region, clientTimeStamp) != null) {
            return new MetaDataMutationResult(MutationCode.NEWER_TABLE_FOUND, EnvironmentEdgeManager.currentTimeMillis(), null);
        }
        // Get mutations for main table.
        Scan scan = newTableRowsScan(key, MIN_TABLE_TIMESTAMP, clientTimeStamp);
        RegionScanner scanner = region.getScanner(scan);
        List<KeyValue> results = Lists.newArrayList();
        scanner.next(results);
        if (results.isEmpty()) {
            return new MetaDataMutationResult(MutationCode.TABLE_NOT_FOUND, EnvironmentEdgeManager.currentTimeMillis(), null);
        }
        KeyValue typeKeyValue = KeyValueUtil.getColumnLatest(results, PhoenixDatabaseMetaData.TABLE_FAMILY_BYTES, PhoenixDatabaseMetaData.TABLE_TYPE_BYTES);
        assert(typeKeyValue != null && typeKeyValue.getValueLength() == 1);
        if ( tableType != PTableType.fromSerializedValue(typeKeyValue.getBuffer()[typeKeyValue.getValueOffset()]))  {
            // We said to drop a table, but found a view or visa versa
            return new MetaDataMutationResult(MutationCode.TABLE_NOT_FOUND, EnvironmentEdgeManager.currentTimeMillis(), null);
        }
        tableNamesToDelete.add(table.getName().getBytes());
        List<byte[]> indexNames = Lists.newArrayList();
        invalidateList.add(cacheKey);
        byte[][] rowKeyMetaData = new byte[5][];
        byte[] rowKey;
        do {
            rowKey = results.get(0).getRow();
            int nColumns = getVarChars(rowKey, rowKeyMetaData);
            if (nColumns == 5 && rowKeyMetaData[PhoenixDatabaseMetaData.COLUMN_NAME_INDEX].length == 0 && rowKeyMetaData[PhoenixDatabaseMetaData.INDEX_NAME_INDEX].length > 0) {
                indexNames.add(rowKeyMetaData[PhoenixDatabaseMetaData.INDEX_NAME_INDEX]);
            }
            @SuppressWarnings("deprecation") // FIXME: Remove when unintentionally deprecated method is fixed (HBASE-7870).
            // FIXME: the version of the Delete constructor without the lock args was introduced
            // in 0.94.4, thus if we try to use it here we can no longer use the 0.94.2 version
            // of the client.
            Delete delete = new Delete(rowKey, clientTimeStamp, null);
            rowsToDelete.add(delete);
            results.clear();
            scanner.next(results);
        } while (!results.isEmpty());
        
        // Recursively delete indexes
        for (byte[] indexName : indexNames) {
            byte[] indexKey = SchemaUtil.getTableKey(tenantId, schemaName, indexName);
            @SuppressWarnings("deprecation") // FIXME: Remove when unintentionally deprecated method is fixed (HBASE-7870).
            // FIXME: the version of the Delete constructor without the lock args was introduced
            // in 0.94.4, thus if we try to use it here we can no longer use the 0.94.2 version
            // of the client.
            Delete delete = new Delete(indexKey, clientTimeStamp, null);
            rowsToDelete.add(delete);
            acquireLock(region, indexKey, lids);
<<<<<<< HEAD
            MetaDataMutationResult result = doDropTable(indexKey, tenantId, schemaName, indexName, PTableType.INDEX, rowsToDelete, invalidateList, lids);
=======
            MetaDataMutationResult result = doDropTable(indexKey, schemaName, indexName, PTableType.INDEX, rowsToDelete, invalidateList, lids, tableNamesToDelete);
>>>>>>> 4c6c1983
            if (result.getMutationCode() != MutationCode.TABLE_ALREADY_EXISTS || result.getTable() == null) {
                return result;
            }
        }
        
        return new MetaDataMutationResult(MutationCode.TABLE_ALREADY_EXISTS, EnvironmentEdgeManager.currentTimeMillis(), table, tableNamesToDelete);
    }

    private static interface ColumnMutator {
        MetaDataMutationResult updateMutation(PTable table, byte[][] rowKeyMetaData, List<Mutation> tableMetadata, HRegion region, List<ImmutableBytesPtr> invalidateList, List<Integer> lids) throws IOException, SQLException;
    }

    private MetaDataMutationResult mutateColumn(List<Mutation> tableMetadata, ColumnMutator mutator) throws IOException {
        byte[][] rowKeyMetaData = new byte[5][];
        MetaDataUtil.getTenantIdAndSchemaAndTableName(tableMetadata,rowKeyMetaData);
        byte[] tenantId = rowKeyMetaData[PhoenixDatabaseMetaData.TENANT_ID_INDEX];
        byte[] schemaName = rowKeyMetaData[PhoenixDatabaseMetaData.SCHEMA_NAME_INDEX];
        byte[] tableName = rowKeyMetaData[PhoenixDatabaseMetaData.TABLE_NAME_INDEX];
        try {
            RegionCoprocessorEnvironment env = getEnvironment();
            byte[] key = SchemaUtil.getTableKey(tenantId, schemaName, tableName);
            HRegion region = env.getRegion();
            MetaDataMutationResult result = checkTableKeyInRegion(key, region);
            if (result != null) {
                return result; 
            }
            List<Integer> lids = Lists.newArrayList(5);
            try {
                acquireLock(region, key, lids);
                ImmutableBytesPtr cacheKey = new ImmutableBytesPtr(key);
                List<ImmutableBytesPtr> invalidateList = new ArrayList<ImmutableBytesPtr>();
                invalidateList.add(cacheKey);
                Map<ImmutableBytesPtr,PTable> metaDataCache = GlobalCache.getInstance(this.getEnvironment()).getMetaDataCache();
                PTable table = metaDataCache.get(cacheKey);
                if (logger.isDebugEnabled()) {
                    if (table == null) {
                        logger.debug("Table " + Bytes.toStringBinary(key) + " not found in cache. Will build through scan");
                    } else {
                        logger.debug("Table " + Bytes.toStringBinary(key) + " found in cache with timestamp " + table.getTimeStamp() + " seqNum " + table.getSequenceNumber());
                    }
                }
                // Get client timeStamp from mutations
                long clientTimeStamp = MetaDataUtil.getClientTimeStamp(tableMetadata);
                if (table == null && (table = buildTable(key, cacheKey, region, HConstants.LATEST_TIMESTAMP)) == null) {
                    // if not found then call newerTableExists and add delete marker for timestamp found
                    if (buildDeletedTable(key, cacheKey, region, clientTimeStamp) != null) {
                        return new MetaDataMutationResult(MutationCode.NEWER_TABLE_FOUND, EnvironmentEdgeManager.currentTimeMillis(), null);
                    }
                    return new MetaDataMutationResult(MutationCode.TABLE_NOT_FOUND, EnvironmentEdgeManager.currentTimeMillis(), null);
                }
                if (table.getTimeStamp() >= clientTimeStamp) {
                    return new MetaDataMutationResult(MutationCode.NEWER_TABLE_FOUND, EnvironmentEdgeManager.currentTimeMillis(), table);
                } else if (isTableDeleted(table)) {
                    return new MetaDataMutationResult(MutationCode.TABLE_NOT_FOUND, EnvironmentEdgeManager.currentTimeMillis(), null);
                }
                    
                long expectedSeqNum = MetaDataUtil.getSequenceNumber(tableMetadata) - 1; // lookup TABLE_SEQ_NUM in tableMetaData
                if (logger.isDebugEnabled()) {
                    logger.debug("For table " + Bytes.toStringBinary(key) + " expecting seqNum " + expectedSeqNum + " and found seqNum " + table.getSequenceNumber() + " with " + table.getColumns().size() + " columns: " + table.getColumns());
                }
                if (expectedSeqNum != table.getSequenceNumber()) {
                    if (logger.isDebugEnabled()) {
                        logger.debug("For table " + Bytes.toStringBinary(key) + " returning CONCURRENT_TABLE_MUTATION due to unexpected seqNum");
                    }
                    return new MetaDataMutationResult(MutationCode.CONCURRENT_TABLE_MUTATION, EnvironmentEdgeManager.currentTimeMillis(), table);
                }
                
                PTableType type = table.getType();
                if (type == PTableType.INDEX) { 
                    // Disallow mutation of an index table
                    return new MetaDataMutationResult(MutationCode.UNALLOWED_TABLE_MUTATION, EnvironmentEdgeManager.currentTimeMillis(), null);
                } else if (type == PTableType.USER && !table.isTenantSpecificTable()) {
                    // Disallow any column mutations for parents of tenant tables
                    if (hasTenantSpecificTables(region, tableName)) {
                        return new MetaDataMutationResult(MutationCode.UNALLOWED_TABLE_MUTATION, EnvironmentEdgeManager.currentTimeMillis(), null);
                    }
                }
                result = mutator.updateMutation(table, rowKeyMetaData, tableMetadata, region, invalidateList, lids);
                if (result != null) {
                    return result;
                }
                
                region.mutateRowsWithLocks(tableMetadata, Collections.<byte[]>emptySet());
                // Invalidate from cache
                for (ImmutableBytesPtr invalidateKey : invalidateList) {
                    PTable invalidatedTable = metaDataCache.remove(invalidateKey);
                    if (logger.isDebugEnabled()) {
                        if (invalidatedTable == null) {
                            logger.debug("Attempted to invalidated table key " + Bytes.toStringBinary(cacheKey.get(),cacheKey.getOffset(),cacheKey.getLength()) + " but found no cached table");
                        } else {
                            logger.debug("Invalidated table key " + Bytes.toStringBinary(cacheKey.get(),cacheKey.getOffset(),cacheKey.getLength()) + " with timestamp " + invalidatedTable.getTimeStamp() + " and seqNum " + invalidatedTable.getSequenceNumber());
                        }
                    }
                }
                // Get client timeStamp from mutations, since it may get updated by the mutateRowsWithLocks call
                long currentTime = MetaDataUtil.getClientTimeStamp(tableMetadata);
                return new MetaDataMutationResult(MutationCode.TABLE_ALREADY_EXISTS, currentTime, null);
            } finally {
                releaseLocks(region,lids);
            }
        } catch (Throwable t) {
            ServerUtil.throwIOException(SchemaUtil.getTableName(schemaName, tableName), t);
            return null; // impossible
        }
    }

    @Override
    public MetaDataMutationResult addColumn(List<Mutation> tableMetaData) throws IOException {
        return mutateColumn(tableMetaData, new ColumnMutator() {
            @Override
            public MetaDataMutationResult updateMutation(PTable table, byte[][] rowKeyMetaData, List<Mutation> tableMetaData, HRegion region, List<ImmutableBytesPtr> invalidateList, List<Integer> lids) {
                byte[] tenantId = rowKeyMetaData[TENANT_ID_INDEX];
                byte[] schemaName = rowKeyMetaData[SCHEMA_NAME_INDEX];
                byte[] tableName = rowKeyMetaData[TABLE_NAME_INDEX];
                for (Mutation m : tableMetaData) {
                    byte[] key = m.getRow();
                    boolean addingPKColumn = false;
                    int pkCount = getVarChars(key, rowKeyMetaData);
                    if (pkCount > COLUMN_NAME_INDEX 
                            && Bytes.compareTo(schemaName, rowKeyMetaData[SCHEMA_NAME_INDEX]) == 0 
                            && Bytes.compareTo(tableName, rowKeyMetaData[TABLE_NAME_INDEX]) == 0 ) {
                        try {
                            if (pkCount > FAMILY_NAME_INDEX && rowKeyMetaData[PhoenixDatabaseMetaData.FAMILY_NAME_INDEX].length > 0) {
                                PColumnFamily family = table.getColumnFamily(rowKeyMetaData[PhoenixDatabaseMetaData.FAMILY_NAME_INDEX]);
                                family.getColumn(rowKeyMetaData[PhoenixDatabaseMetaData.COLUMN_NAME_INDEX]);
                            } else if (pkCount > COLUMN_NAME_INDEX && rowKeyMetaData[PhoenixDatabaseMetaData.COLUMN_NAME_INDEX].length > 0) {
                                addingPKColumn = true;
                                table.getPKColumn(new String(rowKeyMetaData[PhoenixDatabaseMetaData.COLUMN_NAME_INDEX]));
                            } else {
                                continue;
                            }
                            return new MetaDataMutationResult(MutationCode.COLUMN_ALREADY_EXISTS, EnvironmentEdgeManager.currentTimeMillis(), table);
                        } catch (ColumnFamilyNotFoundException e) {
                            continue;
                        } catch (ColumnNotFoundException e) {
                            if (addingPKColumn) {
                                // Add all indexes to invalidate list, as they will all be adding the same PK column
                                // No need to lock them, as we have the parent table lock at this point
                                for (PTable index : table.getIndexes()) {
                                    invalidateList.add(new ImmutableBytesPtr(SchemaUtil.getTableKey(tenantId, index.getSchemaName().getBytes(),index.getTableName().getBytes())));
                                }
                            }
                            continue;
                        }
                    }
                }
                return null;
            }
        });
    }
    
    @Override
    public MetaDataMutationResult dropColumn(List<Mutation> tableMetaData) throws IOException {
        final long clientTimeStamp = MetaDataUtil.getClientTimeStamp(tableMetaData);
        final List<byte[]> tableNamesToDelete = Lists.newArrayList();
        return mutateColumn(tableMetaData, new ColumnMutator() {
            @SuppressWarnings("deprecation")
            @Override
            public MetaDataMutationResult updateMutation(PTable table, byte[][] rowKeyMetaData, List<Mutation> tableMetaData, HRegion region, List<ImmutableBytesPtr> invalidateList, List<Integer> lids) throws IOException, SQLException {
                byte[] tenantId = rowKeyMetaData[TENANT_ID_INDEX];
                byte[] schemaName = rowKeyMetaData[SCHEMA_NAME_INDEX];
                byte[] tableName = rowKeyMetaData[TABLE_NAME_INDEX];
                boolean deletePKColumn = false;
                List<Mutation> additionalTableMetaData = Lists.newArrayList();
                for (Mutation m : tableMetaData) {
                    if (m instanceof Delete) {
                        byte[] key = m.getRow();
                        int pkCount = getVarChars(key, rowKeyMetaData);
                        if (pkCount > COLUMN_NAME_INDEX 
                                && Bytes.compareTo(schemaName, rowKeyMetaData[SCHEMA_NAME_INDEX]) == 0 
                                && Bytes.compareTo(tableName, rowKeyMetaData[TABLE_NAME_INDEX]) == 0 ) {
                            try {
                                PColumn columnToDelete = null;
                                if (pkCount > FAMILY_NAME_INDEX && rowKeyMetaData[PhoenixDatabaseMetaData.FAMILY_NAME_INDEX].length > 0) {
                                    PColumnFamily family = table.getColumnFamily(rowKeyMetaData[PhoenixDatabaseMetaData.FAMILY_NAME_INDEX]);
                                    columnToDelete = family.getColumn(rowKeyMetaData[PhoenixDatabaseMetaData.COLUMN_NAME_INDEX]);
                                } else if (pkCount > COLUMN_NAME_INDEX && rowKeyMetaData[PhoenixDatabaseMetaData.COLUMN_NAME_INDEX].length > 0) {
                                    deletePKColumn = true;
                                    columnToDelete = table.getPKColumn(new String(rowKeyMetaData[PhoenixDatabaseMetaData.COLUMN_NAME_INDEX]));
                                } else {
                                    continue;
                                }
                                // Look for columnToDelete in any indexes. If found as PK column, get lock and drop the index. If found as covered column, delete from index (do this client side?).
                                // In either case, invalidate index if the column is in it
                                for (PTable index : table.getIndexes()) {
                                    try {
                                        String indexColumnName = IndexUtil.getIndexColumnName(columnToDelete);
                                        PColumn indexColumn = index.getColumn(indexColumnName);
                                        byte[] indexKey = SchemaUtil.getTableKey(tenantId, index.getSchemaName().getBytes(), index.getTableName().getBytes());
                                        // If index contains the column in it's PK, then drop it
                                        if (SchemaUtil.isPKColumn(indexColumn)) {
                                            // Since we're dropping the index, lock it to ensure that a change in index state doesn't
                                            // occur while we're dropping it.
                                            acquireLock(region, indexKey, lids);
                                            // Drop the index table. The doDropTable will expand this to all of the table rows and invalidate the index table
                                            additionalTableMetaData.add(new Delete(indexKey, clientTimeStamp, null));
                                            byte[] linkKey = MetaDataUtil.getParentLinkKey(tenantId, schemaName, tableName, index.getTableName().getBytes());
                                            // Drop the link between the data table and the index table
                                            additionalTableMetaData.add(new Delete(linkKey, clientTimeStamp, null));
<<<<<<< HEAD
                                            doDropTable(indexKey, tenantId, index.getSchemaName().getBytes(), index.getTableName().getBytes(), index.getType(), additionalTableMetaData, invalidateList, lids);
=======
                                            doDropTable(indexKey, index.getSchemaName().getBytes(), index.getTableName().getBytes(), index.getType(), additionalTableMetaData, invalidateList, lids, tableNamesToDelete);
>>>>>>> 4c6c1983
                                            // TODO: return in result?
                                        } else {
                                            invalidateList.add(new ImmutableBytesPtr(indexKey));
                                        }
                                    } catch (ColumnNotFoundException e) {
                                    } catch (AmbiguousColumnException e) {
                                    }
                                }
                            } catch (ColumnFamilyNotFoundException e) {
                                return new MetaDataMutationResult(MutationCode.COLUMN_NOT_FOUND, EnvironmentEdgeManager.currentTimeMillis(), table);
                            } catch (ColumnNotFoundException e) {
                                return new MetaDataMutationResult(MutationCode.COLUMN_NOT_FOUND, EnvironmentEdgeManager.currentTimeMillis(), table);
                            }
                        }
                    }
                }
                if (deletePKColumn) {
                    if (table.getPKColumns().size() == 1) {
                        return new MetaDataMutationResult(MutationCode.NO_PK_COLUMNS, EnvironmentEdgeManager.currentTimeMillis(), null);
                    }
                }
                tableMetaData.addAll(additionalTableMetaData);
                return null;
            }
        });
        
    }
    
    private static MetaDataMutationResult checkTableKeyInRegion(byte[] key, HRegion region) {
        byte[] startKey = region.getStartKey();
        byte[] endKey = region.getEndKey();
        if (Bytes.compareTo(startKey, key) <= 0 && (Bytes.compareTo(HConstants.LAST_ROW, endKey) == 0 || Bytes.compareTo(key, endKey) < 0)) {
            return null; // normal case;
        }
        return new MetaDataMutationResult(MutationCode.TABLE_NOT_IN_REGION, EnvironmentEdgeManager.currentTimeMillis(), null);
    }

    @Override
    public MetaDataMutationResult getTable(byte[] tenantId, byte[] schemaName, byte[] tableName, long tableTimeStamp, long clientTimeStamp) throws IOException {
        try {
            byte[] key = SchemaUtil.getTableKey(tenantId, schemaName, tableName);
            
            // get the co-processor environment
            RegionCoprocessorEnvironment env = getEnvironment();
            // TODO: check that key is within region.getStartKey() and region.getEndKey()
            // and return special code to force client to lookup region from meta.
            HRegion region = env.getRegion();
            MetaDataMutationResult result = checkTableKeyInRegion(key, region);
            if (result != null) {
                return result; 
            }
            
            long currentTime = EnvironmentEdgeManager.currentTimeMillis();
            PTable table = doGetTable(key, clientTimeStamp);
            if (table == null) {
                return new MetaDataMutationResult(MutationCode.TABLE_NOT_FOUND, currentTime, null);
            }
            return new MetaDataMutationResult(MutationCode.TABLE_ALREADY_EXISTS, currentTime, table.getTimeStamp() != tableTimeStamp ? table : null);
        } catch (Throwable t) {
            ServerUtil.throwIOException(SchemaUtil.getTableName(schemaName, tableName), t);
            return null; // impossible
        }
    }

    private PTable doGetTable(byte[] key, long clientTimeStamp) throws IOException, SQLException {
        ImmutableBytesPtr cacheKey = new ImmutableBytesPtr(key);
        Map<ImmutableBytesPtr,PTable> metaDataCache = GlobalCache.getInstance(this.getEnvironment()).getMetaDataCache();
        PTable table = metaDataCache.get(cacheKey);
        // We only cache the latest, so we'll end up building the table with every call if the client connection has specified an SCN.
        // TODO: If we indicate to the client that we're returning an older version, but there's a newer version available, the client
        // can safely not call this, since we only allow modifications to the latest.
        if (table != null && table.getTimeStamp() < clientTimeStamp) {
            // Table on client is up-to-date with table on server, so just return
            if (isTableDeleted(table)) {
                return null;
            }
            return table;
        }
        // Ask Lars about the expense of this call - if we don't take the lock, we still won't get partial results
        // get the co-processor environment
        RegionCoprocessorEnvironment env = getEnvironment();
        // TODO: check that key is within region.getStartKey() and region.getEndKey()
        // and return special code to force client to lookup region from meta.
        HRegion region = env.getRegion();
        /*
         * Lock directly on key, though it may be an index table.
         * This will just prevent a table from getting rebuilt
         * too often.
         */
        Integer lid = region.getLock(null, key, true);
        if (lid == null) {
            throw new IOException("Failed to acquire lock on " + Bytes.toStringBinary(key));
        }
        try {
            // Try cache again in case we were waiting on a lock
            table = metaDataCache.get(cacheKey);
            // We only cache the latest, so we'll end up building the table with every call if the client connection has specified an SCN.
            // TODO: If we indicate to the client that we're returning an older version, but there's a newer version available, the client
            // can safely not call this, since we only allow modifications to the latest.
            if (table != null && table.getTimeStamp() < clientTimeStamp) {
                // Table on client is up-to-date with table on server, so just return
                if (isTableDeleted(table)) {
                    return null;
                }
                return table;
            }
            // Query for the latest table first, since it's not cached
            table = buildTable(key, cacheKey, region, HConstants.LATEST_TIMESTAMP);
            if (table != null && table.getTimeStamp() < clientTimeStamp) {
                return table;
            }
            // Otherwise, query for an older version of the table - it won't be cached 
            return buildTable(key, cacheKey, region, clientTimeStamp);
        } finally {
            if (lid != null) region.releaseRowLock(lid);
        }
    }

    @Override
    public void clearCache() {
        Map<ImmutableBytesPtr,PTable> metaDataCache = GlobalCache.getInstance(this.getEnvironment()).getMetaDataCache();
        metaDataCache.clear();
    }

    @Override
    public long getVersion() {
        // The first 3 bytes of the long is used to encoding the HBase version as major.minor.patch.
        // The next 4 bytes of the value is used to encode the Phoenix version as major.minor.patch.
        long version = MetaDataUtil.encodeHBaseAndPhoenixVersions(this.getEnvironment().getHBaseVersion());
        
        // The last byte is used to communicate whether or not mutable secondary indexing
        // was configured properly.
        RegionCoprocessorEnvironment env = getEnvironment();
        version = MetaDataUtil.encodeMutableIndexConfiguredProperly(
                version, 
                IndexManagementUtil.isWALEditCodecSet(env.getConfiguration()));
        return version;
    }

    @Override
    public MetaDataMutationResult updateIndexState(List<Mutation> tableMetadata) throws IOException {
        byte[][] rowKeyMetaData = new byte[3][];
        MetaDataUtil.getTenantIdAndSchemaAndTableName(tableMetadata,rowKeyMetaData);
        byte[] tenantId = rowKeyMetaData[PhoenixDatabaseMetaData.TENANT_ID_INDEX];
        byte[] schemaName = rowKeyMetaData[PhoenixDatabaseMetaData.SCHEMA_NAME_INDEX];
        byte[] tableName = rowKeyMetaData[PhoenixDatabaseMetaData.TABLE_NAME_INDEX];
        try {
            RegionCoprocessorEnvironment env = getEnvironment();
            byte[] key = SchemaUtil.getTableKey(tenantId, schemaName, tableName);
            HRegion region = env.getRegion();
            MetaDataMutationResult result = checkTableKeyInRegion(key, region);
            if (result != null) {
                return result; 
            }
            long timeStamp = MetaDataUtil.getClientTimeStamp(tableMetadata);
            ImmutableBytesPtr cacheKey = new ImmutableBytesPtr(key);
            List<KeyValue> newKVs = tableMetadata.get(0).getFamilyMap().get(TABLE_FAMILY_BYTES);
            KeyValue newKV = newKVs.get(0);
            PIndexState newState =  PIndexState.fromSerializedValue(newKV.getBuffer()[newKV.getValueOffset()]);
            Integer lid = region.getLock(null, key, true);
            if (lid == null) {
                throw new IOException("Failed to acquire lock on " + Bytes.toStringBinary(key));
            }
            try {
                Get get = new Get(key);
                get.setTimeRange(PTable.INITIAL_SEQ_NUM, timeStamp);
                get.addColumn(TABLE_FAMILY_BYTES, INDEX_STATE_BYTES);
                Result currentResult = region.get(get);
                if (currentResult.raw().length == 0) {
                    return new MetaDataMutationResult(MutationCode.TABLE_NOT_FOUND, EnvironmentEdgeManager.currentTimeMillis(), null);
                }
                KeyValue currentStateKV = currentResult.raw()[0];
                PIndexState currentState = PIndexState.fromSerializedValue(currentStateKV.getBuffer()[currentStateKV.getValueOffset()]);
                // Detect invalid transitions
                if (currentState == PIndexState.BUILDING) {
                    if (newState == PIndexState.USABLE) {
                        return new MetaDataMutationResult(MutationCode.UNALLOWED_TABLE_MUTATION, EnvironmentEdgeManager.currentTimeMillis(), null);
                    }
                } else if (currentState == PIndexState.DISABLE) {
                    if (newState != PIndexState.BUILDING && newState != PIndexState.DISABLE) {
                        return new MetaDataMutationResult(MutationCode.UNALLOWED_TABLE_MUTATION, EnvironmentEdgeManager.currentTimeMillis(), null);
                    }
                    // Done building, but was disable before that, so that in disabled state
                    if (newState == PIndexState.ACTIVE) {
                        newState = PIndexState.DISABLE;
                    }
                }

                if (currentState == PIndexState.BUILDING && newState != PIndexState.ACTIVE) {
                    timeStamp = currentStateKV.getTimestamp();
                }
                if ((currentState == PIndexState.UNUSABLE && newState == PIndexState.ACTIVE) || (currentState == PIndexState.ACTIVE && newState == PIndexState.UNUSABLE)) {
                    newState = PIndexState.INACTIVE;
                    newKVs.set(0, KeyValueUtil.newKeyValue(key, TABLE_FAMILY_BYTES, INDEX_STATE_BYTES, timeStamp, Bytes.toBytes(newState.getSerializedValue())));
                } else if (currentState == PIndexState.INACTIVE && newState == PIndexState.USABLE) {
                    newState = PIndexState.ACTIVE;
                    newKVs.set(0, KeyValueUtil.newKeyValue(key, TABLE_FAMILY_BYTES, INDEX_STATE_BYTES, timeStamp, Bytes.toBytes(newState.getSerializedValue())));
                }
                if (currentState != newState) {
                    region.mutateRowsWithLocks(tableMetadata, Collections.<byte[]>emptySet());
                    // Invalidate from cache
                    Map<ImmutableBytesPtr,PTable> metaDataCache = GlobalCache.getInstance(this.getEnvironment()).getMetaDataCache();
                    metaDataCache.remove(cacheKey);
                }
                // Get client timeStamp from mutations, since it may get updated by the mutateRowsWithLocks call
                long currentTime = MetaDataUtil.getClientTimeStamp(tableMetadata);
                return new MetaDataMutationResult(MutationCode.TABLE_ALREADY_EXISTS, currentTime, null);
            } finally {
                region.releaseRowLock(lid);
            }
        } catch (Throwable t) {
            ServerUtil.throwIOException(SchemaUtil.getTableName(schemaName, tableName), t);
            return null; // impossible
        }
    }
}<|MERGE_RESOLUTION|>--- conflicted
+++ resolved
@@ -592,11 +592,7 @@
                     return new MetaDataMutationResult(MutationCode.UNALLOWED_TABLE_MUTATION, EnvironmentEdgeManager.currentTimeMillis(), null);
                 }
                 List<ImmutableBytesPtr> invalidateList = new ArrayList<ImmutableBytesPtr>();
-<<<<<<< HEAD
-                result = doDropTable(key, tenantIdBytes, schemaName, tableName, PTableType.fromSerializedValue(tableType), tableMetadata, invalidateList, lids);
-=======
-                result = doDropTable(key, schemaName, tableName, PTableType.fromSerializedValue(tableType), tableMetadata, invalidateList, lids, tableNamesToDelete);
->>>>>>> 4c6c1983
+                result = doDropTable(key, tenantIdBytes, schemaName, tableName, PTableType.fromSerializedValue(tableType), tableMetadata, invalidateList, lids, tableNamesToDelete);
                 if (result.getMutationCode() != MutationCode.TABLE_ALREADY_EXISTS || result.getTable() == null) {
                     return result;
                 }
@@ -621,13 +617,8 @@
         }
     }
 
-<<<<<<< HEAD
     private MetaDataMutationResult doDropTable(byte[] key, byte[] tenantId, byte[] schemaName, byte[] tableName, PTableType tableType, 
-            List<Mutation> rowsToDelete, List<ImmutableBytesPtr> invalidateList, List<Integer> lids) throws IOException, SQLException {
-=======
-    private MetaDataMutationResult doDropTable(byte[] key, byte[] schemaName, byte[] tableName, PTableType tableType, 
             List<Mutation> rowsToDelete, List<ImmutableBytesPtr> invalidateList, List<Integer> lids, List<byte[]> tableNamesToDelete) throws IOException, SQLException {
->>>>>>> 4c6c1983
         long clientTimeStamp = MetaDataUtil.getClientTimeStamp(rowsToDelete);
 
         RegionCoprocessorEnvironment env = getEnvironment();
@@ -700,11 +691,7 @@
             Delete delete = new Delete(indexKey, clientTimeStamp, null);
             rowsToDelete.add(delete);
             acquireLock(region, indexKey, lids);
-<<<<<<< HEAD
-            MetaDataMutationResult result = doDropTable(indexKey, tenantId, schemaName, indexName, PTableType.INDEX, rowsToDelete, invalidateList, lids);
-=======
-            MetaDataMutationResult result = doDropTable(indexKey, schemaName, indexName, PTableType.INDEX, rowsToDelete, invalidateList, lids, tableNamesToDelete);
->>>>>>> 4c6c1983
+            MetaDataMutationResult result = doDropTable(indexKey, tenantId, schemaName, indexName, PTableType.INDEX, rowsToDelete, invalidateList, lids, tableNamesToDelete);
             if (result.getMutationCode() != MutationCode.TABLE_ALREADY_EXISTS || result.getTable() == null) {
                 return result;
             }
@@ -904,11 +891,7 @@
                                             byte[] linkKey = MetaDataUtil.getParentLinkKey(tenantId, schemaName, tableName, index.getTableName().getBytes());
                                             // Drop the link between the data table and the index table
                                             additionalTableMetaData.add(new Delete(linkKey, clientTimeStamp, null));
-<<<<<<< HEAD
-                                            doDropTable(indexKey, tenantId, index.getSchemaName().getBytes(), index.getTableName().getBytes(), index.getType(), additionalTableMetaData, invalidateList, lids);
-=======
-                                            doDropTable(indexKey, index.getSchemaName().getBytes(), index.getTableName().getBytes(), index.getType(), additionalTableMetaData, invalidateList, lids, tableNamesToDelete);
->>>>>>> 4c6c1983
+                                            doDropTable(indexKey, tenantId, index.getSchemaName().getBytes(), index.getTableName().getBytes(), index.getType(), additionalTableMetaData, invalidateList, lids, tableNamesToDelete);
                                             // TODO: return in result?
                                         } else {
                                             invalidateList.add(new ImmutableBytesPtr(indexKey));
