--- conflicted
+++ resolved
@@ -27,10 +27,7 @@
  ******************************************************************************/
 package com.salesforce.phoenix.coprocessor;
 
-<<<<<<< HEAD
 import static com.google.common.collect.Lists.newArrayList;
-import static com.salesforce.phoenix.jdbc.PhoenixDatabaseMetaData.*;
-=======
 import static com.salesforce.phoenix.jdbc.PhoenixDatabaseMetaData.COLUMN_COUNT_BYTES;
 import static com.salesforce.phoenix.jdbc.PhoenixDatabaseMetaData.COLUMN_MODIFIER;
 import static com.salesforce.phoenix.jdbc.PhoenixDatabaseMetaData.COLUMN_NAME_INDEX;
@@ -50,7 +47,7 @@
 import static com.salesforce.phoenix.jdbc.PhoenixDatabaseMetaData.TABLE_NAME_INDEX;
 import static com.salesforce.phoenix.jdbc.PhoenixDatabaseMetaData.TABLE_SEQ_NUM_BYTES;
 import static com.salesforce.phoenix.jdbc.PhoenixDatabaseMetaData.TABLE_TYPE_BYTES;
->>>>>>> 290d62a6
+import static com.salesforce.phoenix.jdbc.PhoenixDatabaseMetaData.TENANT_ID_INDEX;
 import static com.salesforce.phoenix.util.SchemaUtil.getVarCharLength;
 import static com.salesforce.phoenix.util.SchemaUtil.getVarChars;
 import static org.apache.hadoop.hbase.filter.CompareFilter.CompareOp.EQUAL;
@@ -297,22 +294,16 @@
         byte[] keyBuffer = keyValue.getBuffer();
         int keyLength = keyValue.getRowLength();
         int keyOffset = keyValue.getRowOffset();
-<<<<<<< HEAD
         PName tenantId = newPName(keyBuffer, keyOffset, keyLength);
-        int offset = getVarCharLength(keyBuffer, keyOffset, keyLength) + 1;
-        PName schemaName = newPName(keyBuffer, keyOffset + offset, keyLength-offset);
-        offset += getVarCharLength(keyBuffer, keyOffset + offset, keyLength-offset) + 1;
-        PName tableName = newPName(keyBuffer, keyOffset + offset, keyLength-offset );
-=======
-        PName schemaName = newPName(keyBuffer, keyOffset, keyLength);
+        int tenantIdLength = tenantId.getBytes().length;
+        PName schemaName = newPName(keyBuffer, keyOffset+tenantIdLength+1, keyLength);
         int schemaNameLength = schemaName.getBytes().length;
-        int tableNameLength = keyLength-schemaNameLength-1;
+        int tableNameLength = keyLength-schemaNameLength-1-tenantIdLength-1;
         byte[] tableNameBytes = new byte[tableNameLength];
-        System.arraycopy(keyBuffer, keyOffset+schemaNameLength+1, tableNameBytes, 0, tableNameLength);
+        System.arraycopy(keyBuffer, keyOffset+schemaNameLength+1+tenantIdLength+1, tableNameBytes, 0, tableNameLength);
         PName tableName = PNameFactory.newName(tableNameBytes);
->>>>>>> 290d62a6
         
-        int offset = schemaNameLength + tableNameLength + 2;
+        int offset = tenantIdLength + schemaNameLength + tableNameLength + 3;
         // This will prevent the client from continually looking for the current
         // table when we know that there will never be one since we disallow updates
         // unless the table is the latest
@@ -379,12 +370,8 @@
             PName colName = newPName(colKv.getBuffer(), colKv.getRowOffset() + offset, colKeyLength-offset);
             int colKeyOffset = offset + colName.getBytes().length + 1;
             PName famName = newPName(colKv.getBuffer(), colKv.getRowOffset() + colKeyOffset, colKeyLength-colKeyOffset);
-            if (colName.getString().isEmpty() && famName != null) {
-<<<<<<< HEAD
-                addIndexToTable(tenantId, schemaName, famName, dataTableName, clientTimeStamp, indexes);                
-=======
-                addIndexToTable(schemaName, famName, tableName, clientTimeStamp, indexes);                
->>>>>>> 290d62a6
+            if (colName.getString().isEmpty() && famName != null) {              
+                addIndexToTable(tenantId, schemaName, famName, tableName, clientTimeStamp, indexes);                              
             } else {
                 addColumnToTable(results, colName, famName, colKeyValues, columns, posOffset);
             }
@@ -444,7 +431,7 @@
     @Override
     public MetaDataMutationResult createTable(List<Mutation> tableMetadata) throws IOException {
         byte[][] rowKeyMetaData = new byte[3][];
-        MetaDataUtil.getSchemaAndTableName(tableMetadata,rowKeyMetaData);
+        MetaDataUtil.getTenantIdAndSchemaAndTableName(tableMetadata,rowKeyMetaData);
         byte[] tenantIdBytes = rowKeyMetaData[PhoenixDatabaseMetaData.TENANT_ID_INDEX];
         byte[] schemaName = rowKeyMetaData[PhoenixDatabaseMetaData.SCHEMA_NAME_INDEX];
         byte[] tableName = rowKeyMetaData[PhoenixDatabaseMetaData.TABLE_NAME_INDEX];
@@ -558,7 +545,7 @@
     @Override
     public MetaDataMutationResult dropTable(List<Mutation> tableMetadata, String tableType) throws IOException {
         byte[][] rowKeyMetaData = new byte[3][];
-        MetaDataUtil.getSchemaAndTableName(tableMetadata,rowKeyMetaData);
+        MetaDataUtil.getTenantIdAndSchemaAndTableName(tableMetadata,rowKeyMetaData);
         byte[] tenantIdBytes = rowKeyMetaData[PhoenixDatabaseMetaData.TENANT_ID_INDEX];
         byte[] schemaName = rowKeyMetaData[PhoenixDatabaseMetaData.SCHEMA_NAME_INDEX];
         byte[] tableName = rowKeyMetaData[PhoenixDatabaseMetaData.TABLE_NAME_INDEX];
@@ -701,7 +688,7 @@
 
     private MetaDataMutationResult mutateColumn(List<Mutation> tableMetadata, Verifier verifier) throws IOException {
         byte[][] rowKeyMetaData = new byte[5][];
-        MetaDataUtil.getSchemaAndTableName(tableMetadata,rowKeyMetaData);
+        MetaDataUtil.getTenantIdAndSchemaAndTableName(tableMetadata,rowKeyMetaData);
         byte[] tenantId = rowKeyMetaData[PhoenixDatabaseMetaData.TENANT_ID_INDEX];
         byte[] schemaName = rowKeyMetaData[PhoenixDatabaseMetaData.SCHEMA_NAME_INDEX];
         byte[] tableName = rowKeyMetaData[PhoenixDatabaseMetaData.TABLE_NAME_INDEX];
@@ -957,7 +944,7 @@
     @Override
     public MetaDataMutationResult updateIndexState(List<Mutation> tableMetadata) throws IOException {
         byte[][] rowKeyMetaData = new byte[3][];
-        MetaDataUtil.getSchemaAndTableName(tableMetadata,rowKeyMetaData);
+        MetaDataUtil.getTenantIdAndSchemaAndTableName(tableMetadata,rowKeyMetaData);
         byte[] tenantId = rowKeyMetaData[PhoenixDatabaseMetaData.TENANT_ID_INDEX];
         byte[] schemaName = rowKeyMetaData[PhoenixDatabaseMetaData.SCHEMA_NAME_INDEX];
         byte[] tableName = rowKeyMetaData[PhoenixDatabaseMetaData.TABLE_NAME_INDEX];
