/*******************************************************************************
 * Copyright (c) 2013, Salesforce.com, Inc.
 * All rights reserved.
 *
 * Redistribution and use in source and binary forms, with or without
 * modification, are permitted provided that the following conditions are met:
 *
 *     Redistributions of source code must retain the above copyright notice,
 *     this list of conditions and the following disclaimer.
 *     Redistributions in binary form must reproduce the above copyright notice,
 *     this list of conditions and the following disclaimer in the documentation
 *     and/or other materials provided with the distribution.
 *     Neither the name of Salesforce.com nor the names of its contributors may
 *     be used to endorse or promote products derived from this software without
 *     specific prior written permission.
 *
 * THIS SOFTWARE IS PROVIDED BY THE COPYRIGHT HOLDERS AND CONTRIBUTORS "AS IS" AND
 * ANY EXPRESS OR IMPLIED WARRANTIES, INCLUDING, BUT NOT LIMITED TO, THE IMPLIED
 * WARRANTIES OF MERCHANTABILITY AND FITNESS FOR A PARTICULAR PURPOSE ARE
 * DISCLAIMED. IN NO EVENT SHALL THE COPYRIGHT HOLDER OR CONTRIBUTORS BE LIABLE
 * FOR ANY DIRECT, INDIRECT, INCIDENTAL, SPECIAL, EXEMPLARY, OR CONSEQUENTIAL
 * DAMAGES (INCLUDING, BUT NOT LIMITED TO, PROCUREMENT OF SUBSTITUTE GOODS OR
 * SERVICES; LOSS OF USE, DATA, OR PROFITS; OR BUSINESS INTERRUPTION) HOWEVER
 * CAUSED AND ON ANY THEORY OF LIABILITY, WHETHER IN CONTRACT, STRICT LIABILITY,
 * OR TORT (INCLUDING NEGLIGENCE OR OTHERWISE) ARISING IN ANY WAY OUT OF THE USE
 * OF THIS SOFTWARE, EVEN IF ADVISED OF THE POSSIBILITY OF SUCH DAMAGE.
 ******************************************************************************/
package com.salesforce.phoenix.util;

import static org.junit.Assert.assertArrayEquals;
import static org.junit.Assert.assertEquals;
import static org.junit.Assert.assertNull;
import static org.junit.Assert.fail;

import java.io.File;
import java.io.IOException;
import java.math.BigDecimal;
import java.sql.Connection;
import java.sql.SQLException;
import java.util.ArrayList;
import java.util.Arrays;
import java.util.List;
import java.util.Properties;

import org.apache.hadoop.hbase.HConstants;
import org.apache.hadoop.hbase.KeyValue;
import org.apache.hadoop.hbase.client.HTableInterface;
import org.apache.hadoop.hbase.client.Scan;
import org.apache.hadoop.hbase.client.coprocessor.Batch;
import org.apache.hadoop.hbase.filter.CompareFilter.CompareOp;
import org.apache.hadoop.hbase.io.ImmutableBytesWritable;
import org.apache.hadoop.hbase.util.Bytes;

import com.google.common.collect.Lists;
import com.salesforce.phoenix.compile.StatementContext;
import com.salesforce.phoenix.coprocessor.MetaDataProtocol;
import com.salesforce.phoenix.expression.AndExpression;
import com.salesforce.phoenix.expression.ComparisonExpression;
import com.salesforce.phoenix.expression.Expression;
import com.salesforce.phoenix.expression.InListExpression;
import com.salesforce.phoenix.expression.KeyValueColumnExpression;
import com.salesforce.phoenix.expression.LiteralExpression;
import com.salesforce.phoenix.expression.NotExpression;
import com.salesforce.phoenix.expression.OrExpression;
import com.salesforce.phoenix.expression.RowKeyColumnExpression;
import com.salesforce.phoenix.filter.MultiCQKeyValueComparisonFilter;
import com.salesforce.phoenix.filter.MultiKeyValueComparisonFilter;
import com.salesforce.phoenix.filter.RowKeyComparisonFilter;
import com.salesforce.phoenix.filter.SingleCQKeyValueComparisonFilter;
import com.salesforce.phoenix.filter.SingleKeyValueComparisonFilter;
import com.salesforce.phoenix.jdbc.PhoenixConnection;
import com.salesforce.phoenix.jdbc.PhoenixDatabaseMetaData;
import com.salesforce.phoenix.query.KeyRange;
import com.salesforce.phoenix.query.QueryConstants;
import com.salesforce.phoenix.schema.PColumn;
import com.salesforce.phoenix.schema.PDataType;
import com.salesforce.phoenix.schema.RowKeyValueAccessor;
import com.salesforce.phoenix.schema.tuple.Tuple;



public class TestUtil {
    private TestUtil() {
    }

    public static final String CF_NAME = "a";
    public static final byte[] CF = Bytes.toBytes(CF_NAME);

    public static final String CF2_NAME = "b";

    public final static String A_VALUE = "a";
    public final static byte[] A = Bytes.toBytes(A_VALUE);
    public final static String B_VALUE = "b";
    public final static byte[] B = Bytes.toBytes(B_VALUE);
    public final static String C_VALUE = "c";
    public final static byte[] C = Bytes.toBytes(C_VALUE);
    public final static String D_VALUE = "d";
    public final static byte[] D = Bytes.toBytes(D_VALUE);
    public final static String E_VALUE = "e";
    public final static byte[] E = Bytes.toBytes(E_VALUE);

    public final static String ROW1 = "00A123122312312";
    public final static String ROW2 = "00A223122312312";
    public final static String ROW3 = "00A323122312312";
    public final static String ROW4 = "00A423122312312";
    public final static String ROW5 = "00B523122312312";
    public final static String ROW6 = "00B623122312312";
    public final static String ROW7 = "00B723122312312";
    public final static String ROW8 = "00B823122312312";
    public final static String ROW9 = "00C923122312312";
    
    public final static String PARENTID1 = "0500x0000000001";
    public final static String PARENTID2 = "0500x0000000002";
    public final static String PARENTID3 = "0500x0000000003";
    public final static String PARENTID4 = "0500x0000000004";
    public final static String PARENTID5 = "0500x0000000005";
    public final static String PARENTID6 = "0500x0000000006";
    public final static String PARENTID7 = "0500x0000000007";
    public final static String PARENTID8 = "0500x0000000008";
    public final static String PARENTID9 = "0500x0000000009";
    
    public final static List<String> PARENTIDS = Lists.newArrayList(PARENTID1, PARENTID2, PARENTID3, PARENTID4, PARENTID5, PARENTID6, PARENTID7, PARENTID8, PARENTID9);
    
    public final static String ENTITYHISTID1 = "017x00000000001";
    public final static String ENTITYHISTID2 = "017x00000000002";
    public final static String ENTITYHISTID3 = "017x00000000003";
    public final static String ENTITYHISTID4 = "017x00000000004";
    public final static String ENTITYHISTID5 = "017x00000000005";
    public final static String ENTITYHISTID6 = "017x00000000006";
    public final static String ENTITYHISTID7 = "017x00000000007";
    public final static String ENTITYHISTID8 = "017x00000000008";
    public final static String ENTITYHISTID9 = "017x00000000009";

    public final static List<String> ENTITYHISTIDS = Lists.newArrayList(ENTITYHISTID1, ENTITYHISTID2, ENTITYHISTID3, ENTITYHISTID4, ENTITYHISTID5, ENTITYHISTID6, ENTITYHISTID7, ENTITYHISTID8, ENTITYHISTID9);
    
    public static final long MILLIS_IN_DAY = 1000 * 60 * 60 * 24;
    public static final String PHOENIX_JDBC_URL = "jdbc:phoenix:localhost;test=true";
    public static final String PHOENIX_CONNECTIONLESS_JDBC_URL = PhoenixRuntime.JDBC_PROTOCOL + PhoenixRuntime.JDBC_PROTOCOL_SEPARATOR + PhoenixRuntime.CONNECTIONLESS  + ";test=true";

    public static final String TEST_SCHEMA_FILE_NAME = "config" + File.separator + "test-schema.xml";
    public static final String CED_SCHEMA_FILE_NAME = "config" + File.separator + "schema.xml";
    public static final String ENTITY_HISTORY_TABLE_NAME = "ENTITY_HISTORY";
    public static final String ENTITY_HISTORY_SALTED_TABLE_NAME = "ENTITY_HISTORY_SALTED";
    public static final String ATABLE_NAME = "ATABLE";
    public static final String SUM_DOUBLE_NAME = "SumDoubleTest";
    public static final String ATABLE_SCHEMA_NAME = "";
    public static final String BTABLE_NAME = "BTABLE";
    public static final String STABLE_NAME = "STABLE";
    public static final String STABLE_SCHEMA_NAME = "";
    public static final String GROUPBYTEST_NAME = "GROUPBYTEST";
    public static final String CUSTOM_ENTITY_DATA_FULL_NAME = "CORE.CUSTOM_ENTITY_DATA";
    public static final String CUSTOM_ENTITY_DATA_NAME = "CUSTOM_ENTITY_DATA";
    public static final String CUSTOM_ENTITY_DATA_SCHEMA_NAME = "CORE";
    public static final String HBASE_NATIVE = "HBASE_NATIVE";
    public static final String HBASE_NATIVE_SCHEMA_NAME = "";
    public static final String HBASE_DYNAMIC_COLUMNS = "HBASE_DYNAMIC_COLUMNS";
    public static final String HBASE_DYNAMIC_COLUMNS_SCHEMA_NAME = "";
    public static final String PRODUCT_METRICS_NAME = "PRODUCT_METRICS";
    public static final String PTSDB_NAME = "PTSDB";
    public static final String PTSDB2_NAME = "PTSDB2";
    public static final String PTSDB3_NAME = "PTSDB3";
    public static final String PTSDB_SCHEMA_NAME = "";
    public static final String FUNKY_NAME = "FUNKY_NAMES";
    public static final String MULTI_CF_NAME = "MULTI_CF";
    public static final String MDTEST_NAME = "MDTEST";
    public static final String MDTEST_SCHEMA_NAME = "";
    public static final String KEYONLY_NAME = "KEYONLY";
    public static final String TABLE_WITH_SALTING = "TABLE_WITH_SALTING";
    public static final String INDEX_DATA_SCHEMA = "INDEX_TEST";
    public static final String INDEX_DATA_TABLE = "INDEX_DATA_TABLE";
<<<<<<< HEAD
    public static final String JOIN_ORDER_TABLE = "JOIN_ORDER_TABLE";
    public static final String JOIN_CUSTOMER_TABLE = "JOIN_CUSTOMER_TABLE";
    public static final String JOIN_ITEM_TABLE = "JOIN_ITEM_TABLE";
    public static final String JOIN_SUPPLIER_TABLE = "JOIN_SUPPLIER_TABLE";
=======
    public static final String MUTABLE_INDEX_DATA_TABLE = "MUTABLE_INDEX_DATA_TABLE";
>>>>>>> 37371748

    public static final Properties TEST_PROPERTIES = new Properties();

    public static byte[][] getSplits(String tenantId) {
        return new byte[][] {
            HConstants.EMPTY_BYTE_ARRAY,
            Bytes.toBytes(tenantId + "00A"),
            Bytes.toBytes(tenantId + "00B"),
            Bytes.toBytes(tenantId + "00C"),
            };
    }

    public static void assertRoundEquals(BigDecimal bd1, BigDecimal bd2) {
        bd1 = bd1.round(PDataType.DEFAULT_MATH_CONTEXT);
        bd2 = bd2.round(PDataType.DEFAULT_MATH_CONTEXT);
        if (bd1.compareTo(bd2) != 0) {
            fail("expected:<" + bd1 + "> but was:<" + bd2 + ">");
        }
    }

    public static BigDecimal computeAverage(double sum, long count) {
        return BigDecimal.valueOf(sum).divide(BigDecimal.valueOf(count), PDataType.DEFAULT_MATH_CONTEXT);
    }

    public static BigDecimal computeAverage(long sum, long count) {
        return BigDecimal.valueOf(sum).divide(BigDecimal.valueOf(count), PDataType.DEFAULT_MATH_CONTEXT);
    }

    public static Expression constantComparison(CompareOp op, PColumn c, Object o) {
        return  new ComparisonExpression(op, Arrays.<Expression>asList(new KeyValueColumnExpression(c), LiteralExpression.newConstant(o)));
    }

    public static Expression kvColumn(PColumn c) {
        return new KeyValueColumnExpression(c);
    }

    public static Expression pkColumn(PColumn c, List<PColumn> columns) {
        return new RowKeyColumnExpression(c, new RowKeyValueAccessor(columns, columns.indexOf(c)));
    }

    public static Expression constantComparison(CompareOp op, Expression e, Object o) {
        return  new ComparisonExpression(op, Arrays.asList(e, LiteralExpression.newConstant(o)));
    }

    public static Expression columnComparison(CompareOp op, PColumn c1, PColumn c2) {
        return  new ComparisonExpression(op, Arrays.<Expression>asList(new KeyValueColumnExpression(c1), new KeyValueColumnExpression(c2)));
    }

    public static SingleKeyValueComparisonFilter singleKVFilter(Expression e) {
        return  new SingleCQKeyValueComparisonFilter(e);
    }

    public static RowKeyComparisonFilter rowKeyFilter(Expression e) {
        return  new RowKeyComparisonFilter(e, QueryConstants.DEFAULT_COLUMN_FAMILY_BYTES);
    }

    public static MultiKeyValueComparisonFilter multiKVFilter(Expression e) {
        return  new MultiCQKeyValueComparisonFilter(e);
    }

    public static Expression and(Expression... expressions) {
        return new AndExpression(Arrays.asList(expressions));
    }

    public static Expression not(Expression expression) {
        return new NotExpression(expression);
    }
    
    public static Expression or(Expression... expressions) {
        return new OrExpression(Arrays.asList(expressions));
    }

    public static Expression in(Expression... expressions) throws SQLException {
        return InListExpression.create(Arrays.asList(expressions), new ImmutableBytesWritable());
    }

    public static Expression in(Expression e, Object... literals) throws SQLException {
        PDataType childType = e.getDataType();
        List<Expression> expressions = new ArrayList<Expression>(literals.length + 1);
        expressions.add(e);
        for (Object o : literals) {
            expressions.add(LiteralExpression.newConstant(o, childType));
        }
        return InListExpression.create(expressions, new ImmutableBytesWritable());
    }

    public static void assertDegenerate(StatementContext context) {
        Scan scan = context.getScan();
        assertDegenerate(scan);
    }

    public static void assertDegenerate(Scan scan) {
        assertNull(scan.getFilter());
        assertArrayEquals(KeyRange.EMPTY_RANGE.getLowerRange(), scan.getStartRow());
        assertArrayEquals(KeyRange.EMPTY_RANGE.getLowerRange(), scan.getStopRow());
        assertEquals(null,scan.getFilter());
    }

    public static void assertEmptyScanKey(Scan scan) {
        assertNull(scan.getFilter());
        assertArrayEquals(ByteUtil.EMPTY_BYTE_ARRAY, scan.getStartRow());
        assertArrayEquals(ByteUtil.EMPTY_BYTE_ARRAY, scan.getStopRow());
        assertEquals(null,scan.getFilter());
    }

    /**
     * Does a deep comparison of two Results, down to the byte arrays.
     * @param res1 first result to compare
     * @param res2 second result to compare
     * @throws Exception Every difference is throwing an exception
     */
    public static void compareTuples(Tuple res1, Tuple res2)
        throws Exception {
      if (res2 == null) {
        throw new Exception("There wasn't enough rows, we stopped at "
            + res1);
      }
      if (res1.size() != res2.size()) {
        throw new Exception("This row doesn't have the same number of KVs: "
            + res1.toString() + " compared to " + res2.toString());
      }
      for (int i = 0; i < res1.size(); i++) {
          KeyValue ourKV = res1.getValue(i);
          KeyValue replicatedKV = res2.getValue(i);
          if (!ourKV.equals(replicatedKV) ||
              !Bytes.equals(ourKV.getValue(), replicatedKV.getValue())) {
              throw new Exception("This result was different: "
                  + res1.toString() + " compared to " + res2.toString());
        }
      }
    }

    public static void clearMetaDataCache(Connection conn) throws Throwable {
        PhoenixConnection pconn = conn.unwrap(PhoenixConnection.class);
        HTableInterface htable = pconn.getQueryServices().getTable(PhoenixDatabaseMetaData.TYPE_TABLE_NAME_BYTES);
        htable.coprocessorExec(MetaDataProtocol.class, HConstants.EMPTY_START_ROW,
                HConstants.EMPTY_END_ROW, new Batch.Call<MetaDataProtocol, Void>() {
            @Override
            public Void call(MetaDataProtocol instance) throws IOException {
              instance.clearCache();
              return null;
            }
          });
    }


}<|MERGE_RESOLUTION|>--- conflicted
+++ resolved
@@ -168,14 +168,11 @@
     public static final String TABLE_WITH_SALTING = "TABLE_WITH_SALTING";
     public static final String INDEX_DATA_SCHEMA = "INDEX_TEST";
     public static final String INDEX_DATA_TABLE = "INDEX_DATA_TABLE";
-<<<<<<< HEAD
+    public static final String MUTABLE_INDEX_DATA_TABLE = "MUTABLE_INDEX_DATA_TABLE";
     public static final String JOIN_ORDER_TABLE = "JOIN_ORDER_TABLE";
     public static final String JOIN_CUSTOMER_TABLE = "JOIN_CUSTOMER_TABLE";
     public static final String JOIN_ITEM_TABLE = "JOIN_ITEM_TABLE";
     public static final String JOIN_SUPPLIER_TABLE = "JOIN_SUPPLIER_TABLE";
-=======
-    public static final String MUTABLE_INDEX_DATA_TABLE = "MUTABLE_INDEX_DATA_TABLE";
->>>>>>> 37371748
 
     public static final Properties TEST_PROPERTIES = new Properties();
 
