/*******************************************************************************
 * Copyright (c) 2013, Salesforce.com, Inc.
 * All rights reserved.
 * 
 * Redistribution and use in source and binary forms, with or without
 * modification, are permitted provided that the following conditions are met:
 * 
 *     Redistributions of source code must retain the above copyright notice,
 *     this list of conditions and the following disclaimer.
 *     Redistributions in binary form must reproduce the above copyright notice,
 *     this list of conditions and the following disclaimer in the documentation
 *     and/or other materials provided with the distribution.
 *     Neither the name of Salesforce.com nor the names of its contributors may 
 *     be used to endorse or promote products derived from this software without 
 *     specific prior written permission.
 * 
 * THIS SOFTWARE IS PROVIDED BY THE COPYRIGHT HOLDERS AND CONTRIBUTORS "AS IS" AND
 * ANY EXPRESS OR IMPLIED WARRANTIES, INCLUDING, BUT NOT LIMITED TO, THE IMPLIED
 * WARRANTIES OF MERCHANTABILITY AND FITNESS FOR A PARTICULAR PURPOSE ARE
 * DISCLAIMED. IN NO EVENT SHALL THE COPYRIGHT HOLDER OR CONTRIBUTORS BE LIABLE 
 * FOR ANY DIRECT, INDIRECT, INCIDENTAL, SPECIAL, EXEMPLARY, OR CONSEQUENTIAL 
 * DAMAGES (INCLUDING, BUT NOT LIMITED TO, PROCUREMENT OF SUBSTITUTE GOODS OR 
 * SERVICES; LOSS OF USE, DATA, OR PROFITS; OR BUSINESS INTERRUPTION) HOWEVER 
 * CAUSED AND ON ANY THEORY OF LIABILITY, WHETHER IN CONTRACT, STRICT LIABILITY, 
 * OR TORT (INCLUDING NEGLIGENCE OR OTHERWISE) ARISING IN ANY WAY OUT OF THE USE 
 * OF THIS SOFTWARE, EVEN IF ADVISED OF THE POSSIBILITY OF SUCH DAMAGE.
 ******************************************************************************/
package com.salesforce.phoenix.end2end;

import static com.salesforce.phoenix.util.TestUtil.TEST_PROPERTIES;
import static org.junit.Assert.assertEquals;
import static org.junit.Assert.assertFalse;
<<<<<<< HEAD
import static org.junit.Assert.assertTrue;
import static org.junit.Assert.fail;

=======
import static org.junit.Assert.assertNull;
import static org.junit.Assert.assertTrue;
import static org.junit.Assert.fail;

import java.math.BigDecimal;
>>>>>>> f1d9c896
import java.sql.Connection;
import java.sql.DriverManager;
import java.sql.PreparedStatement;
import java.sql.ResultSet;
import java.sql.SQLException;
import java.util.Properties;

import org.apache.hadoop.hbase.HColumnDescriptor;
import org.apache.hadoop.hbase.HTableDescriptor;
import org.apache.hadoop.hbase.client.HTableInterface;
import org.apache.hadoop.hbase.util.Bytes;
import org.junit.Test;

<<<<<<< HEAD
import com.salesforce.phoenix.jdbc.PhoenixConnection;

=======
import com.salesforce.phoenix.util.SchemaUtil;
>>>>>>> f1d9c896


public class AlterTableTest extends BaseHBaseManagedTimeTest {
    public static final String SCHEMA_NAME = "";
    public static final String DATA_TABLE_NAME = "T";
    public static final String INDEX_TABLE_NAME = "I";
    public static final String DATA_TABLE_FULL_NAME = SchemaUtil.getTableName(SCHEMA_NAME, "T");
    public static final String INDEX_TABLE_FULL_NAME = SchemaUtil.getTableName(SCHEMA_NAME, "I");


    @Test
    public void testAlterTableWithVarBinaryKey() throws Exception {
        Properties props = new Properties(TEST_PROPERTIES);
        Connection conn = DriverManager.getConnection(getUrl(), props);
        conn.setAutoCommit(false);
        
        try {
            String ddl = "CREATE TABLE test_table " +
                    "  (a_string varchar not null, a_binary varbinary not null, col1 integer" +
                    "  CONSTRAINT pk PRIMARY KEY (a_string, a_binary))\n";
            createTestTable(getUrl(), ddl);
            
            ddl = "ALTER TABLE test_table ADD b_string VARCHAR NULL PRIMARY KEY";
            PreparedStatement stmt = conn.prepareStatement(ddl);
            stmt.execute();
            fail("Should have caught bad alter.");
        } catch (Exception e) {
            assertTrue(e.getMessage(), e.getMessage().contains("ERROR 1022 (42J04): Cannot add column to table when the last PK column is of type VARBINARY."));
        } finally {
            conn.close();
        }
    }
    
    
   


    @Test
    public void testAddVarCharColToPK() throws Exception {
        Properties props = new Properties(TEST_PROPERTIES);
        Connection conn = DriverManager.getConnection(getUrl(), props);
        conn.setAutoCommit(false);
        
        try {
            String ddl = "CREATE TABLE test_table " +
                    "  (a_string varchar not null, col1 integer" +
                    "  CONSTRAINT pk PRIMARY KEY (a_string))\n";
            conn.createStatement().execute(ddl);
            
            String dml = "UPSERT INTO test_table VALUES(?)";
            PreparedStatement stmt = conn.prepareStatement(dml);
            stmt.setString(1, "b");
            stmt.execute();
            stmt.setString(1, "a");
            stmt.execute();
            conn.commit();
            
            String query = "SELECT * FROM test_table";
            ResultSet rs = conn.createStatement().executeQuery(query);
            assertTrue(rs.next());
            assertEquals("a",rs.getString(1));
            assertTrue(rs.next());
            assertEquals("b",rs.getString(1));
            assertFalse(rs.next());
            
            ddl = "ALTER TABLE test_table ADD  c_int integer , b_string VARCHAR  NULL PRIMARY KEY";
            conn.createStatement().execute(ddl);
            
            query = "SELECT * FROM test_table WHERE a_string = 'a' AND b_string IS NULL";
            rs = conn.createStatement().executeQuery(query);
            assertTrue(rs.next());
            assertEquals("a",rs.getString(1));
            assertFalse(rs.next());
            
            dml = "UPSERT INTO test_table VALUES(?)";
            stmt = conn.prepareStatement(dml);
            stmt.setString(1, "c");
            stmt.execute();
            conn.commit();
           
            query = "SELECT * FROM test_table WHERE a_string = 'c' AND b_string IS NULL";
            rs = conn.createStatement().executeQuery(query);
            assertTrue(rs.next());
            assertEquals("c",rs.getString(1));
            assertFalse(rs.next());
            
            dml = "UPSERT INTO test_table(a_string,col1) VALUES(?,?)";
            stmt = conn.prepareStatement(dml);
            stmt.setString(1, "a");
            stmt.setInt(2, 5);
            stmt.execute();
            conn.commit();
           
            query = "SELECT a_string,col1 FROM test_table WHERE a_string = 'a' AND b_string IS NULL";
            rs = conn.createStatement().executeQuery(query);
            assertTrue(rs.next());
            assertEquals("a",rs.getString(1));
            assertEquals(5,rs.getInt(2)); // TODO: figure out why this flaps
            assertFalse(rs.next());
            
        } finally {
            conn.close();
        }
    }
    
<<<<<<< HEAD
    
    @Test
    public void testAlterColumnFamilyProperty() throws Exception {

        Properties props = new Properties(TEST_PROPERTIES);
        Connection conn = DriverManager.getConnection(getUrl(), props);
        
        String ddl = "CREATE TABLE test_table " +
                "  (a_string varchar not null, col1 integer" +
                "  CONSTRAINT pk PRIMARY KEY (a_string))\n";
        try {
                conn.createStatement().execute(ddl);
              
                conn.createStatement().execute("ALTER TABLE TEST_TABLE ADD col2 integer IN_MEMORY=true");
                
                HTableInterface htable1 = conn.unwrap(PhoenixConnection.class).getQueryServices().getTable(Bytes.toBytes("TEST_TABLE")); 
                HTableDescriptor htableDesciptor1 = htable1.getTableDescriptor();
                HColumnDescriptor hcolumnDescriptor1 = htableDesciptor1.getFamily(Bytes.toBytes("_0"));
                assertTrue(hcolumnDescriptor1.isInMemory());
               
                try {
                    
                    conn.createStatement().execute("ALTER TABLE TEST_TABLE SET IN_MEMORY=false");
                    fail("Should have caught exception.");
                    
                } catch (SQLException e) {
                    assertTrue(e.getMessage(), e.getMessage().contains("ERROR 1025 (42Y84): Unsupported property set in ALTER TABLE command.."));
                } 
        }finally {
            conn.close();
        }
       
             
=======
    private static void assertIndexExists(Connection conn, boolean exists) throws SQLException {
        ResultSet rs = conn.getMetaData().getIndexInfo(null, SCHEMA_NAME, DATA_TABLE_NAME, false, false);
        assertEquals(exists, rs.next());
    }
    
    @Test
    public void testDropIndexedColumn() throws Exception {
        String query;
        ResultSet rs;
        PreparedStatement stmt;
    
        Properties props = new Properties(TEST_PROPERTIES);
        Connection conn = DriverManager.getConnection(getUrl(), props);
        conn.setAutoCommit(false);
    
        // make sure that the tables are empty, but reachable
        conn.createStatement().execute(
          "CREATE TABLE " + DATA_TABLE_FULL_NAME
              + " (k VARCHAR NOT NULL PRIMARY KEY, v1 VARCHAR, v2 VARCHAR)");
        query = "SELECT * FROM " + DATA_TABLE_FULL_NAME;
        rs = conn.createStatement().executeQuery(query);
        assertFalse(rs.next());
    
        conn.createStatement().execute(
          "CREATE INDEX " + INDEX_TABLE_NAME + " ON " + DATA_TABLE_FULL_NAME + " (v1, v2)");
        query = "SELECT * FROM " + INDEX_TABLE_FULL_NAME;
        rs = conn.createStatement().executeQuery(query);
        assertFalse(rs.next());
    
        // load some data into the table
        stmt = conn.prepareStatement("UPSERT INTO " + DATA_TABLE_FULL_NAME + " VALUES(?,?,?)");
        stmt.setString(1, "a");
        stmt.setString(2, "x");
        stmt.setString(3, "1");
        stmt.execute();
        conn.commit();
        
        assertIndexExists(conn,true);
        conn.createStatement().execute("ALTER TABLE " + DATA_TABLE_FULL_NAME + " DROP COLUMN v1");
        assertIndexExists(conn,false);
        
        query = "SELECT * FROM " + DATA_TABLE_FULL_NAME;
        rs = conn.createStatement().executeQuery(query);
        assertTrue(rs.next());
        assertEquals("a",rs.getString(1));
        assertEquals("1",rs.getString(2));
        assertFalse(rs.next());
        
        // load some data into the table
        stmt = conn.prepareStatement("UPSERT INTO " + DATA_TABLE_FULL_NAME + " VALUES(?,?)");
        stmt.setString(1, "a");
        stmt.setString(2, "2");
        stmt.execute();
        conn.commit();
        
        query = "SELECT * FROM " + DATA_TABLE_FULL_NAME;
        rs = conn.createStatement().executeQuery(query);
        assertTrue(rs.next());
        assertEquals("a",rs.getString(1));
        assertEquals("2",rs.getString(2));
        assertFalse(rs.next());
    }
    
    @Test
    public void testDropCoveredColumn() throws Exception {
        String query;
        ResultSet rs;
        PreparedStatement stmt;
    
        Properties props = new Properties(TEST_PROPERTIES);
        Connection conn = DriverManager.getConnection(getUrl(), props);
        conn.setAutoCommit(false);
    
        // make sure that the tables are empty, but reachable
        conn.createStatement().execute(
          "CREATE TABLE " + DATA_TABLE_FULL_NAME
              + " (k VARCHAR NOT NULL PRIMARY KEY, v1 VARCHAR, v2 VARCHAR, v3 VARCHAR)");
        query = "SELECT * FROM " + DATA_TABLE_FULL_NAME;
        rs = conn.createStatement().executeQuery(query);
        assertFalse(rs.next());
    
        conn.createStatement().execute(
          "CREATE INDEX " + INDEX_TABLE_NAME + " ON " + DATA_TABLE_FULL_NAME + " (v1) include (v2, v3)");
        query = "SELECT * FROM " + INDEX_TABLE_FULL_NAME;
        rs = conn.createStatement().executeQuery(query);
        assertFalse(rs.next());
    
        // load some data into the table
        stmt = conn.prepareStatement("UPSERT INTO " + DATA_TABLE_FULL_NAME + " VALUES(?,?,?,?)");
        stmt.setString(1, "a");
        stmt.setString(2, "x");
        stmt.setString(3, "1");
        stmt.setString(4, "j");
        stmt.execute();
        conn.commit();
        
        assertIndexExists(conn,true);
        conn.createStatement().execute("ALTER TABLE " + DATA_TABLE_FULL_NAME + " DROP COLUMN v2");
        // TODO: verify meta data that we get back to confirm our column was dropped
        assertIndexExists(conn,true);
        
        query = "SELECT * FROM " + DATA_TABLE_FULL_NAME;
        rs = conn.createStatement().executeQuery(query);
        assertTrue(rs.next());
        assertEquals("a",rs.getString(1));
        assertEquals("x",rs.getString(2));
        assertEquals("j",rs.getString(3));
        assertFalse(rs.next());
        
        // load some data into the table
        stmt = conn.prepareStatement("UPSERT INTO " + DATA_TABLE_FULL_NAME + " VALUES(?,?,?)");
        stmt.setString(1, "a");
        stmt.setString(2, "y");
        stmt.setString(3, "k");
        stmt.execute();
        conn.commit();
        
        query = "SELECT * FROM " + DATA_TABLE_FULL_NAME;
        rs = conn.createStatement().executeQuery(query);
        assertTrue(rs.next());
        assertEquals("a",rs.getString(1));
        assertEquals("y",rs.getString(2));
        assertEquals("k",rs.getString(3));
        assertFalse(rs.next());
    }
    
    @Test
    public void testAddPKColumnToTableWithIndex() throws Exception {
        String query;
        ResultSet rs;
        PreparedStatement stmt;
    
        Properties props = new Properties(TEST_PROPERTIES);
        Connection conn = DriverManager.getConnection(getUrl(), props);
        conn.setAutoCommit(false);
    
        // make sure that the tables are empty, but reachable
        conn.createStatement().execute(
          "CREATE TABLE " + DATA_TABLE_FULL_NAME
              + " (k VARCHAR NOT NULL PRIMARY KEY, v1 VARCHAR, v2 VARCHAR)");
        query = "SELECT * FROM " + DATA_TABLE_FULL_NAME;
        rs = conn.createStatement().executeQuery(query);
        assertFalse(rs.next());
    
        conn.createStatement().execute(
          "CREATE INDEX " + INDEX_TABLE_NAME + " ON " + DATA_TABLE_FULL_NAME + " (v1) include (v2)");
        query = "SELECT * FROM " + INDEX_TABLE_FULL_NAME;
        rs = conn.createStatement().executeQuery(query);
        assertFalse(rs.next());
    
        // load some data into the table
        stmt = conn.prepareStatement("UPSERT INTO " + DATA_TABLE_FULL_NAME + " VALUES(?,?,?)");
        stmt.setString(1, "a");
        stmt.setString(2, "x");
        stmt.setString(3, "1");
        stmt.execute();
        conn.commit();
        
        assertIndexExists(conn,true);
        conn.createStatement().execute("ALTER TABLE " + DATA_TABLE_FULL_NAME + " ADD k2 DECIMAL PRIMARY KEY");
        // TODO: verify metadata of index
        assertIndexExists(conn,true);
        
        query = "SELECT * FROM " + DATA_TABLE_FULL_NAME;
        rs = conn.createStatement().executeQuery(query);
        assertTrue(rs.next());
        assertEquals("a",rs.getString(1));
        assertEquals("x",rs.getString(2));
        assertEquals("1",rs.getString(3));
        assertNull(rs.getBigDecimal(4));
        assertFalse(rs.next());
        
        // load some data into the table
        stmt = conn.prepareStatement("UPSERT INTO " + DATA_TABLE_FULL_NAME + "(K,K2,V1,V2) VALUES(?,?,?,?)");
        stmt.setString(1, "b");
        stmt.setBigDecimal(2, BigDecimal.valueOf(2));
        stmt.setString(3, "y");
        stmt.setString(4, "2");
        stmt.execute();
        conn.commit();
        
        query = "SELECT k,k2 FROM " + DATA_TABLE_FULL_NAME + " WHERE v1='y'";
        rs = conn.createStatement().executeQuery(query);
        assertTrue(rs.next());
        assertEquals("b",rs.getString(1));
        assertEquals(BigDecimal.valueOf(2),rs.getBigDecimal(2));
        assertFalse(rs.next());
    }
    
    @Test
    public void testSetSaltedTableAsImmutable() throws Exception {
        Properties props = new Properties(TEST_PROPERTIES);
        Connection conn = DriverManager.getConnection(getUrl(), props);
        conn.setAutoCommit(false);
        
        try {
            String ddl = "CREATE TABLE MESSAGES (\n" + 
            		"        SENDER_ID UNSIGNED_LONG NOT NULL,\n" + 
            		"        RECIPIENT_ID UNSIGNED_LONG NOT NULL,\n" + 
            		"        M_TIMESTAMP DATE  NOT NULL,\n" + 
            		"        ROW_ID UNSIGNED_LONG NOT NULL,\n" + 
            		"        IS_READ TINYINT,\n" + 
            		"        IS_DELETED TINYINT,\n" + 
            		"        VISIBILITY TINYINT,\n" + 
            		"        B.SENDER_IP VARCHAR,\n" + 
            		"        B.JSON VARCHAR,\n" + 
            		"        B.M_TEXT VARCHAR\n" + 
            		"        CONSTRAINT ROWKEY PRIMARY KEY\n" + 
            		"(SENDER_ID,RECIPIENT_ID,M_TIMESTAMP DESC,ROW_ID))\n" + 
            		"SALT_BUCKETS=4";
            conn.createStatement().execute(ddl);
            
            ddl = "ALTER TABLE MESSAGES SET IMMUTABLE_ROWS=true";
            conn.createStatement().execute(ddl);
            
            conn.createStatement().executeQuery("select count(*) from messages").next();
            
        } finally {
            conn.close();
        }
    }
    
    
    @Test
    public void testDropColumnFromSaltedTable() throws Exception {
        Properties props = new Properties(TEST_PROPERTIES);
        Connection conn = DriverManager.getConnection(getUrl(), props);
        conn.setAutoCommit(false);
        
        try {
            String ddl = "CREATE TABLE MESSAGES (\n" + 
                    "        SENDER_ID UNSIGNED_LONG NOT NULL,\n" + 
                    "        RECIPIENT_ID UNSIGNED_LONG NOT NULL,\n" + 
                    "        M_TIMESTAMP DATE  NOT NULL,\n" + 
                    "        ROW_ID UNSIGNED_LONG NOT NULL,\n" + 
                    "        IS_READ TINYINT,\n" + 
                    "        IS_DELETED TINYINT,\n" + 
                    "        VISIBILITY TINYINT,\n" + 
                    "        B.SENDER_IP VARCHAR,\n" + 
                    "        B.JSON VARCHAR,\n" + 
                    "        B.M_TEXT VARCHAR\n" + 
                    "        CONSTRAINT ROWKEY PRIMARY KEY\n" + 
                    "(SENDER_ID,RECIPIENT_ID,M_TIMESTAMP DESC,ROW_ID))\n" + 
                    "SALT_BUCKETS=4";
            conn.createStatement().execute(ddl);
            
            ddl = "ALTER TABLE MESSAGES DROP COLUMN B.JSON";
            conn.createStatement().execute(ddl);
            
            conn.createStatement().executeQuery("select count(*) from messages").next();
        } finally {
            conn.close();
        }
>>>>>>> f1d9c896
    }
}<|MERGE_RESOLUTION|>--- conflicted
+++ resolved
@@ -30,17 +30,11 @@
 import static com.salesforce.phoenix.util.TestUtil.TEST_PROPERTIES;
 import static org.junit.Assert.assertEquals;
 import static org.junit.Assert.assertFalse;
-<<<<<<< HEAD
-import static org.junit.Assert.assertTrue;
-import static org.junit.Assert.fail;
-
-=======
 import static org.junit.Assert.assertNull;
 import static org.junit.Assert.assertTrue;
 import static org.junit.Assert.fail;
 
 import java.math.BigDecimal;
->>>>>>> f1d9c896
 import java.sql.Connection;
 import java.sql.DriverManager;
 import java.sql.PreparedStatement;
@@ -54,12 +48,10 @@
 import org.apache.hadoop.hbase.util.Bytes;
 import org.junit.Test;
 
-<<<<<<< HEAD
 import com.salesforce.phoenix.jdbc.PhoenixConnection;
 
-=======
 import com.salesforce.phoenix.util.SchemaUtil;
->>>>>>> f1d9c896
+
 
 
 public class AlterTableTest extends BaseHBaseManagedTimeTest {
@@ -165,7 +157,7 @@
         }
     }
     
-<<<<<<< HEAD
+
     
     @Test
     public void testAlterColumnFamilyProperty() throws Exception {
@@ -197,9 +189,8 @@
         }finally {
             conn.close();
         }
-       
-             
-=======
+     }
+  
     private static void assertIndexExists(Connection conn, boolean exists) throws SQLException {
         ResultSet rs = conn.getMetaData().getIndexInfo(null, SCHEMA_NAME, DATA_TABLE_NAME, false, false);
         assertEquals(exists, rs.next());
@@ -453,6 +444,6 @@
         } finally {
             conn.close();
         }
->>>>>>> f1d9c896
+
     }
 }