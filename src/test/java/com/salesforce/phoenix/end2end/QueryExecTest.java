--- conflicted
+++ resolved
@@ -2933,7 +2933,6 @@
     }
     
     @Test
-<<<<<<< HEAD
     public void testRowValueConstructorInWhereWithEqualsExpression() throws Exception {
         long ts = nextTimestamp();
         String tenantId = getOrganizationId();
@@ -2999,7 +2998,10 @@
                 count++;
             }
             assertTrue(count == 3);
-=======
+        } finally {
+            conn.close();
+        }
+    }
     public void testSplitWithCachedMeta() throws Exception {
         long ts = nextTimestamp();
         String tenantId = getOrganizationId();
@@ -3056,13 +3058,9 @@
            assertEquals(1, rs.getLong(3));
             assertFalse(rs.next());
             
->>>>>>> d7279577
-        } finally {
-            conn.close();
-        }
-    }
-<<<<<<< HEAD
-=======
-
->>>>>>> d7279577
+        } finally {
+            conn.close();
+        }
+    }
+
 }