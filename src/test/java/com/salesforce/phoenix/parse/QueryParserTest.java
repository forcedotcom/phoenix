--- conflicted
+++ resolved
@@ -519,14 +519,14 @@
                         "select PERCENTILE_CONT(0.5) WITHIN GROUP (ORDER BY mark ASC) from core.custom_index_value ind"));
         parser.parseStatement();
     }
-<<<<<<< HEAD
     
     @Test
     public void testRowValueConstructorQuery() throws Exception {
         SQLParser parser = new SQLParser(
                 new StringReader(
                         "select a_integer FROM aTable where (x_integer, y_integer) > (3, 4)"));
-=======
+        parser.parseStatement();
+    }
 
     @Test
     public void testSingleTopLevelNot() throws Exception {
@@ -564,7 +564,6 @@
                         ")\n" + 
                         "order by CASE WHEN \"WEB_STAT_ALIAS\".\"DOMAIN\" IS NULL THEN 1 ELSE 0 END,\n" + 
                         "\"WEB_STAT_ALIAS\".\"DOMAIN\" ASC"));
->>>>>>> d7279577
         parser.parseStatement();
     }
 }