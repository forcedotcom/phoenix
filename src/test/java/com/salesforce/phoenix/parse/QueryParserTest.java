/*******************************************************************************
 * Copyright (c) 2013, Salesforce.com, Inc.
 * All rights reserved.
 * 
 * Redistribution and use in source and binary forms, with or without
 * modification, are permitted provided that the following conditions are met:
 * 
 *     Redistributions of source code must retain the above copyright notice,
 *     this list of conditions and the following disclaimer.
 *     Redistributions in binary form must reproduce the above copyright notice,
 *     this list of conditions and the following disclaimer in the documentation
 *     and/or other materials provided with the distribution.
 *     Neither the name of Salesforce.com nor the names of its contributors may 
 *     be used to endorse or promote products derived from this software without 
 *     specific prior written permission.
 * 
 * THIS SOFTWARE IS PROVIDED BY THE COPYRIGHT HOLDERS AND CONTRIBUTORS "AS IS" AND
 * ANY EXPRESS OR IMPLIED WARRANTIES, INCLUDING, BUT NOT LIMITED TO, THE IMPLIED
 * WARRANTIES OF MERCHANTABILITY AND FITNESS FOR A PARTICULAR PURPOSE ARE
 * DISCLAIMED. IN NO EVENT SHALL THE COPYRIGHT HOLDER OR CONTRIBUTORS BE LIABLE 
 * FOR ANY DIRECT, INDIRECT, INCIDENTAL, SPECIAL, EXEMPLARY, OR CONSEQUENTIAL 
 * DAMAGES (INCLUDING, BUT NOT LIMITED TO, PROCUREMENT OF SUBSTITUTE GOODS OR 
 * SERVICES; LOSS OF USE, DATA, OR PROFITS; OR BUSINESS INTERRUPTION) HOWEVER 
 * CAUSED AND ON ANY THEORY OF LIABILITY, WHETHER IN CONTRACT, STRICT LIABILITY, 
 * OR TORT (INCLUDING NEGLIGENCE OR OTHERWISE) ARISING IN ANY WAY OUT OF THE USE 
 * OF THIS SOFTWARE, EVEN IF ADVISED OF THE POSSIBILITY OF SUCH DAMAGE.
 ******************************************************************************/
package com.salesforce.phoenix.parse;

import static org.junit.Assert.assertEquals;
import static org.junit.Assert.assertNotNull;
import static org.junit.Assert.assertTrue;
import static org.junit.Assert.fail;

import java.io.StringReader;
import java.sql.SQLException;
import java.sql.SQLFeatureNotSupportedException;
import java.util.List;

import org.apache.hadoop.hbase.util.Pair;
import org.junit.Test;

import com.salesforce.phoenix.exception.SQLExceptionCode;
import com.salesforce.phoenix.schema.ColumnModifier;


public class QueryParserTest {
    @Test
    public void testParsePreQuery0() throws Exception {
        SQLParser parser = new SQLParser(new StringReader(
            "select a from b\n" +
            "where ((ind.name = 'X')" +
            "and rownum <= (1000 + 1000))\n"
            ));
        parser.parseStatement();
    }

    @Test
    public void testParsePreQuery1() throws Exception {
        SQLParser parser = new SQLParser(new StringReader(
            "select /*gatherSlowStats*/ count(1) from core.search_name_lookup ind\n" +
            "where( (ind.name = 'X'\n" +
            "and rownum <= 1 + 2)\n" +
            "and (ind.organization_id = '000000000000000')\n" +
            "and (ind.key_prefix = '00T')\n" +
            "and (ind.name_type = 't'))"
            ));
        parser.parseStatement();
    }

    @Test
    public void testParsePreQuery2() throws Exception {
        SQLParser parser = new SQLParser(new StringReader(
            "select /*gatherSlowStats*/ count(1) from core.custom_index_value ind\n" + 
            "where (ind.string_value in ('a', 'b', 'c', 'd'))\n" + 
            "and rownum <= ( 3 + 1 )\n" + 
            "and (ind.organization_id = '000000000000000')\n" + 
            "and (ind.key_prefix = '00T')\n" + 
            "and (ind.deleted = '0')\n" + 
            "and (ind.index_num = 1)"
            ));
        parser.parseStatement();
    }

    @Test
    public void testParsePreQuery3() throws Exception {
        SQLParser parser = new SQLParser(new StringReader(
            "select /*gatherSlowStats*/ count(1) from core.custom_index_value ind\n" + 
            "where (ind.number_value > 3)\n" + 
            "and rownum <= 1000\n" + 
            "and (ind.organization_id = '000000000000000')\n" + 
            "and (ind.key_prefix = '001'\n" + 
            "and (ind.deleted = '0'))\n" + 
            "and (ind.index_num = 2)"
            ));
        parser.parseStatement();
    }

    @Test
    public void testParsePreQuery4() throws Exception {
        SQLParser parser = new SQLParser(new StringReader(
            "select /*+ index(t iecustom_entity_data_created) */ /*gatherSlowStats*/ count(1) from core.custom_entity_data t\n" + 
            "where (t.created_date > to_date('01/01/2001'))\n" + 
            "and rownum <= 4500\n" + 
            "and (t.organization_id = '000000000000000')\n" + 
            "and (t.key_prefix = '001')"
            ));
        parser.parseStatement();
    }

    @Test
    public void testCountDistinctQuery() throws Exception {
        SQLParser parser = new SQLParser(new StringReader(
                "select count(distinct foo) from core.custom_entity_data t\n"
                        + "where (t.created_date > to_date('01/01/2001'))\n"
                        + "and (t.organization_id = '000000000000000')\n"
                        + "and (t.key_prefix = '001')\n" + "limit 4500"));
        parser.parseStatement();
    }

    @Test
    public void testIsNullQuery() throws Exception {
        SQLParser parser = new SQLParser(new StringReader(
            "select count(foo) from core.custom_entity_data t\n" + 
            "where (t.created_date is null)\n" + 
            "and (t.organization_id is not null)\n"
            ));
        parser.parseStatement();
    }

    @Test
    public void testAsInColumnAlias() throws Exception {
        SQLParser parser = new SQLParser(new StringReader(
            "select count(foo) AS c from core.custom_entity_data t\n" + 
            "where (t.created_date is null)\n" + 
            "and (t.organization_id is not null)\n"
            ));
        parser.parseStatement();
    }

    @Test
    public void testParseJoin1() throws Exception {
        SQLParser parser = new SQLParser(new StringReader(
            "select /*SOQL*/ \"Id\"\n" + 
            "from (select /*+ ordered index(cft) */\n" + 
            "cft.val188 \"Marketing_Offer_Code__c\",\n" + 
            "t.account_id \"Id\"\n" + 
            "from sales.account_cfdata cft,\n" + 
            "sales.account t\n" + 
            "where (cft.account_cfdata_id = t.account_id)\n" + 
            "and (cft.organization_id = '00D300000000XHP')\n" + 
            "and (t.organization_id = '00D300000000XHP')\n" + 
            "and (t.deleted = '0')\n" + 
            "and (t.account_id != '000000000000000'))\n" + 
            "where (\"Marketing_Offer_Code__c\" = 'FSCR')"
            ));
        parser.parseStatement();
    }

    @Test
    public void testParseJoin2() throws Exception {
        SQLParser parser = new SQLParser(new StringReader(
            "select /*rptacctlist 00O40000002C3of*/ \"00N40000001M8VK\",\n" + 
            "\"00N40000001M8VK.ID\",\n" + 
            "\"00N30000000r0K2\",\n" + 
            "\"00N30000000jgjo\"\n" + 
            "from (select /*+ ordered use_hash(aval368) index(cfa) */\n" + 
            "a.record_type_id \"RECORDTYPE\",\n" + 
            "aval368.last_name,aval368.first_name || ' ' || aval368.last_name,aval368.name \"00N40000001M8VK\",\n" + 
            "a.last_update \"LAST_UPDATE\",\n" + 
            "cfa.val368 \"00N40000001M8VK.ID\",\n" + 
            "TO_DATE(cfa.val282) \"00N30000000r0K2\",\n" + 
            "cfa.val252 \"00N30000000jgjo\"\n" + 
            "from sales.account a,\n" + 
            "sales.account_cfdata cfa,\n" + 
            "core.name_denorm aval368\n" + 
            "where (cfa.account_cfdata_id = a.account_id)\n" + 
            "and (aval368.entity_id = cfa.val368)\n" + 
            "and (a.deleted = '0')\n" + 
            "and (a.organization_id = '00D300000000EaE')\n" + 
            "and (a.account_id <> '000000000000000')\n" + 
            "and (cfa.organization_id = '00D300000000EaE')\n" + 
            "and (aval368.organization_id = '00D300000000EaE')\n" + 
            "and (aval368.entity_id like '005%'))\n" + 
            "where (\"RECORDTYPE\" = '0123000000002Gv')\n" + 
            "AND (\"00N40000001M8VK\" is null or \"00N40000001M8VK\" in ('BRIAN IRWIN', 'BRIAN MILLER', 'COLLEEN HORNYAK', 'ERNIE ZAVORAL JR', 'JAMIE TRIMBUR', 'JOE ANTESBERGER', 'MICHAEL HYTLA', 'NATHAN DELSIGNORE', 'SANJAY GANDHI', 'TOM BASHIOUM'))\n" + 
            "AND (\"LAST_UPDATE\" >= to_date('2009-08-01 07:00:00'))"
            ));
        parser.parseStatement();
    }
    
    @Test
    public void testNegative1() throws Exception {
        SQLParser parser = new SQLParser(new StringReader(
            "select /*gatherSlowStats*/ count(1) core.search_name_lookup ind\n" +
            "where (ind.name = 'X')\n" +
            "and rownum <= 2000\n" +
            "and (ind.organization_id = '000000000000000')\n" +
            "and (ind.key_prefix = '00T')\n" +
            "and (ind.name_type = 't')"
            ));
        try {
            parser.parseStatement();
            fail();
        } catch (SQLException e) {
            assertTrue(e.getMessage(), e.getMessage().contains("ERROR 603 (42P00): Syntax error. Mismatched input. Expecting \"FROM\", got \".\" at line 1, column 41."));
        }
    }

    @Test
    public void testNegative2() throws Exception {
        SQLParser parser = new SQLParser(new StringReader(
            "seelect /*gatherSlowStats*/ count(1) from core.search_name_lookup ind\n" +
            "where (ind.name = 'X')\n" +
            "and rownum <= 2000\n" +
            "and (ind.organization_id = '000000000000000')\n" +
            "and (ind.key_prefix = '00T')\n" +
            "and (ind.name_type = 't')"
            ));
        try {
            parser.parseStatement();
            fail();
        } catch (SQLException e) {
            assertTrue(e.getMessage(), e.getMessage().contains("ERROR 601 (42P00): Syntax error. Encountered \"seelect\" at line 1, column 1."));
        }
    }

    @Test
    public void testNegative3() throws Exception {
        SQLParser parser = new SQLParser(new StringReader(
            "select /*gatherSlowStats*/ count(1) from core.search_name_lookup ind\n" +
            "where (ind.name = 'X')\n" +
            "and rownum <= 2000\n" +
            "and (ind.organization_id = '000000000000000')\n" +
            "and (ind.key_prefix = '00T')\n" +
            "and (ind.name_type = 't'))"
            ));
        try {
            parser.parseStatement();
            fail();
        } catch (SQLException e) {
            assertTrue(e.getMessage(), e.getMessage().contains("ERROR 603 (42P00): Syntax error. Unexpected input. Expecting \"EOF\", got \")\" at line 6, column 26."));
        }
    }

    @Test
    public void testNegativeCountDistinct() throws Exception {
        SQLParser parser = new SQLParser(new StringReader(
            "select /*gatherSlowStats*/ max( distinct 1) from core.search_name_lookup ind\n" +
            "where (ind.name = 'X')\n" +
            "and rownum <= 2000\n" +
            "and (ind.organization_id = '000000000000000')\n" +
            "and (ind.key_prefix = '00T')\n" +
            "and (ind.name_type = 't')"
            ));
        try {
            parser.parseStatement();
            fail();
        } catch (SQLFeatureNotSupportedException e) {
            // expected
        }
    }

    @Test
    public void testNegativeCountStar() throws Exception {
        SQLParser parser = new SQLParser(new StringReader(
            "select /*gatherSlowStats*/ max(*) from core.search_name_lookup ind\n" +
            "where (ind.name = 'X')\n" +
            "and rownum <= 2000\n" +
            "and (ind.organization_id = '000000000000000')\n" +
            "and (ind.key_prefix = '00T')\n" +
            "and (ind.name_type = 't')"
            ));
        try {
            parser.parseStatement();
            fail();
        } catch (SQLException e) {
            assertTrue(e.getMessage(), e.getMessage().contains("ERROR 601 (42P00): Syntax error. Encountered \"*\" at line 1, column 32."));
        }
    }

    @Test
    public void testUnknownFunction() throws Exception {
        SQLParser parser = new SQLParser(new StringReader(
            "select /*gatherSlowStats*/ bogus_function(ind.key_prefix) from core.search_name_lookup ind\n" +
            "where (ind.name = 'X')\n" +
            "and rownum <= 2000\n" +
            "and (ind.organization_id = '000000000000000')\n" +
            "and (ind.key_prefix = '00T')\n" +
            "and (ind.name_type = 't')"
            ));
        try {
            parser.parseStatement();
            fail();
        } catch (SQLException e) {
            assertTrue(e.getMessage(), e.getMessage().contains("ERROR 604 (42P00): Syntax error. Unknown function: \"BOGUS_FUNCTION\"."));
        }
    }

    @Test
    public void testNegativeNonBooleanWhere() throws Exception {
        SQLParser parser = new SQLParser(new StringReader(
            "select /*gatherSlowStats*/ max( distinct 1) from core.search_name_lookup ind\n" +
            "where 1"
            ));
        try {
            parser.parseStatement();
            fail();
        } catch (SQLFeatureNotSupportedException e) {
            // expected
        }
    }
    
    @Test
    public void testCommentQuery() throws Exception {
        SQLParser parser = new SQLParser(new StringReader(
            "select a from b -- here we come\n" +
            "where ((ind.name = 'X') // to save the day\n" +
            "and rownum /* won't run */ <= (1000 + 1000))\n"
            ));
        parser.parseStatement();
    }

    @Test
    public void testQuoteEscapeQuery() throws Exception {
        SQLParser parser = new SQLParser(new StringReader(
            "select a from b\n" +
            "where ind.name = 'X''Y'\n"
            ));
        parser.parseStatement();
    }

    @Test
    public void testSubtractionInSelect() throws Exception {
        SQLParser parser = new SQLParser(new StringReader(
            "select a, 3-1-2, -4- -1-1 from b\n" +
            "where d = c - 1\n"
            ));
        parser.parseStatement();
    }

    @Test
    public void testParsingStatementWithMispellToken() throws Exception {
        try {
            SQLParser parser = new SQLParser(new StringReader(
                    "selects a from b\n" +
                    "where e = d\n"));
            parser.parseStatement();
            fail("Should have caught exception.");
        } catch (SQLException e) {
            assertTrue(e.getMessage(), e.getMessage().contains("ERROR 601 (42P00): Syntax error. Encountered \"selects\" at line 1, column 1."));
        }
        try {
            SQLParser parser = new SQLParser(new StringReader(
                    "select a froms b\n" +
                    "where e = d\n"));
            parser.parseStatement();
            fail("Should have caught exception.");
        } catch (SQLException e) {
            assertTrue(e.getMessage(), e.getMessage().contains("ERROR 602 (42P00): Syntax error. Missing \"FROM\" at line 1, column 16."));
        }
    }

    @Test
    public void testParsingStatementWithExtraToken() throws Exception {
        try {
            SQLParser parser = new SQLParser(new StringReader(
                    "select a,, from b\n" +
                    "where e = d\n"));
            parser.parseStatement();
            fail("Should have caught exception.");
        } catch (SQLException e) {
            assertTrue(e.getMessage(), e.getMessage().contains("ERROR 601 (42P00): Syntax error. Encountered \",\" at line 1, column 10."));
        }
        try {
            SQLParser parser = new SQLParser(new StringReader(
                    "select a from from b\n" +
                    "where e = d\n"));
            parser.parseStatement();
            fail("Should have caught exception.");
        } catch (SQLException e) {
            assertTrue(e.getMessage(), e.getMessage().contains("ERROR 601 (42P00): Syntax error. Encountered \"from\" at line 1, column 15."));
        }
    }

    @Test
    public void testParsingStatementWithMissingToken() throws Exception {
        try {
            SQLParser parser = new SQLParser(new StringReader(
                    "select a b\n" +
                    "where e = d\n"));
            parser.parseStatement();
            fail("Should have caught exception.");
        } catch (SQLException e) {
            assertTrue(e.getMessage(), e.getMessage().contains("ERROR 603 (42P00): Syntax error. Mismatched input. Expecting \"FROM\", got \"where\" at line 2, column 1."));
        }
    }

    @Test
    public void testParseCreateTableInlinePrimaryKeyWithOrder() throws Exception {
    	for (String order : new String[]{"asc", "desc", ""}) {
            String s = "create table core.entity_history_archive (id char(15) primary key ${o})".replace("${o}", order);
    		CreateTableStatement stmt = (CreateTableStatement)new SQLParser(new StringReader(s)).parseStatement();
    		List<ColumnDef> columnDefs = stmt.getColumnDefs();
    		assertEquals(1, columnDefs.size());
    		assertEquals(ColumnModifier.fromDDLValue(order), columnDefs.iterator().next().getColumnModifier()); 
    	}
    }
    
    @Test
    public void testParseCreateTableOrderWithoutPrimaryKeyFails() throws Exception {
    	for (String order : new String[]{"asc", "desc"}) {
    		String stmt = "create table core.entity_history_archive (id varchar(20) ${o})".replace("${o}", order);
    		try {
    			new SQLParser(new StringReader(stmt)).parseStatement();
    			fail("Expected parse exception to be thrown");
    		} catch (SQLException e) {
    			String errorMsg = "ERROR 603 (42P00): Syntax error. Unexpected input. Expecting \"RPAREN\", got \"${o}\"".replace("${o}", order);
    			assertTrue("Expected message to contain \"" + errorMsg + "\" but got \"" + e.getMessage() + "\"", e.getMessage().contains(errorMsg));
    		}
    	}
    }
    
    @Test
    public void testParseCreateTablePrimaryKeyConstraintWithOrder() throws Exception {
    	for (String order : new String[]{"asc", "desc", ""}) {
    		String s = "create table core.entity_history_archive (id CHAR(15), name VARCHAR(150), constraint pk primary key (id ${o}, name ${o}))".replace("${o}", order);
    		CreateTableStatement stmt = (CreateTableStatement)new SQLParser(new StringReader(s)).parseStatement();
    		PrimaryKeyConstraint pkConstraint = stmt.getPrimaryKeyConstraint();
    		List<Pair<ColumnName,ColumnModifier>> columns = pkConstraint.getColumnNames();
    		assertEquals(2, columns.size());
    		for (Pair<ColumnName,ColumnModifier> pair : columns) {
    			assertEquals(ColumnModifier.fromDDLValue(order), pkConstraint.getColumn(pair.getFirst()).getSecond());
    		}    		
    	}
    }

    @Test
<<<<<<< HEAD
	public void testCreateSequence() throws Exception {
		SQLParser parser = new SQLParser(new StringReader(
				"create sequence foo.bar\n" + 
						"start with 0\n"	+ 
						"increment by 1\n"));
		parser.parseStatement();
	}
	
	@Test
	public void testNextValueForSelect() throws Exception {
		SQLParser parser = new SQLParser(new StringReader(
				"select next value for foo.bar \n" + 
						"from core.custom_entity_data\n"));						
		parser.parseStatement();
	}
	
	@Test
    public void testNextValueForWhere() throws Exception {
        SQLParser parser = new SQLParser(new StringReader(
                "upsert into core.custom_entity_data\n" + 
                        "select next value for foo.bar from core.custom_entity_data\n"));                    
        parser.parseStatement();
    }
	
=======
    public void testParseCreateTableCommaBeforePrimaryKeyConstraint() throws Exception {
        for (String leadingComma : new String[]{",", ""}) {
            String s = "create table core.entity_history_archive (id CHAR(15), name VARCHAR(150)${o} constraint pk primary key (id))".replace("${o}", leadingComma);

            CreateTableStatement stmt = (CreateTableStatement)new SQLParser(new StringReader(s)).parseStatement();

            assertEquals(2, stmt.getColumnDefs().size());
            assertNotNull(stmt.getPrimaryKeyConstraint());
        }
    }

    @Test
    public void testInvalidTrailingCommaOnCreateTable() throws Exception {
        SQLParser parser = new SQLParser(
                new StringReader(
                        "create table foo (c1 varchar primary key, c2 varchar,)"));
        try {
            parser.parseStatement();
            fail();
        } catch (SQLException e) {
            assertEquals(SQLExceptionCode.UNWANTED_TOKEN.getErrorCode(), e.getErrorCode());
        }
    }

>>>>>>> 02785ffd
    public void testBadCharDef() throws Exception {
        try {
            SQLParser parser = new SQLParser("CREATE TABLE IF NOT EXISTS testBadVarcharDef" + 
                    "  (pk VARCHAR NOT NULL PRIMARY KEY, col CHAR(0))");
            parser.parseStatement();
            fail("Should have caught bad char definition.");
        } catch (SQLException e) {
            assertTrue(e.getMessage(), e.getMessage().contains("ERROR 208 (22003): CHAR or VARCHAR must have a positive length. columnName=COL"));
        }
        try {
            SQLParser parser = new SQLParser("CREATE TABLE IF NOT EXISTS testBadVarcharDef" + 
                    "  (pk VARCHAR NOT NULL PRIMARY KEY, col CHAR)");
            parser.parseStatement();
            fail("Should have caught bad char definition.");
        } catch (SQLException e) {
            assertTrue(e.getMessage(), e.getMessage().contains("ERROR 207 (22003): Missing length for CHAR. columnName=COL"));
        }
    }

    @Test
    public void testBadVarcharDef() throws Exception {
        try {
            SQLParser parser = new SQLParser("CREATE TABLE IF NOT EXISTS testBadVarcharDef" + 
                    "  (pk VARCHAR NOT NULL PRIMARY KEY, col VARCHAR(0))");
            parser.parseStatement();
            fail("Should have caught bad varchar definition.");
        } catch (SQLException e) {
            assertTrue(e.getMessage(), e.getMessage().contains("ERROR 208 (22003): CHAR or VARCHAR must have a positive length. columnName=COL"));
        }
    }

    @Test
    public void testBadDecimalDef() throws Exception {
        try {
            SQLParser parser = new SQLParser("CREATE TABLE IF NOT EXISTS testBadDecimalDef" + 
                    "  (pk VARCHAR NOT NULL PRIMARY KEY, col DECIMAL(0, 5))");
            parser.parseStatement();
            fail("Should have caught bad decimal definition.");
        } catch (SQLException e) {
            assertTrue(e.getMessage(), e.getMessage().contains("ERROR 209 (22003): Decimal precision outside of range. Should be within 1 and 38. columnName=COL"));
        }
        try {
            SQLParser parser = new SQLParser("CREATE TABLE IF NOT EXISTS testBadDecimalDef" + 
                    "  (pk VARCHAR NOT NULL PRIMARY KEY, col DECIMAL(40, 5))");
            parser.parseStatement();
            fail("Should have caught bad decimal definition.");
        } catch (SQLException e) {
            assertTrue(e.getMessage(), e.getMessage().contains("ERROR 209 (22003): Decimal precision outside of range. Should be within 1 and 38. columnName=COL"));
        }
    }

    @Test
    public void testBadBinaryDef() throws Exception {
        try {
            SQLParser parser = new SQLParser("CREATE TABLE IF NOT EXISTS testBadBinaryDef" + 
                    "  (pk VARCHAR NOT NULL PRIMARY KEY, col BINARY(0))");
            parser.parseStatement();
            fail("Should have caught bad binary definition.");
        } catch (SQLException e) {
            assertTrue(e.getMessage(), e.getMessage().contains("ERROR 211 (22003): BINARY must have a positive length. columnName=COL"));
        }
        try {
            SQLParser parser = new SQLParser("CREATE TABLE IF NOT EXISTS testBadVarcharDef" + 
                    "  (pk VARCHAR NOT NULL PRIMARY KEY, col BINARY)");
            parser.parseStatement();
            fail("Should have caught bad char definition.");
        } catch (SQLException e) {
            assertTrue(e.getMessage(), e.getMessage().contains("ERROR 210 (22003): Missing length for BINARY. columnName=COL"));
        }
    }

    @Test
    public void testPercentileQuery1() throws Exception {
        SQLParser parser = new SQLParser(
                new StringReader(
                        "select PERCENTILE_CONT(0.9) WITHIN GROUP (ORDER BY salary DESC) from core.custom_index_value ind"));
        parser.parseStatement();
    }

    @Test
    public void testPercentileQuery2() throws Exception {
        SQLParser parser = new SQLParser(
                new StringReader(
                        "select PERCENTILE_CONT(0.5) WITHIN GROUP (ORDER BY mark ASC) from core.custom_index_value ind"));
        parser.parseStatement();
    }
    
    @Test
    public void testRowValueConstructorQuery() throws Exception {
        SQLParser parser = new SQLParser(
                new StringReader(
                        "select a_integer FROM aTable where (x_integer, y_integer) > (3, 4)"));
        parser.parseStatement();
    }

    @Test
    public void testSingleTopLevelNot() throws Exception {
        SQLParser parser = new SQLParser(
                new StringReader(
                        "select * from t where not c = 5"));
        parser.parseStatement();
    }

    @Test
    public void testTopLevelNot() throws Exception {
        SQLParser parser = new SQLParser(
                new StringReader(
                        "select * from t where not c"));
        parser.parseStatement();
    }

    @Test
    public void testRVCInList() throws Exception {
        SQLParser parser = new SQLParser(
                new StringReader(
                        "select * from t where k in ( (1,2), (3,4) )"));
        parser.parseStatement();
    }

    @Test
    public void testInList() throws Exception {
        SQLParser parser = new SQLParser(
                new StringReader(
                        "select * from t where k in ( 1,2 )"));
        parser.parseStatement();
    }

    @Test
    public void testInvalidSelectStar() throws Exception {
        SQLParser parser = new SQLParser(
                new StringReader(
                        "select *,k from t where k in ( 1,2 )"));
        try {
            parser.parseStatement();
            fail();
        } catch (SQLException e) {
            assertEquals(SQLExceptionCode.UNWANTED_TOKEN.getErrorCode(), e.getErrorCode());
        }
    }

    @Test
    public void testInvalidUpsertSelectHint() throws Exception {
        SQLParser parser = new SQLParser(
                new StringReader(
                        "upsert into t select /*+ NO_INDEX */ k from t where k in ( 1,2 )"));
        try {
            parser.parseStatement();
            fail();
        } catch (SQLException e) {
            assertEquals(SQLExceptionCode.PARSER_ERROR.getErrorCode(), e.getErrorCode());
        }
    }

    @Test
    public void testValidUpsertSelectHint() throws Exception {
        SQLParser parser = new SQLParser(
                new StringReader(
                        "upsert /*+ NO_INDEX */ into t select k from t where k in ( 1,2 )"));
            parser.parseStatement();
    }

    @Test
    public void testHavingWithNot() throws Exception {
        SQLParser parser = new SQLParser(
                new StringReader(
                        "select\n" + 
                        "\"WEB_STAT_ALIAS\".\"DOMAIN\" as \"c0\"\n" + 
                        "from \"WEB_STAT\" \"WEB_STAT_ALIAS\"\n" + 
                        "group by \"WEB_STAT_ALIAS\".\"DOMAIN\" having\n" + 
                        "(\n" + 
                        "(\n" + 
                        "NOT\n" + 
                        "(\n" + 
                        "(sum(\"WEB_STAT_ALIAS\".\"ACTIVE_VISITOR\") is null)\n" + 
                        ")\n" + 
                        "OR NOT((sum(\"WEB_STAT_ALIAS\".\"ACTIVE_VISITOR\") is null))\n" + 
                        ")\n" + 
                        "OR NOT((sum(\"WEB_STAT_ALIAS\".\"ACTIVE_VISITOR\") is null))\n" + 
                        ")\n" + 
                        "order by CASE WHEN \"WEB_STAT_ALIAS\".\"DOMAIN\" IS NULL THEN 1 ELSE 0 END,\n" + 
                        "\"WEB_STAT_ALIAS\".\"DOMAIN\" ASC"));
        parser.parseStatement();
    }

    @Test
    public void testToDateInList() throws Exception {
        SQLParser parser = new SQLParser(
                new StringReader("select * from date_test where d in (to_date('2013-11-04 09:12:00'))"));
        parser.parseStatement();
    }
}<|MERGE_RESOLUTION|>--- conflicted
+++ resolved
@@ -436,7 +436,31 @@
     }
 
     @Test
-<<<<<<< HEAD
+    public void testParseCreateTableCommaBeforePrimaryKeyConstraint() throws Exception {
+        for (String leadingComma : new String[]{",", ""}) {
+            String s = "create table core.entity_history_archive (id CHAR(15), name VARCHAR(150)${o} constraint pk primary key (id))".replace("${o}", leadingComma);
+
+            CreateTableStatement stmt = (CreateTableStatement)new SQLParser(new StringReader(s)).parseStatement();
+
+            assertEquals(2, stmt.getColumnDefs().size());
+            assertNotNull(stmt.getPrimaryKeyConstraint());
+        }
+    }
+
+    @Test
+    public void testInvalidTrailingCommaOnCreateTable() throws Exception {
+        SQLParser parser = new SQLParser(
+                new StringReader(
+                        "create table foo (c1 varchar primary key, c2 varchar,)"));
+        try {
+            parser.parseStatement();
+            fail();
+        } catch (SQLException e) {
+            assertEquals(SQLExceptionCode.UNWANTED_TOKEN.getErrorCode(), e.getErrorCode());
+        }
+    }
+
+    @Test
 	public void testCreateSequence() throws Exception {
 		SQLParser parser = new SQLParser(new StringReader(
 				"create sequence foo.bar\n" + 
@@ -461,32 +485,6 @@
         parser.parseStatement();
     }
 	
-=======
-    public void testParseCreateTableCommaBeforePrimaryKeyConstraint() throws Exception {
-        for (String leadingComma : new String[]{",", ""}) {
-            String s = "create table core.entity_history_archive (id CHAR(15), name VARCHAR(150)${o} constraint pk primary key (id))".replace("${o}", leadingComma);
-
-            CreateTableStatement stmt = (CreateTableStatement)new SQLParser(new StringReader(s)).parseStatement();
-
-            assertEquals(2, stmt.getColumnDefs().size());
-            assertNotNull(stmt.getPrimaryKeyConstraint());
-        }
-    }
-
-    @Test
-    public void testInvalidTrailingCommaOnCreateTable() throws Exception {
-        SQLParser parser = new SQLParser(
-                new StringReader(
-                        "create table foo (c1 varchar primary key, c2 varchar,)"));
-        try {
-            parser.parseStatement();
-            fail();
-        } catch (SQLException e) {
-            assertEquals(SQLExceptionCode.UNWANTED_TOKEN.getErrorCode(), e.getErrorCode());
-        }
-    }
-
->>>>>>> 02785ffd
     public void testBadCharDef() throws Exception {
         try {
             SQLParser parser = new SQLParser("CREATE TABLE IF NOT EXISTS testBadVarcharDef" + 
