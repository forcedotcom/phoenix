/*******************************************************************************
 * Copyright (c) 2013, Salesforce.com, Inc.
 * All rights reserved.
 * 
 * Redistribution and use in source and binary forms, with or without
 * modification, are permitted provided that the following conditions are met:
 * 
 *     Redistributions of source code must retain the above copyright notice,
 *     this list of conditions and the following disclaimer.
 *     Redistributions in binary form must reproduce the above copyright notice,
 *     this list of conditions and the following disclaimer in the documentation
 *     and/or other materials provided with the distribution.
 *     Neither the name of Salesforce.com nor the names of its contributors may 
 *     be used to endorse or promote products derived from this software without 
 *     specific prior written permission.
 * 
 * THIS SOFTWARE IS PROVIDED BY THE COPYRIGHT HOLDERS AND CONTRIBUTORS "AS IS" AND
 * ANY EXPRESS OR IMPLIED WARRANTIES, INCLUDING, BUT NOT LIMITED TO, THE IMPLIED
 * WARRANTIES OF MERCHANTABILITY AND FITNESS FOR A PARTICULAR PURPOSE ARE
 * DISCLAIMED. IN NO EVENT SHALL THE COPYRIGHT HOLDER OR CONTRIBUTORS BE LIABLE 
 * FOR ANY DIRECT, INDIRECT, INCIDENTAL, SPECIAL, EXEMPLARY, OR CONSEQUENTIAL 
 * DAMAGES (INCLUDING, BUT NOT LIMITED TO, PROCUREMENT OF SUBSTITUTE GOODS OR 
 * SERVICES; LOSS OF USE, DATA, OR PROFITS; OR BUSINESS INTERRUPTION) HOWEVER 
 * CAUSED AND ON ANY THEORY OF LIABILITY, WHETHER IN CONTRACT, STRICT LIABILITY, 
 * OR TORT (INCLUDING NEGLIGENCE OR OTHERWISE) ARISING IN ANY WAY OUT OF THE USE 
 * OF THIS SOFTWARE, EVEN IF ADVISED OF THE POSSIBILITY OF SUCH DAMAGE.
 ******************************************************************************/
package com.salesforce.phoenix.parse;

import static org.junit.Assert.assertEquals;
import static org.junit.Assert.assertTrue;
import static org.junit.Assert.fail;

import java.io.StringReader;
import java.sql.SQLException;
import java.sql.SQLFeatureNotSupportedException;
import java.util.List;
import java.util.Set;

import org.junit.Test;

import com.salesforce.phoenix.schema.ColumnModifier;


public class QueryParserTest {
    @Test
    public void testParsePreQuery0() throws Exception {
        SQLParser parser = new SQLParser(new StringReader(
            "select a from b\n" +
            "where ((ind.name = 'X')" +
            "and rownum <= (1000 + 1000))\n"
            ));
        parser.parseStatement();
    }

    @Test
    public void testParsePreQuery1() throws Exception {
        SQLParser parser = new SQLParser(new StringReader(
            "select /*gatherSlowStats*/ count(1) from core.search_name_lookup ind\n" +
            "where( (ind.name = 'X'\n" +
            "and rownum <= 1 + 2)\n" +
            "and (ind.organization_id = '000000000000000')\n" +
            "and (ind.key_prefix = '00T')\n" +
            "and (ind.name_type = 't'))"
            ));
        parser.parseStatement();
    }

    @Test
    public void testParsePreQuery2() throws Exception {
        SQLParser parser = new SQLParser(new StringReader(
            "select /*gatherSlowStats*/ count(1) from core.custom_index_value ind\n" + 
            "where (ind.string_value in ('a', 'b', 'c', 'd'))\n" + 
            "and rownum <= ( 3 + 1 )\n" + 
            "and (ind.organization_id = '000000000000000')\n" + 
            "and (ind.key_prefix = '00T')\n" + 
            "and (ind.deleted = '0')\n" + 
            "and (ind.index_num = 1)"
            ));
        parser.parseStatement();
    }

    @Test
    public void testParsePreQuery3() throws Exception {
        SQLParser parser = new SQLParser(new StringReader(
            "select /*gatherSlowStats*/ count(1) from core.custom_index_value ind\n" + 
            "where (ind.number_value > 3)\n" + 
            "and rownum <= 1000\n" + 
            "and (ind.organization_id = '000000000000000')\n" + 
            "and (ind.key_prefix = '001'\n" + 
            "and (ind.deleted = '0'))\n" + 
            "and (ind.index_num = 2)"
            ));
        parser.parseStatement();
    }

    @Test
    public void testParsePreQuery4() throws Exception {
        SQLParser parser = new SQLParser(new StringReader(
            "select /*+ index(t iecustom_entity_data_created) */ /*gatherSlowStats*/ count(1) from core.custom_entity_data t\n" + 
            "where (t.created_date > to_date('01/01/2001'))\n" + 
            "and rownum <= 4500\n" + 
            "and (t.organization_id = '000000000000000')\n" + 
            "and (t.key_prefix = '001')"
            ));
        parser.parseStatement();
    }

    @Test
    public void testCountDistinctQuery() throws Exception {
        try {
            SQLParser parser = new SQLParser(new StringReader(
                "select count(distinct foo) from core.custom_entity_data t\n" + 
                "where (t.created_date > to_date('01/01/2001'))\n" + 
                "and (t.organization_id = '000000000000000')\n" + 
                "and (t.key_prefix = '001')\n" +
                "limit 4500"
                ));
            parser.parseStatement();
            fail();
        } catch (SQLFeatureNotSupportedException e) {
        }
    }

    @Test
    public void testIsNullQuery() throws Exception {
        SQLParser parser = new SQLParser(new StringReader(
            "select count(foo) from core.custom_entity_data t\n" + 
            "where (t.created_date is null)\n" + 
            "and (t.organization_id is not null)\n"
            ));
        parser.parseStatement();
    }

    @Test
    public void testAsInColumnAlias() throws Exception {
        SQLParser parser = new SQLParser(new StringReader(
            "select count(foo) AS c from core.custom_entity_data t\n" + 
            "where (t.created_date is null)\n" + 
            "and (t.organization_id is not null)\n"
            ));
        parser.parseStatement();
    }

    @Test
    public void testParseJoin1() throws Exception {
        SQLParser parser = new SQLParser(new StringReader(
            "select /*SOQL*/ \"Id\"\n" + 
            "from (select /*+ ordered index(cft) */\n" + 
            "cft.val188 \"Marketing_Offer_Code__c\",\n" + 
            "t.account_id \"Id\"\n" + 
            "from sales.account_cfdata cft,\n" + 
            "sales.account t\n" + 
            "where (cft.account_cfdata_id = t.account_id)\n" + 
            "and (cft.organization_id = '00D300000000XHP')\n" + 
            "and (t.organization_id = '00D300000000XHP')\n" + 
            "and (t.deleted = '0')\n" + 
            "and (t.account_id != '000000000000000'))\n" + 
            "where (\"Marketing_Offer_Code__c\" = 'FSCR')"
            ));
        parser.parseStatement();
    }

    @Test
    public void testParseJoin2() throws Exception {
        SQLParser parser = new SQLParser(new StringReader(
            "select /*rptacctlist 00O40000002C3of*/ \"00N40000001M8VK\",\n" + 
            "\"00N40000001M8VK.ID\",\n" + 
            "\"00N30000000r0K2\",\n" + 
            "\"00N30000000jgjo\"\n" + 
            "from (select /*+ ordered use_hash(aval368) index(cfa) */\n" + 
            "a.record_type_id \"RECORDTYPE\",\n" + 
            "aval368.last_name,aval368.first_name || ' ' || aval368.last_name,aval368.name \"00N40000001M8VK\",\n" + 
            "a.last_update \"LAST_UPDATE\",\n" + 
            "cfa.val368 \"00N40000001M8VK.ID\",\n" + 
            "TO_DATE(cfa.val282) \"00N30000000r0K2\",\n" + 
            "cfa.val252 \"00N30000000jgjo\"\n" + 
            "from sales.account a,\n" + 
            "sales.account_cfdata cfa,\n" + 
            "core.name_denorm aval368\n" + 
            "where (cfa.account_cfdata_id = a.account_id)\n" + 
            "and (aval368.entity_id (+) = cfa.val368)\n" + 
            "and (a.deleted = '0')\n" + 
            "and (a.organization_id = '00D300000000EaE')\n" + 
            "and (a.account_id <> '000000000000000')\n" + 
            "and (cfa.organization_id = '00D300000000EaE')\n" + 
            "and (aval368.organization_id (+) = '00D300000000EaE')\n" + 
            "and (aval368.entity_id (+) like '005%'))\n" + 
            "where (\"RECORDTYPE\" = '0123000000002Gv')\n" + 
            "AND (\"00N40000001M8VK\" is null or \"00N40000001M8VK\" in ('BRIAN IRWIN', 'BRIAN MILLER', 'COLLEEN HORNYAK', 'ERNIE ZAVORAL JR', 'JAMIE TRIMBUR', 'JOE ANTESBERGER', 'MICHAEL HYTLA', 'NATHAN DELSIGNORE', 'SANJAY GANDHI', 'TOM BASHIOUM'))\n" + 
            "AND (\"LAST_UPDATE\" >= to_date('2009-08-01 07:00:00'))"
            ));
        parser.parseStatement();
    }
    
    @Test
    public void testNegative1() throws Exception {
        SQLParser parser = new SQLParser(new StringReader(
            "select /*gatherSlowStats*/ count(1) core.search_name_lookup ind\n" +
            "where (ind.name = 'X')\n" +
            "and rownum <= 2000\n" +
            "and (ind.organization_id = '000000000000000')\n" +
            "and (ind.key_prefix = '00T')\n" +
            "and (ind.name_type = 't')"
            ));
        try {
            parser.parseStatement();
            fail();
        } catch (SQLException e) {
            assertTrue(e.getMessage(), e.getMessage().contains("ERROR 603 (42P00): Syntax error. Mismatched input. Expecting \"FROM\", got \".\" at line 1, column 41."));
        }
    }

    @Test
    public void testNegative2() throws Exception {
        SQLParser parser = new SQLParser(new StringReader(
            "seelect /*gatherSlowStats*/ count(1) from core.search_name_lookup ind\n" +
            "where (ind.name = 'X')\n" +
            "and rownum <= 2000\n" +
            "and (ind.organization_id = '000000000000000')\n" +
            "and (ind.key_prefix = '00T')\n" +
            "and (ind.name_type = 't')"
            ));
        try {
            parser.parseStatement();
            fail();
        } catch (SQLException e) {
            assertTrue(e.getMessage(), e.getMessage().contains("ERROR 601 (42P00): Syntax error. Encountered \"seelect\" at line 1, column 1."));
        }
    }

    @Test
    public void testNegative3() throws Exception {
        SQLParser parser = new SQLParser(new StringReader(
            "select /*gatherSlowStats*/ count(1) from core.search_name_lookup ind\n" +
            "where (ind.name = 'X')\n" +
            "and rownum <= 2000\n" +
            "and (ind.organization_id = '000000000000000')\n" +
            "and (ind.key_prefix = '00T')\n" +
            "and (ind.name_type = 't'))"
            ));
        try {
            parser.parseStatement();
            fail();
        } catch (SQLException e) {
            assertTrue(e.getMessage(), e.getMessage().contains("ERROR 603 (42P00): Syntax error. Unexpected input. Expecting \"EOF\", got \")\" at line 6, column 26."));
        }
    }

    @Test
    public void testNegativeCountDistinct() throws Exception {
        SQLParser parser = new SQLParser(new StringReader(
            "select /*gatherSlowStats*/ max( distinct 1) from core.search_name_lookup ind\n" +
            "where (ind.name = 'X')\n" +
            "and rownum <= 2000\n" +
            "and (ind.organization_id = '000000000000000')\n" +
            "and (ind.key_prefix = '00T')\n" +
            "and (ind.name_type = 't')"
            ));
        try {
            parser.parseStatement();
            fail();
        } catch (SQLFeatureNotSupportedException e) {
            // expected
        }
    }

    @Test
    public void testNegativeCountStar() throws Exception {
        SQLParser parser = new SQLParser(new StringReader(
            "select /*gatherSlowStats*/ max(*) from core.search_name_lookup ind\n" +
            "where (ind.name = 'X')\n" +
            "and rownum <= 2000\n" +
            "and (ind.organization_id = '000000000000000')\n" +
            "and (ind.key_prefix = '00T')\n" +
            "and (ind.name_type = 't')"
            ));
        try {
            parser.parseStatement();
            fail();
        } catch (SQLException e) {
            assertTrue(e.getMessage(), e.getMessage().contains("ERROR 601 (42P00): Syntax error. Encountered \"*\" at line 1, column 32."));
        }
    }

    @Test
    public void testUnknownFunction() throws Exception {
        SQLParser parser = new SQLParser(new StringReader(
            "select /*gatherSlowStats*/ bogus_function(ind.key_prefix) from core.search_name_lookup ind\n" +
            "where (ind.name = 'X')\n" +
            "and rownum <= 2000\n" +
            "and (ind.organization_id = '000000000000000')\n" +
            "and (ind.key_prefix = '00T')\n" +
            "and (ind.name_type = 't')"
            ));
        try {
            parser.parseStatement();
            fail();
        } catch (SQLException e) {
            assertTrue(e.getMessage(), e.getMessage().contains("ERROR 604 (42P00): Syntax error. Unknown function: \"BOGUS_FUNCTION\"."));
        }
    }

    @Test
    public void testNegativeNonBooleanWhere() throws Exception {
        SQLParser parser = new SQLParser(new StringReader(
            "select /*gatherSlowStats*/ max( distinct 1) from core.search_name_lookup ind\n" +
            "where 1"
            ));
        try {
            parser.parseStatement();
            fail();
        } catch (SQLFeatureNotSupportedException e) {
            // expected
        }
    }
    
    @Test
    public void testCommentQuery() throws Exception {
        SQLParser parser = new SQLParser(new StringReader(
            "select a from b -- here we come\n" +
            "where ((ind.name = 'X') // to save the day\n" +
            "and rownum /* won't run */ <= (1000 + 1000))\n"
            ));
        parser.parseStatement();
    }

    @Test
    public void testQuoteEscapeQuery() throws Exception {
        SQLParser parser = new SQLParser(new StringReader(
            "select a from b\n" +
            "where ind.name = 'X''Y'\n"
            ));
        parser.parseStatement();
    }

    @Test
    public void testSubtractionInSelect() throws Exception {
        SQLParser parser = new SQLParser(new StringReader(
            "select a, 3-1-2, -4- -1-1 from b\n" +
            "where d = c - 1\n"
            ));
        parser.parseStatement();
    }

    @Test
    public void testParsingStatementWithMispellToken() throws Exception {
        try {
            SQLParser parser = new SQLParser(new StringReader(
                    "selects a from b\n" +
                    "where e = d\n"));
            parser.parseStatement();
            fail("Should have caught exception.");
        } catch (SQLException e) {
            assertTrue(e.getMessage(), e.getMessage().contains("ERROR 601 (42P00): Syntax error. Encountered \"selects\" at line 1, column 1."));
        }
        try {
            SQLParser parser = new SQLParser(new StringReader(
                    "select a froms b\n" +
                    "where e = d\n"));
            parser.parseStatement();
            fail("Should have caught exception.");
        } catch (SQLException e) {
            assertTrue(e.getMessage(), e.getMessage().contains("ERROR 602 (42P00): Syntax error. Missing \"FROM\" at line 1, column 16."));
        }
    }

    @Test
    public void testParsingStatementWithExtraToken() throws Exception {
        try {
            SQLParser parser = new SQLParser(new StringReader(
                    "select a,, from b\n" +
                    "where e = d\n"));
            parser.parseStatement();
            fail("Should have caught exception.");
        } catch (SQLException e) {
            assertTrue(e.getMessage(), e.getMessage().contains("ERROR 601 (42P00): Syntax error. Encountered \",\" at line 1, column 10."));
        }
        try {
            SQLParser parser = new SQLParser(new StringReader(
                    "select a from from b\n" +
                    "where e = d\n"));
            parser.parseStatement();
            fail("Should have caught exception.");
        } catch (SQLException e) {
            assertTrue(e.getMessage(), e.getMessage().contains("ERROR 601 (42P00): Syntax error. Encountered \"from\" at line 1, column 15."));
        }
    }

    @Test
    public void testParsingStatementWithMissingToken() throws Exception {
        try {
            SQLParser parser = new SQLParser(new StringReader(
                    "select a b\n" +
                    "where e = d\n"));
            parser.parseStatement();
            fail("Should have caught exception.");
        } catch (SQLException e) {
            assertTrue(e.getMessage(), e.getMessage().contains("ERROR 603 (42P00): Syntax error. Mismatched input. Expecting \"FROM\", got \"where\" at line 2, column 1."));
        }
        try {
            SQLParser parser = new SQLParser(new StringReader(
                    "select a from b\n" +
                    "where d\n"));
            parser.parseStatement();
            fail("Should have caught exception.");
        } catch (SQLException e) {
            assertTrue(e.getMessage(), e.getMessage().contains("ERROR 601 (42P00): Syntax error. Encountered \"d\" at line 2, column 7."));
        }
    }

    @Test
<<<<<<< HEAD
    public void testParseCreateTableInlinePrimaryKeyWithOrder() throws Exception {
    	for (String order : new String[]{"asc", "desc", ""}) {
            String s = "create table core.entity_history_archive (id char(15) primary key ${o})".replace("${o}", order);
    		CreateTableStatement stmt = (CreateTableStatement)new SQLParser(new StringReader(s)).parseStatement();
    		List<ColumnDef> columnDefs = stmt.getColumnDefs();
    		assertEquals(1, columnDefs.size());
    		assertEquals(ColumnModifier.fromDDLStatement(order), columnDefs.iterator().next().getColumnModifier()); 
    	}
    }
    
    @Test
    public void testParseCreateTableOrderWithoutInlinePrimaryKey() throws Exception {
    	for (String order : new String[]{"asc", "desc"}) {
    		String stmt = "create table core.entity_history_archive (id varchar(20) ${o})".replace("${o}", order);
    		try {
    			new SQLParser(new StringReader(stmt)).parseStatement();
    			fail("Expected parse exception to be thrown");
    		} catch (SQLException e) {
    			String errorMsg = "ERROR 603 (42P00): Syntax error. Unexpected input. Expecting \"RPAREN\", got \"${o}\"".replace("${o}", order);
    			assertTrue("Expected message to contain \"" + errorMsg + "\" but got \"" + e.getMessage() + "\"", e.getMessage().contains(errorMsg));
    		}
    	}
    }
    
    @Test
    public void testParseCreateTablePrimaryKeyConstraint() throws Exception {
    	for (String order : new String[]{"asc", "desc", ""}) {
    		String s = "create table core.entity_history_archive (id CHAR(15), name VARCHAR(150) constraint pk primary key (id ${o}, name ${o}))".replace("${o}", order);
    		CreateTableStatement stmt = (CreateTableStatement)new SQLParser(new StringReader(s)).parseStatement();
    		PrimaryKeyConstraint pkConstraint = stmt.getPrimaryKeyConstraint();
    		Set<String> columnNames = pkConstraint.getColumnNames();
    		assertEquals(2, columnNames.size());
    		for (String columnName : columnNames) {
    			assertEquals(ColumnModifier.fromDDLStatement(order), pkConstraint.getColumnModifier(columnName));
    		}    		
    	}
=======
    public void testBadCharDef() throws Exception {
        try {
            SQLParser parser = new SQLParser("CREATE TABLE IF NOT EXISTS testBadVarcharDef" + 
                    "  (pk VARCHAR NOT NULL PRIMARY KEY, col CHAR(0))");
            parser.parseStatement();
            fail("Should have caught bad char definition.");
        } catch (SQLException e) {
            assertTrue(e.getMessage(), e.getMessage().contains("ERROR 208 (22003): CHAR or VARCHAR must have a positive length. columnName=COL"));
        }
        try {
            SQLParser parser = new SQLParser("CREATE TABLE IF NOT EXISTS testBadVarcharDef" + 
                    "  (pk VARCHAR NOT NULL PRIMARY KEY, col CHAR)");
            parser.parseStatement();
            fail("Should have caught bad char definition.");
        } catch (SQLException e) {
            assertTrue(e.getMessage(), e.getMessage().contains("ERROR 207 (22003): Missing length for CHAR. columnName=COL"));
        }
    }

    @Test
    public void testBadVarcharDef() throws Exception {
        try {
            SQLParser parser = new SQLParser("CREATE TABLE IF NOT EXISTS testBadVarcharDef" + 
                    "  (pk VARCHAR NOT NULL PRIMARY KEY, col VARCHAR(0))");
            parser.parseStatement();
            fail("Should have caught bad varchar definition.");
        } catch (SQLException e) {
            assertTrue(e.getMessage(), e.getMessage().contains("ERROR 208 (22003): CHAR or VARCHAR must have a positive length. columnName=COL"));
        }
    }

    @Test
    public void testBadDecimalDef() throws Exception {
        try {
            SQLParser parser = new SQLParser("CREATE TABLE IF NOT EXISTS testBadDecimalDef" + 
                    "  (pk VARCHAR NOT NULL PRIMARY KEY, col DECIMAL(0, 5))");
            parser.parseStatement();
            fail("Should have caught bad decimal definition.");
        } catch (SQLException e) {
            assertTrue(e.getMessage(), e.getMessage().contains("ERROR 209 (22003): Decimal precision outside of range. Should be within 1 and 31. columnName=COL"));
        }
>>>>>>> 5a1f44dd
    }
}<|MERGE_RESOLUTION|>--- conflicted
+++ resolved
@@ -410,7 +410,6 @@
     }
 
     @Test
-<<<<<<< HEAD
     public void testParseCreateTableInlinePrimaryKeyWithOrder() throws Exception {
     	for (String order : new String[]{"asc", "desc", ""}) {
             String s = "create table core.entity_history_archive (id char(15) primary key ${o})".replace("${o}", order);
@@ -447,7 +446,8 @@
     			assertEquals(ColumnModifier.fromDDLStatement(order), pkConstraint.getColumnModifier(columnName));
     		}    		
     	}
-=======
+    }
+
     public void testBadCharDef() throws Exception {
         try {
             SQLParser parser = new SQLParser("CREATE TABLE IF NOT EXISTS testBadVarcharDef" + 
@@ -489,6 +489,5 @@
         } catch (SQLException e) {
             assertTrue(e.getMessage(), e.getMessage().contains("ERROR 209 (22003): Decimal precision outside of range. Should be within 1 and 31. columnName=COL"));
         }
->>>>>>> 5a1f44dd
     }
 }